--- conflicted
+++ resolved
@@ -105,7 +105,6 @@
         assertTrue(vh.isAccessModeSupported(VarHandle.AccessMode.COMPARE_AND_EXCHANGE_ACQUIRE));
         assertTrue(vh.isAccessModeSupported(VarHandle.AccessMode.COMPARE_AND_EXCHANGE_RELEASE));
         assertTrue(vh.isAccessModeSupported(VarHandle.AccessMode.WEAK_COMPARE_AND_SET));
-        assertTrue(vh.isAccessModeSupported(VarHandle.AccessMode.WEAK_COMPARE_AND_SET_VOLATILE));
         assertTrue(vh.isAccessModeSupported(VarHandle.AccessMode.WEAK_COMPARE_AND_SET_ACQUIRE));
         assertTrue(vh.isAccessModeSupported(VarHandle.AccessMode.WEAK_COMPARE_AND_SET_RELEASE));
         assertTrue(vh.isAccessModeSupported(VarHandle.AccessMode.GET_AND_SET));
@@ -115,7 +114,6 @@
         assertFalse(vh.isAccessModeSupported(VarHandle.AccessMode.COMPARE_AND_EXCHANGE_ACQUIRE));
         assertFalse(vh.isAccessModeSupported(VarHandle.AccessMode.COMPARE_AND_EXCHANGE_RELEASE));
         assertFalse(vh.isAccessModeSupported(VarHandle.AccessMode.WEAK_COMPARE_AND_SET));
-        assertFalse(vh.isAccessModeSupported(VarHandle.AccessMode.WEAK_COMPARE_AND_SET_VOLATILE));
         assertFalse(vh.isAccessModeSupported(VarHandle.AccessMode.WEAK_COMPARE_AND_SET_ACQUIRE));
         assertFalse(vh.isAccessModeSupported(VarHandle.AccessMode.WEAK_COMPARE_AND_SET_RELEASE));
         assertFalse(vh.isAccessModeSupported(VarHandle.AccessMode.GET_AND_SET));
@@ -299,10 +297,6 @@
         });
 
         checkUOE(() -> {
-            boolean r = vh.weakCompareAndSetVolatile(recv, $value1$, $value2$);
-        });
-
-        checkUOE(() -> {
             boolean r = vh.weakCompareAndSetAcquire(recv, $value1$, $value2$);
         });
 
@@ -386,10 +380,6 @@
 
         checkUOE(() -> {
             boolean r = vh.weakCompareAndSet($value1$, $value2$);
-        });
-
-        checkUOE(() -> {
-            boolean r = vh.weakCompareAndSetVolatile($value1$, $value2$);
         });
 
         checkUOE(() -> {
@@ -533,19 +523,12 @@
             assertEquals(x, $value2$, "weakCompareAndSetRelease $type$");
         }
 
-        {
-            boolean r = vh.weakCompareAndSetVolatile(recv, $value2$, $value1$);
-            assertEquals(r, true, "weakCompareAndSetVolatile $type$");
-            $type$ x = ($type$) vh.get(recv);
-            assertEquals(x, $value1$, "weakCompareAndSetVolatile $type$ value");
-        }
-
         // Compare set and get
         {
-            $type$ o = ($type$) vh.getAndSet(recv, $value2$);
-            assertEquals(o, $value1$, "getAndSet $type$");
-            $type$ x = ($type$) vh.get(recv);
-            assertEquals(x, $value2$, "getAndSet $type$ value");
+            $type$ o = ($type$) vh.getAndSet(recv, $value1$);
+            assertEquals(o, $value2$, "getAndSet $type$");
+            $type$ x = ($type$) vh.get(recv);
+            assertEquals(x, $value1$, "getAndSet $type$ value");
         }
 #end[CAS]
 
@@ -585,10 +568,6 @@
         });
 
         checkUOE(() -> {
-            boolean r = vh.weakCompareAndSetVolatile(recv, $value1$, $value2$);
-        });
-
-        checkUOE(() -> {
             boolean r = vh.weakCompareAndSetAcquire(recv, $value1$, $value2$);
         });
 
@@ -720,33 +699,21 @@
         }
 
         {
-<<<<<<< HEAD
-            boolean r = (boolean) vh.weakCompareAndSetRelease($value1$, $value2$);
-            assertEquals(r, true, "weakCompareAndSetRelease $type$");
-=======
             boolean success = false;
             for (int c = 0; c < WEAK_ATTEMPTS && !success; c++) {
                 success = vh.weakCompareAndSetRelease($value1$, $value2$);
             }
             assertEquals(success, true, "weakCompareAndSetRelease $type$");
->>>>>>> 905fb139
             $type$ x = ($type$) vh.get();
             assertEquals(x, $value2$, "weakCompareAndSetRelease $type$");
         }
 
-        {
-            boolean r = (boolean) vh.weakCompareAndSetVolatile($value2$, $value1$);
-            assertEquals(r, true, "weakCompareAndSetVolatile $type$");
-            $type$ x = ($type$) vh.get();
-            assertEquals(x, $value1$, "weakCompareAndSetVolatile $type$ value");
-        }
-
         // Compare set and get
         {
-            $type$ o = ($type$) vh.getAndSet( $value2$);
-            assertEquals(o, $value1$, "getAndSet $type$");
-            $type$ x = ($type$) vh.get();
-            assertEquals(x, $value2$, "getAndSet $type$ value");
+            $type$ o = ($type$) vh.getAndSet( $value1$);
+            assertEquals(o, $value2$, "getAndSet $type$");
+            $type$ x = ($type$) vh.get();
+            assertEquals(x, $value1$, "getAndSet $type$ value");
         }
 #end[CAS]
 
@@ -783,10 +750,6 @@
 
         checkUOE(() -> {
             boolean r = vh.weakCompareAndSet($value1$, $value2$);
-        });
-
-        checkUOE(() -> {
-            boolean r = vh.weakCompareAndSetVolatile($value1$, $value2$);
         });
 
         checkUOE(() -> {
@@ -933,19 +896,12 @@
                 assertEquals(x, $value2$, "weakCompareAndSetRelease $type$");
             }
 
-            {
-                boolean r = vh.weakCompareAndSetVolatile(array, i, $value2$, $value1$);
-                assertEquals(r, true, "weakCompareAndSetVolatile $type$");
-                $type$ x = ($type$) vh.get(array, i);
-                assertEquals(x, $value1$, "weakCompareAndSetVolatile $type$ value");
-            }
-
             // Compare set and get
             {
-                $type$ o = ($type$) vh.getAndSet(array, i, $value2$);
-                assertEquals(o, $value1$, "getAndSet $type$");
-                $type$ x = ($type$) vh.get(array, i);
-                assertEquals(x, $value2$, "getAndSet $type$ value");
+                $type$ o = ($type$) vh.getAndSet(array, i, $value1$);
+                assertEquals(o, $value2$, "getAndSet $type$");
+                $type$ x = ($type$) vh.get(array, i);
+                assertEquals(x, $value1$, "getAndSet $type$ value");
             }
 #end[CAS]
 
@@ -989,10 +945,6 @@
         });
 
         checkUOE(() -> {
-            boolean r = vh.weakCompareAndSetVolatile(array, i, $value1$, $value2$);
-        });
-
-        checkUOE(() -> {
             boolean r = vh.weakCompareAndSetAcquire(array, i, $value1$, $value2$);
         });
 
@@ -1072,10 +1024,6 @@
             });
 
             checkIOOBE(() -> {
-                boolean r = vh.weakCompareAndSetVolatile(array, ci, $value1$, $value2$);
-            });
-
-            checkIOOBE(() -> {
                 boolean r = vh.weakCompareAndSetAcquire(array, ci, $value1$, $value2$);
             });
 
