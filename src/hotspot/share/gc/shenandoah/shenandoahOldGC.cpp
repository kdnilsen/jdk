/*
 * Copyright Amazon.com Inc. or its affiliates. All Rights Reserved.
 * DO NOT ALTER OR REMOVE COPYRIGHT NOTICES OR THIS FILE HEADER.
 *
 * This code is free software; you can redistribute it and/or modify it
 * under the terms of the GNU General Public License version 2 only, as
 * published by the Free Software Foundation.
 *
 * This code is distributed in the hope that it will be useful, but WITHOUT
 * ANY WARRANTY; without even the implied warranty of MERCHANTABILITY or
 * FITNESS FOR A PARTICULAR PURPOSE.  See the GNU General Public License
 * version 2 for more details (a copy is included in the LICENSE file that
 * accompanied this code).
 *
 * You should have received a copy of the GNU General Public License version
 * 2 along with this work; if not, write to the Free Software Foundation,
 * Inc., 51 Franklin St, Fifth Floor, Boston, MA 02110-1301 USA.
 *
 * Please contact Oracle, 500 Oracle Parkway, Redwood Shores, CA 94065 USA
 * or visit www.oracle.com if you need additional information or have any
 * questions.
 *
 */

#include "gc/shenandoah/heuristics/shenandoahYoungHeuristics.hpp"
#include "gc/shenandoah/shenandoahClosures.inline.hpp"
#include "gc/shenandoah/shenandoahFreeSet.hpp"
#include "gc/shenandoah/shenandoahGeneration.hpp"
#include "gc/shenandoah/shenandoahGenerationalHeap.hpp"
#include "gc/shenandoah/shenandoahHeap.inline.hpp"
#include "gc/shenandoah/shenandoahMonitoringSupport.hpp"
#include "gc/shenandoah/shenandoahOldGC.hpp"
#include "gc/shenandoah/shenandoahOldGeneration.hpp"
#include "gc/shenandoah/shenandoahYoungGeneration.hpp"
#include "prims/jvmtiTagMap.hpp"
#include "utilities/events.hpp"


ShenandoahOldGC::ShenandoahOldGC(ShenandoahOldGeneration* generation, ShenandoahSharedFlag& allow_preemption) :
    ShenandoahConcurrentGC(generation, false), _old_generation(generation), _allow_preemption(allow_preemption) {
}

// Final mark for old-gen is different for young than old, so we
// override the implementation.
void ShenandoahOldGC::op_final_mark() {

  ShenandoahGenerationalHeap* const heap = ShenandoahGenerationalHeap::heap();
  assert(ShenandoahSafepoint::is_at_shenandoah_safepoint(), "Should be at safepoint");
  assert(!heap->has_forwarded_objects(), "No forwarded objects on this path");

  if (ShenandoahVerify) {
    heap->verifier()->verify_roots_no_forwarded(_old_generation);
  }

  if (!heap->cancelled_gc()) {
    assert(_mark.generation()->is_old(), "Generation of Old-Gen GC should be OLD");
    _mark.finish_mark();
    assert(!heap->cancelled_gc(), "STW mark cannot OOM");

    // Old collection is complete, the young generation no longer needs this
    // reference to the old concurrent mark so clean it up.
    heap->young_generation()->set_old_gen_task_queues(nullptr);

    // We need to do this because weak root cleaning reports the number of dead handles
    JvmtiTagMap::set_needs_cleaning();

    _generation->prepare_regions_and_collection_set(true);

    heap->set_unload_classes(false);
    heap->prepare_concurrent_roots();

    if (VerifyAfterGC) {
      Universe::verify();
    }

    {
      ShenandoahTimingsTracker timing(ShenandoahPhaseTimings::final_mark_propagate_gc_state);
      heap->propagate_gc_state_to_all_threads();
    }
  }
}

bool ShenandoahOldGC::collect(GCCause::Cause cause) {
  auto heap = ShenandoahGenerationalHeap::heap();
  assert(!_old_generation->is_doing_mixed_evacuations(), "Should not start an old gc with pending mixed evacuations");
  assert(!_old_generation->is_preparing_for_mark(), "Old regions need to be parsable during concurrent mark.");

  // Enable preemption of old generation mark.
  _allow_preemption.set();

  // Continue concurrent mark, do not reset regions, do not mark roots, do not collect $200.
  entry_mark();

  // If we failed to unset the preemption flag, it means another thread has already unset it.
  if (!_allow_preemption.try_unset()) {
    // The regulator thread has unset the preemption guard. That thread will shortly cancel
    // the gc, but the control thread is now racing it. Wait until this thread sees the
    // cancellation.
    while (!heap->cancelled_gc()) {
      SpinPause();
    }
  }

  if (heap->cancelled_gc()) {
    return false;
  }

  // Complete marking under STW
  vmop_entry_final_mark();

  if (_generation->is_concurrent_mark_in_progress()) {
    assert(heap->cancelled_gc(), "Safepoint operation observed gc cancellation");
    // GC may have been cancelled before final mark, but after the preceding cancellation check.
    return false;
  }

  // We aren't dealing with old generation evacuation yet. Our heuristic
  // should not have built a cset in final mark.
  assert(!heap->is_evacuation_in_progress(), "Old gen evacuations are not supported");

  // Process weak roots that might still point to regions that would be broken by cleanup
  if (heap->is_concurrent_weak_root_in_progress()) {
    entry_weak_refs();
    entry_weak_roots();
  }

  // Final mark might have reclaimed some immediate garbage, kick cleanup to reclaim
  // the space. This would be the last action if there is nothing to evacuate.
  entry_cleanup_early();

  assert(!heap->is_concurrent_strong_root_in_progress(), "No evacuations during old gc.");

  // We must execute this vm operation if we completed final mark. We cannot
  // return from here with weak roots in progress. This is not a valid gc state
  // for any young collections (or allocation failures) that interrupt the old
  // collection.
  heap->concurrent_final_roots();

<<<<<<< HEAD
  // After concurrent old marking finishes, we reclaim immediate garbage. Further, we may also want to expand OLD in order
  // to make room for anticipated promotions and/or for mixed evacuations.  Mixed evacuations are especially likely to
  // follow the end of OLD marking.
  heap->rebuild_free_set_within_phase();
  heap->free_set()->log_status_under_lock();


=======
  size_t allocation_runway = heap->young_generation()->heuristics()->bytes_of_allocation_runway_before_gc_trigger(0);
  heap->compute_old_generation_balance(allocation_runway, 0);
>>>>>>> 9bc23608
  return true;
}<|MERGE_RESOLUTION|>--- conflicted
+++ resolved
@@ -136,17 +136,10 @@
   // collection.
   heap->concurrent_final_roots();
 
-<<<<<<< HEAD
   // After concurrent old marking finishes, we reclaim immediate garbage. Further, we may also want to expand OLD in order
   // to make room for anticipated promotions and/or for mixed evacuations.  Mixed evacuations are especially likely to
   // follow the end of OLD marking.
   heap->rebuild_free_set_within_phase();
   heap->free_set()->log_status_under_lock();
-
-
-=======
-  size_t allocation_runway = heap->young_generation()->heuristics()->bytes_of_allocation_runway_before_gc_trigger(0);
-  heap->compute_old_generation_balance(allocation_runway, 0);
->>>>>>> 9bc23608
   return true;
 }