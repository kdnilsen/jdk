/*
 * Copyright (c) 2016, 2021, Red Hat, Inc. All rights reserved.
 * Copyright Amazon.com Inc. or its affiliates. All Rights Reserved.
 * Copyright (c) 2025, Oracle and/or its affiliates. All rights reserved.
 * DO NOT ALTER OR REMOVE COPYRIGHT NOTICES OR THIS FILE HEADER.
 *
 * This code is free software; you can redistribute it and/or modify it
 * under the terms of the GNU General Public License version 2 only, as
 * published by the Free Software Foundation.
 *
 * This code is distributed in the hope that it will be useful, but WITHOUT
 * ANY WARRANTY; without even the implied warranty of MERCHANTABILITY or
 * FITNESS FOR A PARTICULAR PURPOSE.  See the GNU General Public License
 * version 2 for more details (a copy is included in the LICENSE file that
 * accompanied this code).
 *
 * You should have received a copy of the GNU General Public License version
 * 2 along with this work; if not, write to the Free Software Foundation,
 * Inc., 51 Franklin St, Fifth Floor, Boston, MA 02110-1301 USA.
 *
 * Please contact Oracle, 500 Oracle Parkway, Redwood Shores, CA 94065 USA
 * or visit www.oracle.com if you need additional information or have any
 * questions.
 *
 */

#include "gc/shared/tlab_globals.hpp"
#include "gc/shenandoah/shenandoahAffiliation.hpp"
#include "gc/shenandoah/shenandoahFreeSet.hpp"
#include "gc/shenandoah/shenandoahHeap.inline.hpp"
#include "gc/shenandoah/shenandoahHeapRegionSet.hpp"
#include "gc/shenandoah/shenandoahMarkingContext.inline.hpp"
#include "gc/shenandoah/shenandoahOldGeneration.hpp"
#include "gc/shenandoah/shenandoahYoungGeneration.hpp"
#include "gc/shenandoah/shenandoahSimpleBitMap.hpp"
#include "gc/shenandoah/shenandoahSimpleBitMap.inline.hpp"
#include "logging/logStream.hpp"
#include "memory/resourceArea.hpp"
#include "runtime/orderAccess.hpp"

static const char* partition_name(ShenandoahFreeSetPartitionId t) {
  switch (t) {
    case ShenandoahFreeSetPartitionId::NotFree: return "NotFree";
    case ShenandoahFreeSetPartitionId::Mutator: return "Mutator";
    case ShenandoahFreeSetPartitionId::Collector: return "Collector";
    case ShenandoahFreeSetPartitionId::OldCollector: return "OldCollector";
    default:
      ShouldNotReachHere();
      return "Unrecognized";
  }
}

class ShenandoahLeftRightIterator {
private:
  idx_t _idx;
  idx_t _end;
  ShenandoahRegionPartitions* _partitions;
  ShenandoahFreeSetPartitionId _partition;
public:
  explicit ShenandoahLeftRightIterator(ShenandoahRegionPartitions* partitions, ShenandoahFreeSetPartitionId partition, bool use_empty = false)
    : _idx(0), _end(0), _partitions(partitions), _partition(partition) {
    _idx = use_empty ? _partitions->leftmost_empty(_partition) : _partitions->leftmost(_partition);
    _end = use_empty ? _partitions->rightmost_empty(_partition) : _partitions->rightmost(_partition);
  }

  bool has_next() const {
    if (_idx <= _end) {
      assert(_partitions->in_free_set(_partition, _idx), "Boundaries or find_last_set_bit failed: %zd", _idx);
      return true;
    }
    return false;
  }

  idx_t current() const {
    return _idx;
  }

  idx_t next() {
    _idx = _partitions->find_index_of_next_available_region(_partition, _idx + 1);
    return current();
  }
};

class ShenandoahRightLeftIterator {
private:
  idx_t _idx;
  idx_t _end;
  ShenandoahRegionPartitions* _partitions;
  ShenandoahFreeSetPartitionId _partition;
public:
  explicit ShenandoahRightLeftIterator(ShenandoahRegionPartitions* partitions, ShenandoahFreeSetPartitionId partition, bool use_empty = false)
    : _idx(0), _end(0), _partitions(partitions), _partition(partition) {
    _idx = use_empty ? _partitions->rightmost_empty(_partition) : _partitions->rightmost(_partition);
    _end = use_empty ? _partitions->leftmost_empty(_partition) : _partitions->leftmost(_partition);
  }

  bool has_next() const {
    if (_idx >= _end) {
      assert(_partitions->in_free_set(_partition, _idx), "Boundaries or find_last_set_bit failed: %zd", _idx);
      return true;
    }
    return false;
  }

  idx_t current() const {
    return _idx;
  }

  idx_t next() {
    _idx = _partitions->find_index_of_previous_available_region(_partition, _idx - 1);
    return current();
  }
};

#ifndef PRODUCT
void ShenandoahRegionPartitions::dump_bitmap() const {
  log_debug(gc)("Mutator range [%zd, %zd], Collector range [%zd, %zd"
               "], Old Collector range [%zd, %zd]",
               _leftmosts[int(ShenandoahFreeSetPartitionId::Mutator)],
               _rightmosts[int(ShenandoahFreeSetPartitionId::Mutator)],
               _leftmosts[int(ShenandoahFreeSetPartitionId::Collector)],
               _rightmosts[int(ShenandoahFreeSetPartitionId::Collector)],
               _leftmosts[int(ShenandoahFreeSetPartitionId::OldCollector)],
               _rightmosts[int(ShenandoahFreeSetPartitionId::OldCollector)]);
  log_debug(gc)("Empty Mutator range [%zd, %zd"
               "], Empty Collector range [%zd, %zd"
               "], Empty Old Collecto range [%zd, %zd]",
               _leftmosts_empty[int(ShenandoahFreeSetPartitionId::Mutator)],
               _rightmosts_empty[int(ShenandoahFreeSetPartitionId::Mutator)],
               _leftmosts_empty[int(ShenandoahFreeSetPartitionId::Collector)],
               _rightmosts_empty[int(ShenandoahFreeSetPartitionId::Collector)],
               _leftmosts_empty[int(ShenandoahFreeSetPartitionId::OldCollector)],
               _rightmosts_empty[int(ShenandoahFreeSetPartitionId::OldCollector)]);

  log_debug(gc)("%6s: %18s %18s %18s %18s", "index", "Mutator Bits", "Collector Bits", "Old Collector Bits", "NotFree Bits");
  dump_bitmap_range(0, _max-1);
}

void ShenandoahRegionPartitions::dump_bitmap_range(idx_t start_region_idx, idx_t end_region_idx) const {
  assert((start_region_idx >= 0) && (start_region_idx < (idx_t) _max), "precondition");
  assert((end_region_idx >= 0) && (end_region_idx < (idx_t) _max), "precondition");
  idx_t aligned_start = _membership[int(ShenandoahFreeSetPartitionId::Mutator)].aligned_index(start_region_idx);
  idx_t aligned_end = _membership[int(ShenandoahFreeSetPartitionId::Mutator)].aligned_index(end_region_idx);
  idx_t alignment = _membership[int(ShenandoahFreeSetPartitionId::Mutator)].alignment();
  while (aligned_start <= aligned_end) {
    dump_bitmap_row(aligned_start);
    aligned_start += alignment;
  }
}

void ShenandoahRegionPartitions::dump_bitmap_row(idx_t region_idx) const {
  assert((region_idx >= 0) && (region_idx < (idx_t) _max), "precondition");
  idx_t aligned_idx = _membership[int(ShenandoahFreeSetPartitionId::Mutator)].aligned_index(region_idx);
  uintx mutator_bits = _membership[int(ShenandoahFreeSetPartitionId::Mutator)].bits_at(aligned_idx);
  uintx collector_bits = _membership[int(ShenandoahFreeSetPartitionId::Collector)].bits_at(aligned_idx);
  uintx old_collector_bits = _membership[int(ShenandoahFreeSetPartitionId::OldCollector)].bits_at(aligned_idx);
  uintx free_bits = mutator_bits | collector_bits | old_collector_bits;
  uintx notfree_bits =  ~free_bits;
  log_debug(gc)("%6zd : " SIZE_FORMAT_X_0 " 0x" SIZE_FORMAT_X_0 " 0x" SIZE_FORMAT_X_0 " 0x" SIZE_FORMAT_X_0,
               aligned_idx, mutator_bits, collector_bits, old_collector_bits, notfree_bits);
}
#endif

ShenandoahRegionPartitions::ShenandoahRegionPartitions(size_t max_regions, ShenandoahFreeSet* free_set) :
    _max(max_regions),
    _region_size_bytes(ShenandoahHeapRegion::region_size_bytes()),
    _free_set(free_set),
    _membership{ ShenandoahSimpleBitMap(max_regions), ShenandoahSimpleBitMap(max_regions) , ShenandoahSimpleBitMap(max_regions) }
{
  make_all_regions_unavailable();
}

inline bool ShenandoahFreeSet::can_allocate_from(ShenandoahHeapRegion *r) const {
  return r->is_empty() || (r->is_trash() && !_heap->is_concurrent_weak_root_in_progress());
}

inline bool ShenandoahFreeSet::can_allocate_from(size_t idx) const {
  ShenandoahHeapRegion* r = _heap->get_region(idx);
  return can_allocate_from(r);
}

inline size_t ShenandoahFreeSet::alloc_capacity(ShenandoahHeapRegion *r) const {
  if (r->is_trash()) {
    // This would be recycled on allocation path
    return ShenandoahHeapRegion::region_size_bytes();
  } else {
    return r->free();
  }
}

inline size_t ShenandoahFreeSet::alloc_capacity(size_t idx) const {
  ShenandoahHeapRegion* r = _heap->get_region(idx);
  return alloc_capacity(r);
}

inline bool ShenandoahFreeSet::has_alloc_capacity(ShenandoahHeapRegion *r) const {
  return alloc_capacity(r) > 0;
}

inline idx_t ShenandoahRegionPartitions::leftmost(ShenandoahFreeSetPartitionId which_partition) const {
  assert (which_partition < NumPartitions, "selected free partition must be valid");
  idx_t idx = _leftmosts[int(which_partition)];
  if (idx >= _max) {
    return _max;
  } else {
    // Cannot assert that membership[which_partition.is_set(idx) because this helper method may be used
    // to query the original value of leftmost when leftmost must be adjusted because the interval representing
    // which_partition is shrinking after the region that used to be leftmost is retired.
    return idx;
  }
}

inline idx_t ShenandoahRegionPartitions::rightmost(ShenandoahFreeSetPartitionId which_partition) const {
  assert (which_partition < NumPartitions, "selected free partition must be valid");
  idx_t idx = _rightmosts[int(which_partition)];
  // Cannot assert that membership[which_partition.is_set(idx) because this helper method may be used
  // to query the original value of leftmost when leftmost must be adjusted because the interval representing
  // which_partition is shrinking after the region that used to be leftmost is retired.
  return idx;
}

void ShenandoahRegionPartitions::make_all_regions_unavailable() {
  for (size_t partition_id = 0; partition_id < IntNumPartitions; partition_id++) {
    _membership[partition_id].clear_all();
    _leftmosts[partition_id] = _max;
    _rightmosts[partition_id] = -1;
    _leftmosts_empty[partition_id] = _max;
    _rightmosts_empty[partition_id] = -1;;
    _capacity[partition_id] = 0;
    _used[partition_id] = 0;
  }
  _region_counts[int(ShenandoahFreeSetPartitionId::Mutator)] = _region_counts[int(ShenandoahFreeSetPartitionId::Collector)] = 0;
}

void ShenandoahRegionPartitions::establish_mutator_intervals(idx_t mutator_leftmost, idx_t mutator_rightmost,
                                                             idx_t mutator_leftmost_empty, idx_t mutator_rightmost_empty,
                                                             size_t mutator_region_count, size_t mutator_used) {
  _leftmosts[int(ShenandoahFreeSetPartitionId::Mutator)] = mutator_leftmost;
  _rightmosts[int(ShenandoahFreeSetPartitionId::Mutator)] = mutator_rightmost;
  _leftmosts_empty[int(ShenandoahFreeSetPartitionId::Mutator)] = mutator_leftmost_empty;
  _rightmosts_empty[int(ShenandoahFreeSetPartitionId::Mutator)] = mutator_rightmost_empty;

  _region_counts[int(ShenandoahFreeSetPartitionId::Mutator)] = mutator_region_count;
  _used[int(ShenandoahFreeSetPartitionId::Mutator)] = mutator_used;
  _capacity[int(ShenandoahFreeSetPartitionId::Mutator)] = mutator_region_count * _region_size_bytes;

  _leftmosts[int(ShenandoahFreeSetPartitionId::Collector)] = _max;
  _rightmosts[int(ShenandoahFreeSetPartitionId::Collector)] = -1;
  _leftmosts_empty[int(ShenandoahFreeSetPartitionId::Collector)] = _max;
  _rightmosts_empty[int(ShenandoahFreeSetPartitionId::Collector)] = -1;

  _region_counts[int(ShenandoahFreeSetPartitionId::Collector)] = 0;
  _used[int(ShenandoahFreeSetPartitionId::Collector)] = 0;
  _capacity[int(ShenandoahFreeSetPartitionId::Collector)] = 0;
}

void ShenandoahRegionPartitions::establish_old_collector_intervals(idx_t old_collector_leftmost, idx_t old_collector_rightmost,
                                                                   idx_t old_collector_leftmost_empty,
                                                                   idx_t old_collector_rightmost_empty,
                                                                   size_t old_collector_region_count, size_t old_collector_used) {
  _leftmosts[int(ShenandoahFreeSetPartitionId::OldCollector)] = old_collector_leftmost;
  _rightmosts[int(ShenandoahFreeSetPartitionId::OldCollector)] = old_collector_rightmost;
  _leftmosts_empty[int(ShenandoahFreeSetPartitionId::OldCollector)] = old_collector_leftmost_empty;
  _rightmosts_empty[int(ShenandoahFreeSetPartitionId::OldCollector)] = old_collector_rightmost_empty;

  _region_counts[int(ShenandoahFreeSetPartitionId::OldCollector)] = old_collector_region_count;
  _used[int(ShenandoahFreeSetPartitionId::OldCollector)] = old_collector_used;
  _capacity[int(ShenandoahFreeSetPartitionId::OldCollector)] = old_collector_region_count * _region_size_bytes;
}

void ShenandoahRegionPartitions::increase_used(ShenandoahFreeSetPartitionId which_partition, size_t bytes) {
  assert (which_partition < NumPartitions, "Partition must be valid");
  _used[int(which_partition)] += bytes;
  assert (_used[int(which_partition)] <= _capacity[int(which_partition)],
          "Must not use (%zu) more than capacity (%zu) after increase by %zu",
          _used[int(which_partition)], _capacity[int(which_partition)], bytes);
}

inline void ShenandoahRegionPartitions::shrink_interval_if_range_modifies_either_boundary(
  ShenandoahFreeSetPartitionId partition, idx_t low_idx, idx_t high_idx) {
  assert((low_idx <= high_idx) && (low_idx >= 0) && (high_idx < _max), "Range must span legal index values");
  if (low_idx == leftmost(partition)) {
    assert (!_membership[int(partition)].is_set(low_idx), "Do not shrink interval if region not removed");
    if (high_idx + 1 == _max) {
      _leftmosts[int(partition)] = _max;
    } else {
      _leftmosts[int(partition)] = find_index_of_next_available_region(partition, high_idx + 1);
    }
    if (_leftmosts_empty[int(partition)] < _leftmosts[int(partition)]) {
      // This gets us closer to where we need to be; we'll scan further when leftmosts_empty is requested.
      _leftmosts_empty[int(partition)] = _leftmosts[int(partition)];
    }
  }
  if (high_idx == _rightmosts[int(partition)]) {
    assert (!_membership[int(partition)].is_set(high_idx), "Do not shrink interval if region not removed");
    if (low_idx == 0) {
      _rightmosts[int(partition)] = -1;
    } else {
      _rightmosts[int(partition)] = find_index_of_previous_available_region(partition, low_idx - 1);
    }
    if (_rightmosts_empty[int(partition)] > _rightmosts[int(partition)]) {
      // This gets us closer to where we need to be; we'll scan further when rightmosts_empty is requested.
      _rightmosts_empty[int(partition)] = _rightmosts[int(partition)];
    }
  }
  if (_leftmosts[int(partition)] > _rightmosts[int(partition)]) {
    _leftmosts[int(partition)] = _max;
    _rightmosts[int(partition)] = -1;
    _leftmosts_empty[int(partition)] = _max;
    _rightmosts_empty[int(partition)] = -1;
  }
}

inline void ShenandoahRegionPartitions::shrink_interval_if_boundary_modified(ShenandoahFreeSetPartitionId partition, idx_t idx) {
  shrink_interval_if_range_modifies_either_boundary(partition, idx, idx);
}

inline void ShenandoahRegionPartitions::expand_interval_if_boundary_modified(ShenandoahFreeSetPartitionId partition,
                                                                             idx_t idx, size_t region_available) {
  if (_leftmosts[int(partition)] > idx) {
    _leftmosts[int(partition)] = idx;
  }
  if (_rightmosts[int(partition)] < idx) {
    _rightmosts[int(partition)] = idx;
  }
  if (region_available == _region_size_bytes) {
    if (_leftmosts_empty[int(partition)] > idx) {
      _leftmosts_empty[int(partition)] = idx;
    }
    if (_rightmosts_empty[int(partition)] < idx) {
      _rightmosts_empty[int(partition)] = idx;
    }
  }
}

void ShenandoahRegionPartitions::retire_range_from_partition(
  ShenandoahFreeSetPartitionId partition, idx_t low_idx, idx_t high_idx) {

  // Note: we may remove from free partition even if region is not entirely full, such as when available < PLAB::min_size()
  assert ((low_idx < _max) && (high_idx < _max), "Both indices are sane: %zu and %zu < %zu",
          low_idx, high_idx, _max);
  assert (partition < NumPartitions, "Cannot remove from free partitions if not already free");

  for (idx_t idx = low_idx; idx <= high_idx; idx++) {
    assert (in_free_set(partition, idx), "Must be in partition to remove from partition");
    _membership[int(partition)].clear_bit(idx);
  }
  _region_counts[int(partition)] -= high_idx + 1 - low_idx;
  shrink_interval_if_range_modifies_either_boundary(partition, low_idx, high_idx);
}

void ShenandoahRegionPartitions::retire_from_partition(ShenandoahFreeSetPartitionId partition, idx_t idx, size_t used_bytes) {

  // Note: we may remove from free partition even if region is not entirely full, such as when available < PLAB::min_size()
  assert (idx < _max, "index is sane: %zu < %zu", idx, _max);
  assert (partition < NumPartitions, "Cannot remove from free partitions if not already free");
  assert (in_free_set(partition, idx), "Must be in partition to remove from partition");

  if (used_bytes < _region_size_bytes) {
    // Count the alignment pad remnant of memory as used when we retire this region
    increase_used(partition, _region_size_bytes - used_bytes);
  }
  _membership[int(partition)].clear_bit(idx);
  shrink_interval_if_boundary_modified(partition, idx);
  _region_counts[int(partition)]--;
}

void ShenandoahRegionPartitions::make_free(idx_t idx, ShenandoahFreeSetPartitionId which_partition, size_t available) {
  assert (idx < _max, "index is sane: %zu < %zu", idx, _max);
  assert (membership(idx) == ShenandoahFreeSetPartitionId::NotFree, "Cannot make free if already free");
  assert (which_partition < NumPartitions, "selected free partition must be valid");
  assert (available <= _region_size_bytes, "Available cannot exceed region size");

  _membership[int(which_partition)].set_bit(idx);
  _capacity[int(which_partition)] += _region_size_bytes;
  _used[int(which_partition)] += _region_size_bytes - available;
  expand_interval_if_boundary_modified(which_partition, idx, available);
  _region_counts[int(which_partition)]++;
}

bool ShenandoahRegionPartitions::is_mutator_partition(ShenandoahFreeSetPartitionId p) {
  return (p == ShenandoahFreeSetPartitionId::Mutator);
}

bool ShenandoahRegionPartitions::is_young_collector_partition(ShenandoahFreeSetPartitionId p) {
  return (p == ShenandoahFreeSetPartitionId::Collector);
}

bool ShenandoahRegionPartitions::is_old_collector_partition(ShenandoahFreeSetPartitionId p) {
  return (p == ShenandoahFreeSetPartitionId::OldCollector);
}

bool ShenandoahRegionPartitions::available_implies_empty(size_t available_in_region) {
  return (available_in_region == _region_size_bytes);
}


void ShenandoahRegionPartitions::move_from_partition_to_partition(idx_t idx, ShenandoahFreeSetPartitionId orig_partition,
                                                                  ShenandoahFreeSetPartitionId new_partition, size_t available) {
  ShenandoahHeapRegion* r = ShenandoahHeap::heap()->get_region(idx);
  assert (idx < _max, "index is sane: %zu < %zu", idx, _max);
  assert (orig_partition < NumPartitions, "Original partition must be valid");
  assert (new_partition < NumPartitions, "New partition must be valid");
  assert (available <= _region_size_bytes, "Available cannot exceed region size");
  assert (_membership[int(orig_partition)].is_set(idx), "Cannot move from partition unless in partition");
  assert ((r != nullptr) && ((r->is_trash() && (available == _region_size_bytes)) ||
                             (r->used() + available == _region_size_bytes)),
          "Used: %zu + available: %zu should equal region size: %zu",
          ShenandoahHeap::heap()->get_region(idx)->used(), available, _region_size_bytes);

  // Expected transitions:
  //  During rebuild:         Mutator => Collector
  //                          Mutator empty => Collector
  //                          Mutator empty => OldCollector
  //  During flip_to_gc:      Mutator empty => Collector
  //                          Mutator empty => OldCollector
  // At start of update refs: Collector => Mutator
  //                          OldCollector Empty => Mutator
  assert ((is_mutator_partition(orig_partition) && is_young_collector_partition(new_partition)) ||
          (is_mutator_partition(orig_partition) &&
           available_implies_empty(available) && is_old_collector_partition(new_partition)) ||
          (is_young_collector_partition(orig_partition) && is_mutator_partition(new_partition)) ||
          (is_old_collector_partition(orig_partition)
           && available_implies_empty(available) && is_mutator_partition(new_partition)),
          "Unexpected movement between partitions, available: %zu, _region_size_bytes: %zu"
          ", orig_partition: %s, new_partition: %s",
          available, _region_size_bytes, partition_name(orig_partition), partition_name(new_partition));

  size_t used = _region_size_bytes - available;
  assert (_used[int(orig_partition)] >= used,
          "Orig partition used: %zu must exceed moved used: %zu within region %zd",
          _used[int(orig_partition)], used, idx);

  _membership[int(orig_partition)].clear_bit(idx);
  _membership[int(new_partition)].set_bit(idx);

  _capacity[int(orig_partition)] -= _region_size_bytes;
  _used[int(orig_partition)] -= used;
  shrink_interval_if_boundary_modified(orig_partition, idx);

  _capacity[int(new_partition)] += _region_size_bytes;;
  _used[int(new_partition)] += used;
  expand_interval_if_boundary_modified(new_partition, idx, available);

  _region_counts[int(orig_partition)]--;
  _region_counts[int(new_partition)]++;
}

const char* ShenandoahRegionPartitions::partition_membership_name(idx_t idx) const {
  return partition_name(membership(idx));
}

inline ShenandoahFreeSetPartitionId ShenandoahRegionPartitions::membership(idx_t idx) const {
  assert (idx < _max, "index is sane: %zu < %zu", idx, _max);
  ShenandoahFreeSetPartitionId result = ShenandoahFreeSetPartitionId::NotFree;
  for (uint partition_id = 0; partition_id < UIntNumPartitions; partition_id++) {
    if (_membership[partition_id].is_set(idx)) {
      assert(result == ShenandoahFreeSetPartitionId::NotFree, "Region should reside in only one partition");
      result = (ShenandoahFreeSetPartitionId) partition_id;
    }
  }
  return result;
}

#ifdef ASSERT
inline bool ShenandoahRegionPartitions::partition_id_matches(idx_t idx, ShenandoahFreeSetPartitionId test_partition) const {
  assert (idx < _max, "index is sane: %zu < %zu", idx, _max);
  assert (test_partition < ShenandoahFreeSetPartitionId::NotFree, "must be a valid partition");

  return membership(idx) == test_partition;
}
#endif

inline bool ShenandoahRegionPartitions::is_empty(ShenandoahFreeSetPartitionId which_partition) const {
  assert (which_partition < NumPartitions, "selected free partition must be valid");
  return (leftmost(which_partition) > rightmost(which_partition));
}

inline idx_t ShenandoahRegionPartitions::find_index_of_next_available_region(
  ShenandoahFreeSetPartitionId which_partition, idx_t start_index) const {
  idx_t rightmost_idx = rightmost(which_partition);
  idx_t leftmost_idx = leftmost(which_partition);
  if ((rightmost_idx < leftmost_idx) || (start_index > rightmost_idx)) return _max;
  if (start_index < leftmost_idx) {
    start_index = leftmost_idx;
  }
  idx_t result = _membership[int(which_partition)].find_first_set_bit(start_index, rightmost_idx + 1);
  if (result > rightmost_idx) {
    result = _max;
  }
  assert (result >= start_index, "Requires progress");
  return result;
}

inline idx_t ShenandoahRegionPartitions::find_index_of_previous_available_region(
  ShenandoahFreeSetPartitionId which_partition, idx_t last_index) const {
  idx_t rightmost_idx = rightmost(which_partition);
  idx_t leftmost_idx = leftmost(which_partition);
  // if (leftmost_idx == max) then (last_index < leftmost_idx)
  if (last_index < leftmost_idx) return -1;
  if (last_index > rightmost_idx) {
    last_index = rightmost_idx;
  }
  idx_t result = _membership[int(which_partition)].find_last_set_bit(-1, last_index);
  if (result < leftmost_idx) {
    result = -1;
  }
  assert (result <= last_index, "Requires progress");
  return result;
}

inline idx_t ShenandoahRegionPartitions::find_index_of_next_available_cluster_of_regions(
  ShenandoahFreeSetPartitionId which_partition, idx_t start_index, size_t cluster_size) const {
  idx_t rightmost_idx = rightmost(which_partition);
  idx_t leftmost_idx = leftmost(which_partition);
  if ((rightmost_idx < leftmost_idx) || (start_index > rightmost_idx)) return _max;
  idx_t result = _membership[int(which_partition)].find_first_consecutive_set_bits(start_index, rightmost_idx + 1, cluster_size);
  if (result > rightmost_idx) {
    result = _max;
  }
  assert (result >= start_index, "Requires progress");
  return result;
}

inline idx_t ShenandoahRegionPartitions::find_index_of_previous_available_cluster_of_regions(
  ShenandoahFreeSetPartitionId which_partition, idx_t last_index, size_t cluster_size) const {
  idx_t leftmost_idx = leftmost(which_partition);
  // if (leftmost_idx == max) then (last_index < leftmost_idx)
  if (last_index < leftmost_idx) return -1;
  idx_t result = _membership[int(which_partition)].find_last_consecutive_set_bits(leftmost_idx - 1, last_index, cluster_size);
  if (result <= leftmost_idx) {
    result = -1;
  }
  assert (result <= last_index, "Requires progress");
  return result;
}

idx_t ShenandoahRegionPartitions::leftmost_empty(ShenandoahFreeSetPartitionId which_partition) {
  assert (which_partition < NumPartitions, "selected free partition must be valid");
  idx_t max_regions = _max;
  if (_leftmosts_empty[int(which_partition)] == _max) {
    return _max;
  }
  for (idx_t idx = find_index_of_next_available_region(which_partition, _leftmosts_empty[int(which_partition)]);
       idx < max_regions; ) {
    assert(in_free_set(which_partition, idx), "Boundaries or find_last_set_bit failed: %zd", idx);
    if (_free_set->alloc_capacity(idx) == _region_size_bytes) {
      _leftmosts_empty[int(which_partition)] = idx;
      return idx;
    }
    idx = find_index_of_next_available_region(which_partition, idx + 1);
  }
  _leftmosts_empty[int(which_partition)] = _max;
  _rightmosts_empty[int(which_partition)] = -1;
  return _max;
}

idx_t ShenandoahRegionPartitions::rightmost_empty(ShenandoahFreeSetPartitionId which_partition) {
  assert (which_partition < NumPartitions, "selected free partition must be valid");
  if (_rightmosts_empty[int(which_partition)] < 0) {
    return -1;
  }
  for (idx_t idx = find_index_of_previous_available_region(which_partition, _rightmosts_empty[int(which_partition)]);
       idx >= 0; ) {
    assert(in_free_set(which_partition, idx), "Boundaries or find_last_set_bit failed: %zd", idx);
    if (_free_set->alloc_capacity(idx) == _region_size_bytes) {
      _rightmosts_empty[int(which_partition)] = idx;
      return idx;
    }
    idx = find_index_of_previous_available_region(which_partition, idx - 1);
  }
  _leftmosts_empty[int(which_partition)] = _max;
  _rightmosts_empty[int(which_partition)] = -1;
  return -1;
}


#ifdef ASSERT
void ShenandoahRegionPartitions::assert_bounds() {

  idx_t leftmosts[UIntNumPartitions];
  idx_t rightmosts[UIntNumPartitions];
  idx_t empty_leftmosts[UIntNumPartitions];
  idx_t empty_rightmosts[UIntNumPartitions];

  for (uint i = 0; i < UIntNumPartitions; i++) {
    leftmosts[i] = _max;
    empty_leftmosts[i] = _max;
    rightmosts[i] = -1;
    empty_rightmosts[i] = -1;
  }

  for (idx_t i = 0; i < _max; i++) {
    ShenandoahFreeSetPartitionId partition = membership(i);
    switch (partition) {
      case ShenandoahFreeSetPartitionId::NotFree:
        break;

      case ShenandoahFreeSetPartitionId::Mutator:
      case ShenandoahFreeSetPartitionId::Collector:
      case ShenandoahFreeSetPartitionId::OldCollector:
      {
        size_t capacity = _free_set->alloc_capacity(i);
        bool is_empty = (capacity == _region_size_bytes);
        assert(capacity > 0, "free regions must have allocation capacity");
        if (i < leftmosts[int(partition)]) {
          leftmosts[int(partition)] = i;
        }
        if (is_empty && (i < empty_leftmosts[int(partition)])) {
          empty_leftmosts[int(partition)] = i;
        }
        if (i > rightmosts[int(partition)]) {
          rightmosts[int(partition)] = i;
        }
        if (is_empty && (i > empty_rightmosts[int(partition)])) {
          empty_rightmosts[int(partition)] = i;
        }
        break;
      }

      default:
        ShouldNotReachHere();
    }
  }

  // Performance invariants. Failing these would not break the free partition, but performance would suffer.
  assert (leftmost(ShenandoahFreeSetPartitionId::Mutator) <= _max,
          "leftmost in bounds: %zd < %zd", leftmost(ShenandoahFreeSetPartitionId::Mutator),  _max);
  assert (rightmost(ShenandoahFreeSetPartitionId::Mutator) < _max,
          "rightmost in bounds: %zd < %zd", rightmost(ShenandoahFreeSetPartitionId::Mutator),  _max);

  assert (leftmost(ShenandoahFreeSetPartitionId::Mutator) == _max
          || partition_id_matches(leftmost(ShenandoahFreeSetPartitionId::Mutator), ShenandoahFreeSetPartitionId::Mutator),
          "leftmost region should be free: %zd",  leftmost(ShenandoahFreeSetPartitionId::Mutator));
  assert (leftmost(ShenandoahFreeSetPartitionId::Mutator) == _max
          || partition_id_matches(rightmost(ShenandoahFreeSetPartitionId::Mutator), ShenandoahFreeSetPartitionId::Mutator),
          "rightmost region should be free: %zd", rightmost(ShenandoahFreeSetPartitionId::Mutator));

  // If Mutator partition is empty, leftmosts will both equal max, rightmosts will both equal zero.
  // Likewise for empty region partitions.
  idx_t beg_off = leftmosts[int(ShenandoahFreeSetPartitionId::Mutator)];
  idx_t end_off = rightmosts[int(ShenandoahFreeSetPartitionId::Mutator)];
  assert (beg_off >= leftmost(ShenandoahFreeSetPartitionId::Mutator),
          "free regions before the leftmost: %zd, bound %zd",
          beg_off, leftmost(ShenandoahFreeSetPartitionId::Mutator));
  assert (end_off <= rightmost(ShenandoahFreeSetPartitionId::Mutator),
          "free regions past the rightmost: %zd, bound %zd",
          end_off, rightmost(ShenandoahFreeSetPartitionId::Mutator));

  beg_off = empty_leftmosts[int(ShenandoahFreeSetPartitionId::Mutator)];
  end_off = empty_rightmosts[int(ShenandoahFreeSetPartitionId::Mutator)];
  assert (beg_off >= leftmost_empty(ShenandoahFreeSetPartitionId::Mutator),
          "free empty regions before the leftmost: %zd, bound %zd",
          beg_off, leftmost_empty(ShenandoahFreeSetPartitionId::Mutator));
  assert (end_off <= rightmost_empty(ShenandoahFreeSetPartitionId::Mutator),
          "free empty regions past the rightmost: %zd, bound %zd",
          end_off, rightmost_empty(ShenandoahFreeSetPartitionId::Mutator));

  // Performance invariants. Failing these would not break the free partition, but performance would suffer.
  assert (leftmost(ShenandoahFreeSetPartitionId::Collector) <= _max, "leftmost in bounds: %zd < %zd",
          leftmost(ShenandoahFreeSetPartitionId::Collector),  _max);
  assert (rightmost(ShenandoahFreeSetPartitionId::Collector) < _max, "rightmost in bounds: %zd < %zd",
          rightmost(ShenandoahFreeSetPartitionId::Collector),  _max);

  assert (leftmost(ShenandoahFreeSetPartitionId::Collector) == _max
          || partition_id_matches(leftmost(ShenandoahFreeSetPartitionId::Collector), ShenandoahFreeSetPartitionId::Collector),
          "leftmost region should be free: %zd",  leftmost(ShenandoahFreeSetPartitionId::Collector));
  assert (leftmost(ShenandoahFreeSetPartitionId::Collector) == _max
          || partition_id_matches(rightmost(ShenandoahFreeSetPartitionId::Collector), ShenandoahFreeSetPartitionId::Collector),
          "rightmost region should be free: %zd", rightmost(ShenandoahFreeSetPartitionId::Collector));

  // If Collector partition is empty, leftmosts will both equal max, rightmosts will both equal zero.
  // Likewise for empty region partitions.
  beg_off = leftmosts[int(ShenandoahFreeSetPartitionId::Collector)];
  end_off = rightmosts[int(ShenandoahFreeSetPartitionId::Collector)];
  assert (beg_off >= leftmost(ShenandoahFreeSetPartitionId::Collector),
          "free regions before the leftmost: %zd, bound %zd",
          beg_off, leftmost(ShenandoahFreeSetPartitionId::Collector));
  assert (end_off <= rightmost(ShenandoahFreeSetPartitionId::Collector),
          "free regions past the rightmost: %zd, bound %zd",
          end_off, rightmost(ShenandoahFreeSetPartitionId::Collector));

  beg_off = empty_leftmosts[int(ShenandoahFreeSetPartitionId::Collector)];
  end_off = empty_rightmosts[int(ShenandoahFreeSetPartitionId::Collector)];
  assert (beg_off >= _leftmosts_empty[int(ShenandoahFreeSetPartitionId::Collector)],
          "free empty regions before the leftmost: %zd, bound %zd",
          beg_off, leftmost_empty(ShenandoahFreeSetPartitionId::Collector));
  assert (end_off <= _rightmosts_empty[int(ShenandoahFreeSetPartitionId::Collector)],
          "free empty regions past the rightmost: %zd, bound %zd",
          end_off, rightmost_empty(ShenandoahFreeSetPartitionId::Collector));

  // Performance invariants. Failing these would not break the free partition, but performance would suffer.
  assert (leftmost(ShenandoahFreeSetPartitionId::OldCollector) <= _max, "leftmost in bounds: %zd < %zd",
          leftmost(ShenandoahFreeSetPartitionId::OldCollector),  _max);
  assert (rightmost(ShenandoahFreeSetPartitionId::OldCollector) < _max, "rightmost in bounds: %zd < %zd",
          rightmost(ShenandoahFreeSetPartitionId::OldCollector),  _max);

  assert (leftmost(ShenandoahFreeSetPartitionId::OldCollector) == _max
          || partition_id_matches(leftmost(ShenandoahFreeSetPartitionId::OldCollector),
                                  ShenandoahFreeSetPartitionId::OldCollector),
          "leftmost region should be free: %zd",  leftmost(ShenandoahFreeSetPartitionId::OldCollector));
  assert (leftmost(ShenandoahFreeSetPartitionId::OldCollector) == _max
          || partition_id_matches(rightmost(ShenandoahFreeSetPartitionId::OldCollector),
                                  ShenandoahFreeSetPartitionId::OldCollector),
          "rightmost region should be free: %zd", rightmost(ShenandoahFreeSetPartitionId::OldCollector));

  // If OldCollector partition is empty, leftmosts will both equal max, rightmosts will both equal zero.
  // Likewise for empty region partitions.
  beg_off = leftmosts[int(ShenandoahFreeSetPartitionId::OldCollector)];
  end_off = rightmosts[int(ShenandoahFreeSetPartitionId::OldCollector)];
  assert (beg_off >= leftmost(ShenandoahFreeSetPartitionId::OldCollector),
          "free regions before the leftmost: %zd, bound %zd",
          beg_off, leftmost(ShenandoahFreeSetPartitionId::OldCollector));
  assert (end_off <= rightmost(ShenandoahFreeSetPartitionId::OldCollector),
          "free regions past the rightmost: %zd, bound %zd",
          end_off, rightmost(ShenandoahFreeSetPartitionId::OldCollector));

  beg_off = empty_leftmosts[int(ShenandoahFreeSetPartitionId::OldCollector)];
  end_off = empty_rightmosts[int(ShenandoahFreeSetPartitionId::OldCollector)];
  assert (beg_off >= _leftmosts_empty[int(ShenandoahFreeSetPartitionId::OldCollector)],
          "free empty regions before the leftmost: %zd, bound %zd",
          beg_off, leftmost_empty(ShenandoahFreeSetPartitionId::OldCollector));
  assert (end_off <= _rightmosts_empty[int(ShenandoahFreeSetPartitionId::OldCollector)],
          "free empty regions past the rightmost: %zd, bound %zd",
          end_off, rightmost_empty(ShenandoahFreeSetPartitionId::OldCollector));
}
#endif

ShenandoahFreeSet::ShenandoahFreeSet(ShenandoahHeap* heap, size_t max_regions) :
  _heap(heap),
  _partitions(max_regions, this),
  _mutator_words_allocated(0),
  _mutator_words_allocated_at_rebuild(0),
  _mutator_words_at_last_sample(0),
  _alloc_bias_weight(0)
{
  clear_internal();
}

void ShenandoahFreeSet::add_promoted_in_place_region_to_old_collector(ShenandoahHeapRegion* region) {
  shenandoah_assert_heaplocked();
  size_t plab_min_size_in_bytes = ShenandoahGenerationalHeap::heap()->plab_min_size() * HeapWordSize;
  size_t idx = region->index();
  size_t capacity = alloc_capacity(region);
  assert(_partitions.membership(idx) == ShenandoahFreeSetPartitionId::NotFree,
         "Regions promoted in place should have been excluded from Mutator partition");
  if (capacity >= plab_min_size_in_bytes) {
    _partitions.make_free(idx, ShenandoahFreeSetPartitionId::OldCollector, capacity);
    _heap->old_generation()->augment_promoted_reserve(capacity);
  }
}

HeapWord* ShenandoahFreeSet::allocate_from_partition_with_affiliation(ShenandoahAffiliation affiliation,
                                                                      ShenandoahAllocRequest& req, bool& in_new_region) {

  shenandoah_assert_heaplocked();
  ShenandoahFreeSetPartitionId which_partition = req.is_old()? ShenandoahFreeSetPartitionId::OldCollector: ShenandoahFreeSetPartitionId::Collector;
  if (_partitions.alloc_from_left_bias(which_partition)) {
    ShenandoahLeftRightIterator iterator(&_partitions, which_partition, affiliation == ShenandoahAffiliation::FREE);
    return allocate_with_affiliation(iterator, affiliation, req, in_new_region);
  } else {
    ShenandoahRightLeftIterator iterator(&_partitions, which_partition, affiliation == ShenandoahAffiliation::FREE);
    return allocate_with_affiliation(iterator, affiliation, req, in_new_region);
  }
}

template<typename Iter>
HeapWord* ShenandoahFreeSet::allocate_with_affiliation(Iter& iterator, ShenandoahAffiliation affiliation, ShenandoahAllocRequest& req, bool& in_new_region) {
  for (idx_t idx = iterator.current(); iterator.has_next(); idx = iterator.next()) {
    ShenandoahHeapRegion* r = _heap->get_region(idx);
    if (r->affiliation() == affiliation) {
      HeapWord* result = try_allocate_in(r, req, in_new_region);
      if (result != nullptr) {
        return result;
      }
    }
  }
  log_debug(gc, free)("Could not allocate collector region with affiliation: %s for request " PTR_FORMAT,
                      shenandoah_affiliation_name(affiliation), p2i(&req));
  return nullptr;
}

HeapWord* ShenandoahFreeSet::allocate_single(ShenandoahAllocRequest& req, bool& in_new_region) {
  shenandoah_assert_heaplocked();

  // Scan the bitmap looking for a first fit.
  //
  // Leftmost and rightmost bounds provide enough caching to walk bitmap efficiently. Normally,
  // we would find the region to allocate at right away.
  //
  // Allocations are biased: GC allocations are taken from the high end of the heap.  Regular (and TLAB)
  // mutator allocations are taken from the middle of heap, below the memory reserved for Collector.
  // Humongous mutator allocations are taken from the bottom of the heap.
  //
  // Free set maintains mutator and collector partitions.  Normally, each allocates only from its partition,
  // except in special cases when the collector steals regions from the mutator partition.

  // Overwrite with non-zero (non-null) values only if necessary for allocation bookkeeping.

  switch (req.type()) {
    case ShenandoahAllocRequest::_alloc_tlab:
    case ShenandoahAllocRequest::_alloc_shared:
      return allocate_for_mutator(req, in_new_region);
    case ShenandoahAllocRequest::_alloc_gclab:
    case ShenandoahAllocRequest::_alloc_plab:
    case ShenandoahAllocRequest::_alloc_shared_gc:
      return allocate_for_collector(req, in_new_region);
    default:
      ShouldNotReachHere();
  }
  return nullptr;
}

HeapWord* ShenandoahFreeSet::allocate_for_mutator(ShenandoahAllocRequest &req, bool &in_new_region) {
  update_allocation_bias();

  if (_partitions.is_empty(ShenandoahFreeSetPartitionId::Mutator)) {
    // There is no recovery. Mutator does not touch collector view at all.
    return nullptr;
  }

  // Try to allocate in the mutator view
  if (_partitions.alloc_from_left_bias(ShenandoahFreeSetPartitionId::Mutator)) {
    // Allocate from low to high memory.  This keeps the range of fully empty regions more tightly packed.
    // Note that the most recently allocated regions tend not to be evacuated in a given GC cycle.  So this
    // tends to accumulate "fragmented" uncollected regions in high memory.
    ShenandoahLeftRightIterator iterator(&_partitions, ShenandoahFreeSetPartitionId::Mutator);
    return allocate_from_regions(iterator, req, in_new_region);
  }

  // Allocate from high to low memory. This preserves low memory for humongous allocations.
  ShenandoahRightLeftIterator iterator(&_partitions, ShenandoahFreeSetPartitionId::Mutator);
  return allocate_from_regions(iterator, req, in_new_region);
}

void ShenandoahFreeSet::update_allocation_bias() {
  if (_alloc_bias_weight-- <= 0) {
    // We have observed that regions not collected in previous GC cycle tend to congregate at one end or the other
    // of the heap.  Typically, these are the more recently engaged regions and the objects in these regions have not
    // yet had a chance to die (and/or are treated as floating garbage).  If we use the same allocation bias on each
    // GC pass, these "most recently" engaged regions for GC pass N will also be the "most recently" engaged regions
    // for GC pass N+1, and the relatively large amount of live data and/or floating garbage introduced
    // during the most recent GC pass may once again prevent the region from being collected.  We have found that
    // alternating the allocation behavior between GC passes improves evacuation performance by 3-7% on certain
    // benchmarks.  In the best case, this has the effect of consuming these partially consumed regions before
    // the start of the next mark cycle so all of their garbage can be efficiently reclaimed.
    //
    // First, finish consuming regions that are already partially consumed so as to more tightly limit ranges of
    // available regions.  Other potential benefits:
    //  1. Eventual collection set has fewer regions because we have packed newly allocated objects into fewer regions
    //  2. We preserve the "empty" regions longer into the GC cycle, reducing likelihood of allocation failures
    //     late in the GC cycle.
    idx_t non_empty_on_left = (_partitions.leftmost_empty(ShenandoahFreeSetPartitionId::Mutator)
                               - _partitions.leftmost(ShenandoahFreeSetPartitionId::Mutator));
    idx_t non_empty_on_right = (_partitions.rightmost(ShenandoahFreeSetPartitionId::Mutator)
                                - _partitions.rightmost_empty(ShenandoahFreeSetPartitionId::Mutator));
    _partitions.set_bias_from_left_to_right(ShenandoahFreeSetPartitionId::Mutator, (non_empty_on_right < non_empty_on_left));
    _alloc_bias_weight = INITIAL_ALLOC_BIAS_WEIGHT;
  }
}

template<typename Iter>
HeapWord* ShenandoahFreeSet::allocate_from_regions(Iter& iterator, ShenandoahAllocRequest &req, bool &in_new_region) {
  for (idx_t idx = iterator.current(); iterator.has_next(); idx = iterator.next()) {
    ShenandoahHeapRegion* r = _heap->get_region(idx);
    size_t min_size = (req.type() == ShenandoahAllocRequest::_alloc_tlab) ? req.min_size() : req.size();
    if (alloc_capacity(r) >= min_size) {
      HeapWord* result = try_allocate_in(r, req, in_new_region);
      if (result != nullptr) {
        return result;
      }
    }
  }
  return nullptr;
}

HeapWord* ShenandoahFreeSet::allocate_for_collector(ShenandoahAllocRequest &req, bool &in_new_region) {
  // Fast-path: try to allocate in the collector view first
  HeapWord* result;
  result = allocate_from_partition_with_affiliation(req.affiliation(), req, in_new_region);
  if (result != nullptr) {
    return result;
  }

  bool allow_new_region = can_allocate_in_new_region(req);
  if (allow_new_region) {
    // Try a free region that is dedicated to GC allocations.
    result = allocate_from_partition_with_affiliation(ShenandoahAffiliation::FREE, req, in_new_region);
    if (result != nullptr) {
      return result;
    }
  }

  // No dice. Can we borrow space from mutator view?
  if (!ShenandoahEvacReserveOverflow) {
    return nullptr;
  }

  if (!allow_new_region && req.is_old() && (_heap->young_generation()->free_unaffiliated_regions() > 0)) {
    // This allows us to flip a mutator region to old_collector
    allow_new_region = true;
  }

  // We should expand old-gen if this can prevent an old-gen evacuation failure.  We don't care so much about
  // promotion failures since they can be mitigated in a subsequent GC pass.  Would be nice to know if this
  // allocation request is for evacuation or promotion.  Individual threads limit their use of PLAB memory for
  // promotions, so we already have an assurance that any additional memory set aside for old-gen will be used
  // only for old-gen evacuations.
  if (allow_new_region) {
    // Try to steal an empty region from the mutator view.
    result = try_allocate_from_mutator(req, in_new_region);
  }

  // This is it. Do not try to mix mutator and GC allocations, because adjusting region UWM
  // due to GC allocations would expose unparsable mutator allocations.
  return result;
}

bool ShenandoahFreeSet::can_allocate_in_new_region(const ShenandoahAllocRequest& req) {
  if (!_heap->mode()->is_generational()) {
    return true;
  }

  assert(req.is_old() || req.is_young(), "Should request affiliation");
  return (req.is_old() && _heap->old_generation()->free_unaffiliated_regions() > 0)
         || (req.is_young() && _heap->young_generation()->free_unaffiliated_regions() > 0);
}

HeapWord* ShenandoahFreeSet::try_allocate_from_mutator(ShenandoahAllocRequest& req, bool& in_new_region) {
  // The collector prefers to keep longer lived regions toward the right side of the heap, so it always
  // searches for regions from right to left here.
  ShenandoahRightLeftIterator iterator(&_partitions, ShenandoahFreeSetPartitionId::Mutator, true);
  for (idx_t idx = iterator.current(); iterator.has_next(); idx = iterator.next()) {
    ShenandoahHeapRegion* r = _heap->get_region(idx);
    if (can_allocate_from(r)) {
      if (req.is_old()) {
        flip_to_old_gc(r);
      } else {
        flip_to_gc(r);
      }
      // Region r is entirely empty.  If try_allocate_in fails on region r, something else is really wrong.
      // Don't bother to retry with other regions.
      log_debug(gc, free)("Flipped region %zu to gc for request: " PTR_FORMAT, idx, p2i(&req));
      return try_allocate_in(r, req, in_new_region);
    }
  }

  return nullptr;
}

// This work method takes an argument corresponding to the number of bytes
// free in a region, and returns the largest amount in heapwords that can be allocated
// such that both of the following conditions are satisfied:
//
// 1. it is a multiple of card size
// 2. any remaining shard may be filled with a filler object
//
// The idea is that the allocation starts and ends at card boundaries. Because
// a region ('s end) is card-aligned, the remainder shard that must be filled is
// at the start of the free space.
//
// This is merely a helper method to use for the purpose of such a calculation.
size_t ShenandoahFreeSet::get_usable_free_words(size_t free_bytes) const {
  // e.g. card_size is 512, card_shift is 9, min_fill_size() is 8
  //      free is 514
  //      usable_free is 512, which is decreased to 0
  size_t usable_free = (free_bytes / CardTable::card_size()) << CardTable::card_shift();
  assert(usable_free <= free_bytes, "Sanity check");
  if ((free_bytes != usable_free) && (free_bytes - usable_free < ShenandoahHeap::min_fill_size() * HeapWordSize)) {
    // After aligning to card multiples, the remainder would be smaller than
    // the minimum filler object, so we'll need to take away another card's
    // worth to construct a filler object.
    if (usable_free >= CardTable::card_size()) {
      usable_free -= CardTable::card_size();
    } else {
      assert(usable_free == 0, "usable_free is a multiple of card_size and card_size > min_fill_size");
    }
  }

  return usable_free / HeapWordSize;
}

// Given a size argument, which is a multiple of card size, a request struct
// for a PLAB, and an old region, return a pointer to the allocated space for
// a PLAB which is card-aligned and where any remaining shard in the region
// has been suitably filled by a filler object.
// It is assumed (and assertion-checked) that such an allocation is always possible.
HeapWord* ShenandoahFreeSet::allocate_aligned_plab(size_t size, ShenandoahAllocRequest& req, ShenandoahHeapRegion* r) {
  assert(_heap->mode()->is_generational(), "PLABs are only for generational mode");
  assert(r->is_old(), "All PLABs reside in old-gen");
  assert(!req.is_mutator_alloc(), "PLABs should not be allocated by mutators.");
  assert(is_aligned(size, CardTable::card_size_in_words()), "Align by design");

  HeapWord* result = r->allocate_aligned(size, req, CardTable::card_size());
  assert(result != nullptr, "Allocation cannot fail");
  assert(r->top() <= r->end(), "Allocation cannot span end of region");
  assert(is_aligned(result, CardTable::card_size_in_words()), "Align by design");
  return result;
}

HeapWord* ShenandoahFreeSet::try_allocate_in(ShenandoahHeapRegion* r, ShenandoahAllocRequest& req, bool& in_new_region) {
  assert (has_alloc_capacity(r), "Performance: should avoid full regions on this path: %zu", r->index());
  if (_heap->is_concurrent_weak_root_in_progress() && r->is_trash()) {
    // We cannot use this region for allocation when weak roots are in progress because the collector may need
    // to reference unmarked oops during concurrent classunloading.
    return nullptr;
  }
  HeapWord* result = nullptr;
  r->try_recycle_under_lock();
  in_new_region = r->is_empty();

  if (in_new_region) {
    log_debug(gc, free)("Using new region (%zu) for %s (" PTR_FORMAT ").",
                        r->index(), ShenandoahAllocRequest::alloc_type_to_string(req.type()), p2i(&req));
    assert(!r->is_affiliated(), "New region %zu should be unaffiliated", r->index());

    r->set_affiliation(req.affiliation());
    if (r->is_old()) {
      // Any OLD region allocated during concurrent coalesce-and-fill does not need to be coalesced and filled because
      // all objects allocated within this region are above TAMS (and thus are implicitly marked).  In case this is an
      // OLD region and concurrent preparation for mixed evacuations visits this region before the start of the next
      // old-gen concurrent mark (i.e. this region is allocated following the start of old-gen concurrent mark but before
      // concurrent preparations for mixed evacuations are completed), we mark this region as not requiring any
      // coalesce-and-fill processing.
      r->end_preemptible_coalesce_and_fill();
      _heap->old_generation()->clear_cards_for(r);
    }
    _heap->generation_for(r->affiliation())->increment_affiliated_region_count();

#ifdef ASSERT
    ShenandoahMarkingContext* const ctx = _heap->complete_marking_context();
    assert(ctx->top_at_mark_start(r) == r->bottom(), "Newly established allocation region starts with TAMS equal to bottom");
    assert(ctx->is_bitmap_range_within_region_clear(ctx->top_bitmap(r), r->end()), "Bitmap above top_bitmap() must be clear");
#endif
    log_debug(gc, free)("Using new region (%zu) for %s (" PTR_FORMAT ").",
                        r->index(), ShenandoahAllocRequest::alloc_type_to_string(req.type()), p2i(&req));
  } else {
    assert(r->is_affiliated(), "Region %zu that is not new should be affiliated", r->index());
    if (r->affiliation() != req.affiliation()) {
      assert(_heap->mode()->is_generational(), "Request for %s from %s region should only happen in generational mode.",
             req.affiliation_name(), r->affiliation_name());
      return nullptr;
    }
  }

  // req.size() is in words, r->free() is in bytes.
  if (req.is_lab_alloc()) {
    size_t adjusted_size = req.size();
    size_t free = r->free();    // free represents bytes available within region r
    if (req.type() == ShenandoahAllocRequest::_alloc_plab) {
      // This is a PLAB allocation
      assert(_heap->mode()->is_generational(), "PLABs are only for generational mode");
      assert(_partitions.in_free_set(ShenandoahFreeSetPartitionId::OldCollector, r->index()),
             "PLABS must be allocated in old_collector_free regions");

      // Need to assure that plabs are aligned on multiple of card region
      // Convert free from unaligned bytes to aligned number of words
      size_t usable_free = get_usable_free_words(free);
      if (adjusted_size > usable_free) {
        adjusted_size = usable_free;
      }
      adjusted_size = align_down(adjusted_size, CardTable::card_size_in_words());
      if (adjusted_size >= req.min_size()) {
        result = allocate_aligned_plab(adjusted_size, req, r);
        assert(result != nullptr, "allocate must succeed");
        req.set_actual_size(adjusted_size);
      } else {
        // Otherwise, leave result == nullptr because the adjusted size is smaller than min size.
        log_trace(gc, free)("Failed to shrink PLAB request (%zu) in region %zu to %zu"
                            " because min_size() is %zu", req.size(), r->index(), adjusted_size, req.min_size());
      }
    } else {
      // This is a GCLAB or a TLAB allocation
      // Convert free from unaligned bytes to aligned number of words
      free = align_down(free >> LogHeapWordSize, MinObjAlignment);
      if (adjusted_size > free) {
        adjusted_size = free;
      }
      if (adjusted_size >= req.min_size()) {
        result = r->allocate(adjusted_size, req);
        assert (result != nullptr, "Allocation must succeed: free %zu, actual %zu", free, adjusted_size);
        req.set_actual_size(adjusted_size);
      } else {
        log_trace(gc, free)("Failed to shrink TLAB or GCLAB request (%zu) in region %zu to %zu"
                            " because min_size() is %zu", req.size(), r->index(), adjusted_size, req.min_size());
      }
    }
  } else {
    size_t size = req.size();
    result = r->allocate(size, req);
    if (result != nullptr) {
      // Record actual allocation size
      req.set_actual_size(size);
    }
  }

  if (result != nullptr) {
    // Allocation successful, bump stats:
    if (req.is_mutator_alloc()) {
      assert(req.is_young(), "Mutator allocations always come from young generation.");
      _partitions.increase_used(ShenandoahFreeSetPartitionId::Mutator, req.actual_size() * HeapWordSize);
      increase_mutator_allocations(req.actual_size());
    } else {
      assert(req.is_gc_alloc(), "Should be gc_alloc since req wasn't mutator alloc");

      // For GC allocations, we advance update_watermark because the objects relocated into this memory during
      // evacuation are not updated during evacuation.  For both young and old regions r, it is essential that all
      // PLABs be made parsable at the end of evacuation.  This is enabled by retiring all plabs at end of evacuation.
      r->set_update_watermark(r->top());
      if (r->is_old()) {
        _partitions.increase_used(ShenandoahFreeSetPartitionId::OldCollector, req.actual_size() * HeapWordSize);
        assert(req.type() != ShenandoahAllocRequest::_alloc_gclab, "old-gen allocations use PLAB or shared allocation");
        // for plabs, we'll sort the difference between evac and promotion usage when we retire the plab
      } else {
        _partitions.increase_used(ShenandoahFreeSetPartitionId::Collector, req.actual_size() * HeapWordSize);
      }
    }
  }

  static const size_t min_capacity = (size_t) (ShenandoahHeapRegion::region_size_bytes() * (1.0 - 1.0 / ShenandoahEvacWaste));
  size_t ac = alloc_capacity(r);

  if (((result == nullptr) && (ac < min_capacity)) || (alloc_capacity(r) < PLAB::min_size() * HeapWordSize)) {
    // Regardless of whether this allocation succeeded, if the remaining memory is less than PLAB:min_size(), retire this region.
    // Note that retire_from_partition() increases used to account for waste.

    // Also, if this allocation request failed and the consumed within this region * ShenandoahEvacWaste > region size,
    // then retire the region so that subsequent searches can find available memory more quickly.

    size_t idx = r->index();
    ShenandoahFreeSetPartitionId orig_partition;
    if (req.is_mutator_alloc()) {
      orig_partition = ShenandoahFreeSetPartitionId::Mutator;
      // Count retired waste as mutator allocation
      increase_mutator_allocations(alloc_capacity(r) / HeapWordSize);
    } else if (req.type() == ShenandoahAllocRequest::_alloc_gclab) {
      orig_partition = ShenandoahFreeSetPartitionId::Collector;
    } else if (req.type() == ShenandoahAllocRequest::_alloc_plab) {
      orig_partition = ShenandoahFreeSetPartitionId::OldCollector;
    } else {
      assert(req.type() == ShenandoahAllocRequest::_alloc_shared_gc, "Unexpected allocation type");
      if (req.is_old()) {
        orig_partition = ShenandoahFreeSetPartitionId::OldCollector;
      } else {
        orig_partition = ShenandoahFreeSetPartitionId::Collector;
      }
    }
    _partitions.retire_from_partition(orig_partition, idx, r->used());
    _partitions.assert_bounds();
  }
  return result;
}

HeapWord* ShenandoahFreeSet::allocate_contiguous(ShenandoahAllocRequest& req) {
  assert(req.is_mutator_alloc(), "All humongous allocations are performed by mutator");
  shenandoah_assert_heaplocked();

  size_t words_size = req.size();
  idx_t num = ShenandoahHeapRegion::required_regions(words_size * HeapWordSize);

  assert(req.is_young(), "Humongous regions always allocated in YOUNG");
  ShenandoahGeneration* generation = _heap->generation_for(req.affiliation());

  // Check if there are enough regions left to satisfy allocation.
  if (num > (idx_t) _partitions.count(ShenandoahFreeSetPartitionId::Mutator)) {
    return nullptr;
  }

  idx_t start_range = _partitions.leftmost_empty(ShenandoahFreeSetPartitionId::Mutator);
  idx_t end_range = _partitions.rightmost_empty(ShenandoahFreeSetPartitionId::Mutator) + 1;
  idx_t last_possible_start = end_range - num;

  // Find the continuous interval of $num regions, starting from $beg and ending in $end,
  // inclusive. Contiguous allocations are biased to the beginning.
  idx_t beg = _partitions.find_index_of_next_available_cluster_of_regions(ShenandoahFreeSetPartitionId::Mutator,
                                                                          start_range, num);
  if (beg > last_possible_start) {
    // Hit the end, goodbye
    return nullptr;
  }
  idx_t end = beg;

  while (true) {
    // We've confirmed num contiguous regions belonging to Mutator partition, so no need to confirm membership.
    // If region is not completely free, the current [beg; end] is useless, and we may fast-forward.  If we can extend
    // the existing range, we can exploit that certain regions are already known to be in the Mutator free set.
    while (!can_allocate_from(_heap->get_region(end))) {
      // region[end] is not empty, so we restart our search after region[end]
      idx_t slide_delta = end + 1 - beg;
      if (beg + slide_delta > last_possible_start) {
        // no room to slide
        return nullptr;
      }
      for (idx_t span_end = beg + num; slide_delta > 0; slide_delta--) {
        if (!_partitions.in_free_set(ShenandoahFreeSetPartitionId::Mutator, span_end)) {
          beg = _partitions.find_index_of_next_available_cluster_of_regions(ShenandoahFreeSetPartitionId::Mutator,
                                                                            span_end + 1, num);
          break;
        } else {
          beg++;
          span_end++;
        }
      }
      // Here, either beg identifies a range of num regions all of which are in the Mutator free set, or beg > last_possible_start
      if (beg > last_possible_start) {
        // Hit the end, goodbye
        return nullptr;
      }
      end = beg;
    }

    if ((end - beg + 1) == num) {
      // found the match
      break;
    }

    end++;
  }

  size_t remainder = words_size & ShenandoahHeapRegion::region_size_words_mask();
  // Initialize regions:
  for (idx_t i = beg; i <= end; i++) {
    ShenandoahHeapRegion* r = _heap->get_region(i);
    r->try_recycle_under_lock();

    assert(i == beg || _heap->get_region(i - 1)->index() + 1 == r->index(), "Should be contiguous");
    assert(r->is_empty(), "Should be empty");

    if (i == beg) {
      r->make_humongous_start();
    } else {
      r->make_humongous_cont();
    }

    // Trailing region may be non-full, record the remainder there
    size_t used_words;
    if ((i == end) && (remainder != 0)) {
      used_words = remainder;
    } else {
      used_words = ShenandoahHeapRegion::region_size_words();
    }

    r->set_affiliation(req.affiliation());
    r->set_update_watermark(r->bottom());
    r->set_top(r->bottom() + used_words);
  }
  generation->increase_affiliated_region_count(num);
  if (remainder != 0) {
    // Record this remainder as allocation waste
    _heap->notify_mutator_alloc_words(ShenandoahHeapRegion::region_size_words() - remainder, true);
  }

  // retire_range_from_partition() will adjust bounds on Mutator free set if appropriate
  _partitions.retire_range_from_partition(ShenandoahFreeSetPartitionId::Mutator, beg, end);

  size_t total_humongous_size = ShenandoahHeapRegion::region_size_bytes() * num;
  _partitions.increase_used(ShenandoahFreeSetPartitionId::Mutator, total_humongous_size);
  increase_mutator_allocations(num * ShenandoahHeapRegion::region_size_words());
  _partitions.assert_bounds();
  req.set_actual_size(words_size);
  if (remainder != 0) {
    req.set_waste(ShenandoahHeapRegion::region_size_words() - remainder);
  }
  return _heap->get_region(beg)->bottom();
}

class ShenandoahRecycleTrashedRegionClosure final : public ShenandoahHeapRegionClosure {
public:
  ShenandoahRecycleTrashedRegionClosure(): ShenandoahHeapRegionClosure() {}

  void heap_region_do(ShenandoahHeapRegion* r) {
    r->try_recycle();
  }

  bool is_thread_safe() {
    return true;
  }
};

void ShenandoahFreeSet::recycle_trash() {
  // lock is not non-reentrant, check we don't have it
  shenandoah_assert_not_heaplocked();

  ShenandoahHeap* heap = ShenandoahHeap::heap();
  heap->assert_gc_workers(heap->workers()->active_workers());

  ShenandoahRecycleTrashedRegionClosure closure;
  heap->parallel_heap_region_iterate(&closure);
}

void ShenandoahFreeSet::flip_to_old_gc(ShenandoahHeapRegion* r) {
  size_t idx = r->index();

  assert(_partitions.partition_id_matches(idx, ShenandoahFreeSetPartitionId::Mutator), "Should be in mutator view");
  assert(can_allocate_from(r), "Should not be allocated");

  ShenandoahGenerationalHeap* gen_heap = ShenandoahGenerationalHeap::heap();
  size_t region_capacity = alloc_capacity(r);
  _partitions.move_from_partition_to_partition(idx, ShenandoahFreeSetPartitionId::Mutator,
                                               ShenandoahFreeSetPartitionId::OldCollector, region_capacity);
  _partitions.assert_bounds();
  _heap->old_generation()->augment_evacuation_reserve(region_capacity);
  bool transferred = gen_heap->generation_sizer()->transfer_to_old(1);
  if (!transferred) {
    log_warning(gc, free)("Forcing transfer of %zu to old reserve.", idx);
    gen_heap->generation_sizer()->force_transfer_to_old(1);
  } else {
    // Decrease mutator allocation budget by transferred memory
    increase_mutator_allocations(region_capacity / HeapWordSize);
  }
  // We do not ensure that the region is no longer trash, relying on try_allocate_in(), which always comes next,
  // to recycle trash before attempting to allocate anything in the region.
}

void ShenandoahFreeSet::flip_to_gc(ShenandoahHeapRegion* r) {
  size_t idx = r->index();

  assert(_partitions.partition_id_matches(idx, ShenandoahFreeSetPartitionId::Mutator), "Should be in mutator view");
  assert(can_allocate_from(r), "Should not be allocated");

  size_t ac = alloc_capacity(r);
  _partitions.move_from_partition_to_partition(idx, ShenandoahFreeSetPartitionId::Mutator,
                                               ShenandoahFreeSetPartitionId::Collector, ac);
  _partitions.assert_bounds();

  // Decrease mutator allocation budget by transferred memory
  increase_mutator_allocations(ac / HeapWordSize);

  // We do not ensure that the region is no longer trash, relying on try_allocate_in(), which always comes next,
  // to recycle trash before attempting to allocate anything in the region.
}

void ShenandoahFreeSet::clear() {
  shenandoah_assert_heaplocked();
  clear_internal();
}

void ShenandoahFreeSet::clear_internal() {
  _partitions.make_all_regions_unavailable();

  _alloc_bias_weight = 0;
  _partitions.set_bias_from_left_to_right(ShenandoahFreeSetPartitionId::Mutator, true);
  _partitions.set_bias_from_left_to_right(ShenandoahFreeSetPartitionId::Collector, false);
  _partitions.set_bias_from_left_to_right(ShenandoahFreeSetPartitionId::OldCollector, false);
}

// Returns total allocatable words in Mutator partition
size_t ShenandoahFreeSet::find_regions_with_alloc_capacity(size_t &young_cset_regions, size_t &old_cset_regions,
                                                         size_t &first_old_region, size_t &last_old_region,
                                                         size_t &old_region_count) {
  clear_internal();

  first_old_region = _heap->num_regions();
  last_old_region = 0;
  old_region_count = 0;
  old_cset_regions = 0;
  young_cset_regions = 0;

  size_t region_size_bytes = _partitions.region_size_bytes();
  size_t max_regions = _partitions.max_regions();

  size_t mutator_alloc_capacity_in_words = 0;

  size_t mutator_leftmost = max_regions;
  size_t mutator_rightmost = 0;
  size_t mutator_leftmost_empty = max_regions;
  size_t mutator_rightmost_empty = 0;
  size_t mutator_regions = 0;
  size_t mutator_used = 0;

  size_t old_collector_leftmost = max_regions;
  size_t old_collector_rightmost = 0;
  size_t old_collector_leftmost_empty = max_regions;
  size_t old_collector_rightmost_empty = 0;
  size_t old_collector_regions = 0;
  size_t old_collector_used = 0;

  size_t num_regions = _heap->num_regions();
  for (size_t idx = 0; idx < num_regions; idx++) {
    ShenandoahHeapRegion* region = _heap->get_region(idx);
    if (region->is_trash()) {
      // Trashed regions represent regions that had been in the collection partition but have not yet been "cleaned up".
      // The cset regions are not "trashed" until we have finished update refs.
      if (region->is_old()) {
        old_cset_regions++;
      } else {
        assert(region->is_young(), "Trashed region should be old or young");
        young_cset_regions++;
      }
    } else if (region->is_old()) {
      // count both humongous and regular regions, but don't count trash (cset) regions.
      old_region_count++;
      if (first_old_region > idx) {
        first_old_region = idx;
      }
      last_old_region = idx;
    }
    if (region->is_alloc_allowed() || region->is_trash()) {
      assert(!region->is_cset(), "Shouldn't be adding cset regions to the free set");

      // Do not add regions that would almost surely fail allocation
      size_t ac = alloc_capacity(region);
      if (ac > PLAB::min_size() * HeapWordSize) {
        if (region->is_trash() || !region->is_old()) {
          // Both young and old collected regions (trashed) are placed into the Mutator set
          _partitions.raw_assign_membership(idx, ShenandoahFreeSetPartitionId::Mutator);
          mutator_alloc_capacity_in_words += ac / HeapWordSize;
          if (idx < mutator_leftmost) {
            mutator_leftmost = idx;
          }
          if (idx > mutator_rightmost) {
            mutator_rightmost = idx;
          }
          if (ac == region_size_bytes) {
            if (idx < mutator_leftmost_empty) {
              mutator_leftmost_empty = idx;
            }
            if (idx > mutator_rightmost_empty) {
              mutator_rightmost_empty = idx;
            }
          }
          mutator_regions++;
          mutator_used += (region_size_bytes - ac);
        } else {
          // !region->is_trash() && region is_old()
          _partitions.raw_assign_membership(idx, ShenandoahFreeSetPartitionId::OldCollector);
          if (idx < old_collector_leftmost) {
            old_collector_leftmost = idx;
          }
          if (idx > old_collector_rightmost) {
            old_collector_rightmost = idx;
          }
          if (ac == region_size_bytes) {
            if (idx < old_collector_leftmost_empty) {
              old_collector_leftmost_empty = idx;
            }
            if (idx > old_collector_rightmost_empty) {
              old_collector_rightmost_empty = idx;
            }
          }
          old_collector_regions++;
          old_collector_used += (region_size_bytes - ac);
        }
      }
    }
  }
  log_debug(gc, free)("  At end of prep_to_rebuild, mutator_leftmost: %zu"
                      ", mutator_rightmost: %zu"
                      ", mutator_leftmost_empty: %zu"
                      ", mutator_rightmost_empty: %zu"
                      ", mutator_regions: %zu"
                      ", mutator_used: %zu",
                      mutator_leftmost, mutator_rightmost, mutator_leftmost_empty, mutator_rightmost_empty,
                      mutator_regions, mutator_used);

  log_debug(gc, free)("  old_collector_leftmost: %zu"
                      ", old_collector_rightmost: %zu"
                      ", old_collector_leftmost_empty: %zu"
                      ", old_collector_rightmost_empty: %zu"
                      ", old_collector_regions: %zu"
                      ", old_collector_used: %zu",
                      old_collector_leftmost, old_collector_rightmost, old_collector_leftmost_empty, old_collector_rightmost_empty,
                      old_collector_regions, old_collector_used);


  idx_t rightmost_idx = (mutator_leftmost == max_regions)? -1: (idx_t) mutator_rightmost;
  idx_t rightmost_empty_idx = (mutator_leftmost_empty == max_regions)? -1: (idx_t) mutator_rightmost_empty;
  _partitions.establish_mutator_intervals(mutator_leftmost, rightmost_idx, mutator_leftmost_empty, rightmost_empty_idx,
                                          mutator_regions, mutator_used);
  rightmost_idx = (old_collector_leftmost == max_regions)? -1: (idx_t) old_collector_rightmost;
  rightmost_empty_idx = (old_collector_leftmost_empty == max_regions)? -1: (idx_t) old_collector_rightmost_empty;
  _partitions.establish_old_collector_intervals(old_collector_leftmost, rightmost_idx, old_collector_leftmost_empty,
                                                rightmost_empty_idx, old_collector_regions, old_collector_used);
<<<<<<< HEAD
  log_debug(gc)("  After find_regions_with_alloc_capacity(), Mutator range [" SSIZE_FORMAT ", " SSIZE_FORMAT "],"
                "  Old Collector range [" SSIZE_FORMAT ", " SSIZE_FORMAT "]",
                _partitions.leftmost(ShenandoahFreeSetPartitionId::Mutator),
                _partitions.rightmost(ShenandoahFreeSetPartitionId::Mutator),
                _partitions.leftmost(ShenandoahFreeSetPartitionId::OldCollector),
                _partitions.rightmost(ShenandoahFreeSetPartitionId::OldCollector));
  return mutator_alloc_capacity_in_words;
=======
  log_debug(gc, free)("  After find_regions_with_alloc_capacity(), Mutator range [%zd, %zd],"
                      "  Old Collector range [%zd, %zd]",
                      _partitions.leftmost(ShenandoahFreeSetPartitionId::Mutator),
                      _partitions.rightmost(ShenandoahFreeSetPartitionId::Mutator),
                      _partitions.leftmost(ShenandoahFreeSetPartitionId::OldCollector),
                      _partitions.rightmost(ShenandoahFreeSetPartitionId::OldCollector));
>>>>>>> 30f71622
}

// Returns number of regions transferred, adds transferred bytes to var argument bytes_transferred
size_t ShenandoahFreeSet::transfer_empty_regions_from_collector_set_to_mutator_set(ShenandoahFreeSetPartitionId which_collector,
                                                                                   size_t max_xfer_regions,
                                                                                   size_t& bytes_transferred) {
  shenandoah_assert_heaplocked();
  const size_t region_size_bytes = ShenandoahHeapRegion::region_size_bytes();
  size_t transferred_regions = 0;
  ShenandoahLeftRightIterator iterator(&_partitions, which_collector, true);
  for (idx_t idx = iterator.current(); transferred_regions < max_xfer_regions && iterator.has_next(); idx = iterator.next()) {
    // Note: can_allocate_from() denotes that region is entirely empty
    if (can_allocate_from(idx)) {
      _partitions.move_from_partition_to_partition(idx, which_collector, ShenandoahFreeSetPartitionId::Mutator, region_size_bytes);
      transferred_regions++;
      bytes_transferred += region_size_bytes;
    }
  }
  return transferred_regions;
}

// Returns number of regions transferred, adds transferred bytes to var argument bytes_transferred
size_t ShenandoahFreeSet::transfer_non_empty_regions_from_collector_set_to_mutator_set(ShenandoahFreeSetPartitionId which_collector,
                                                                                       size_t max_xfer_regions,
                                                                                       size_t& bytes_transferred) {
  shenandoah_assert_heaplocked();
  size_t transferred_regions = 0;
  ShenandoahLeftRightIterator iterator(&_partitions, which_collector, false);
  for (idx_t idx = iterator.current(); transferred_regions < max_xfer_regions && iterator.has_next(); idx = iterator.next()) {
    size_t ac = alloc_capacity(idx);
    if (ac > 0) {
      _partitions.move_from_partition_to_partition(idx, which_collector, ShenandoahFreeSetPartitionId::Mutator, ac);
      transferred_regions++;
      bytes_transferred += ac;
    }
  }
  return transferred_regions;
}

void ShenandoahFreeSet::move_regions_from_collector_to_mutator(size_t max_xfer_regions) {
  size_t collector_xfer = 0;
  size_t old_collector_xfer = 0;

  // Process empty regions within the Collector free partition
  if ((max_xfer_regions > 0) &&
      (_partitions.leftmost_empty(ShenandoahFreeSetPartitionId::Collector)
       <= _partitions.rightmost_empty(ShenandoahFreeSetPartitionId::Collector))) {
    ShenandoahHeapLocker locker(_heap->lock());
    max_xfer_regions -=
      transfer_empty_regions_from_collector_set_to_mutator_set(ShenandoahFreeSetPartitionId::Collector, max_xfer_regions,
                                                               collector_xfer);
  }

  // Process empty regions within the OldCollector free partition
  if ((max_xfer_regions > 0) &&
      (_partitions.leftmost_empty(ShenandoahFreeSetPartitionId::OldCollector)
       <= _partitions.rightmost_empty(ShenandoahFreeSetPartitionId::OldCollector))) {
    ShenandoahHeapLocker locker(_heap->lock());
    size_t old_collector_regions =
      transfer_empty_regions_from_collector_set_to_mutator_set(ShenandoahFreeSetPartitionId::OldCollector, max_xfer_regions,
                                                               old_collector_xfer);
    max_xfer_regions -= old_collector_regions;
    if (old_collector_regions > 0) {
      ShenandoahGenerationalHeap::cast(_heap)->generation_sizer()->transfer_to_young(old_collector_regions);
    }
  }

  // If there are any non-empty regions within Collector partition, we can also move them to the Mutator free partition
  if ((max_xfer_regions > 0) && (_partitions.leftmost(ShenandoahFreeSetPartitionId::Collector)
                                 <= _partitions.rightmost(ShenandoahFreeSetPartitionId::Collector))) {
    ShenandoahHeapLocker locker(_heap->lock());
    max_xfer_regions -=
      transfer_non_empty_regions_from_collector_set_to_mutator_set(ShenandoahFreeSetPartitionId::Collector, max_xfer_regions,
                                                                   collector_xfer);
  }

  size_t total_xfer = collector_xfer + old_collector_xfer;
  log_info(gc, ergo)("At start of update refs, moving %zu%s to Mutator free set from Collector Reserve ("
                     "%zu%s) and from Old Collector Reserve (%zu%s)",
                     byte_size_in_proper_unit(total_xfer), proper_unit_for_byte_size(total_xfer),
                     byte_size_in_proper_unit(collector_xfer), proper_unit_for_byte_size(collector_xfer),
                     byte_size_in_proper_unit(old_collector_xfer), proper_unit_for_byte_size(old_collector_xfer));
}


// Overwrite arguments to represent the amount of memory in each generation that is about to be recycled
void ShenandoahFreeSet::prepare_to_rebuild(size_t &young_cset_regions, size_t &old_cset_regions,
                                           size_t &first_old_region, size_t &last_old_region, size_t &old_region_count) {
  shenandoah_assert_heaplocked();
  // This resets all state information, removing all regions from all sets.
  clear();
  log_debug(gc, free)("Rebuilding FreeSet");

  // Place regions that have alloc_capacity into the old_collector set if they identify as is_old() or the
  // mutator set otherwise.  All trashed (cset) regions are affiliated young and placed in mutator set.  Save the
  // allocatable words in mutator partition in state variable.
  _prepare_to_rebuild_mutator_free = find_regions_with_alloc_capacity(young_cset_regions, old_cset_regions,
                                                                      first_old_region, last_old_region, old_region_count);
}

void ShenandoahFreeSet::establish_generation_sizes(size_t young_region_count, size_t old_region_count) {
  assert(young_region_count + old_region_count == ShenandoahHeap::heap()->num_regions(), "Sanity");
  if (ShenandoahHeap::heap()->mode()->is_generational()) {
    ShenandoahGenerationalHeap* heap = ShenandoahGenerationalHeap::heap();
    ShenandoahOldGeneration* old_gen = heap->old_generation();
    ShenandoahYoungGeneration* young_gen = heap->young_generation();
    size_t region_size_bytes = ShenandoahHeapRegion::region_size_bytes();

    size_t original_old_capacity = old_gen->max_capacity();
    size_t new_old_capacity = old_region_count * region_size_bytes;
    size_t new_young_capacity = young_region_count * region_size_bytes;
    old_gen->set_capacity(new_old_capacity);
    young_gen->set_capacity(new_young_capacity);

    if (new_old_capacity > original_old_capacity) {
      size_t region_count = (new_old_capacity - original_old_capacity) / region_size_bytes;
      log_info(gc, ergo)("Transfer %zu region(s) from %s to %s, yielding increased size: " PROPERFMT,
                         region_count, young_gen->name(), old_gen->name(), PROPERFMTARGS(new_old_capacity));
    } else if (new_old_capacity < original_old_capacity) {
      size_t region_count = (original_old_capacity - new_old_capacity) / region_size_bytes;
      log_info(gc, ergo)("Transfer %zu region(s) from %s to %s, yielding increased size: " PROPERFMT,
                         region_count, old_gen->name(), young_gen->name(), PROPERFMTARGS(new_young_capacity));
    }
    // This balances generations, so clear any pending request to balance.
    old_gen->set_region_balance(0);
  }
}

// Return mutator free
size_t ShenandoahFreeSet::finish_rebuild(size_t young_cset_regions, size_t old_cset_regions, size_t old_region_count,
                                       bool have_evacuation_reserves) {
  shenandoah_assert_heaplocked();
  size_t young_reserve(0), old_reserve(0);

  if (_heap->mode()->is_generational()) {
    compute_young_and_old_reserves(young_cset_regions, old_cset_regions, have_evacuation_reserves,
                                   young_reserve, old_reserve);
  } else {
    young_reserve = (_heap->max_capacity() / 100) * ShenandoahEvacReserve;
    old_reserve = 0;
  }

  _mutator_words_allocated_at_rebuild += _mutator_words_allocated;
  _mutator_words_allocated = 0;

  // Move some of the mutator regions in the Collector and OldCollector partitions in order to satisfy
  // young_reserve and old_reserve.
  size_t mutator_free = reserve_regions(young_reserve, old_reserve, old_region_count);
  size_t young_region_count = _heap->num_regions() - old_region_count;
  establish_generation_sizes(young_region_count, old_region_count);
  establish_old_collector_alloc_bias();
  _partitions.assert_bounds();
  log_status();
  return mutator_free;
}

void ShenandoahFreeSet::compute_young_and_old_reserves(size_t young_cset_regions, size_t old_cset_regions,
                                                       bool have_evacuation_reserves,
                                                       size_t& young_reserve_result, size_t& old_reserve_result) const {
  shenandoah_assert_generational();
  const size_t region_size_bytes = ShenandoahHeapRegion::region_size_bytes();

  ShenandoahOldGeneration* const old_generation = _heap->old_generation();
#undef KELVIN_VISIBLE
#ifdef KELVIN_VISIBLE
  log_info(gc)("old-generation: " PTR_FORMAT, p2i(old_generation));
#endif
  size_t old_available = old_generation->available();
  size_t old_unaffiliated_regions = old_generation->free_unaffiliated_regions();
#ifdef KELVIN_VISIBLE
  log_info(gc)("compute_young_and_old_reserves(young-cset: " SIZE_FORMAT ", old-cset: " SIZE_FORMAT ", has_evac_reserves: %s)",
               young_cset_regions, old_cset_regions, have_evacuation_reserves? "true": "false");
  log_info(gc)("old_available: " SIZE_FORMAT ", old_unaffiliated_regions: " SIZE_FORMAT,
               old_available, old_unaffiliated_regions);
#endif
  ShenandoahYoungGeneration* const young_generation = _heap->young_generation();
#ifdef KELVIN_VISIBLE
  log_info(gc)("young-generation: " PTR_FORMAT, p2i(young_generation));
#endif
  size_t young_capacity = young_generation->max_capacity();
  size_t young_unaffiliated_regions = young_generation->free_unaffiliated_regions();
#ifdef KELVIN_VISIBLE
  log_info(gc)("young-generation: " PTR_FORMAT, p2i(young_generation));
  log_info(gc)("young_capacity: " SIZE_FORMAT ", young_unaffiliated: " SIZE_FORMAT, young_capacity, young_unaffiliated_regions);
#endif

  // Add in the regions we anticipate to be freed by evacuation of the collection set
  old_unaffiliated_regions += old_cset_regions;
  young_unaffiliated_regions += young_cset_regions;

  // Consult old-region balance to make adjustments to current generation capacities and availability.
  // The generation region transfers take place after we rebuild.
  const ssize_t old_region_balance = old_generation->get_region_balance();
#ifdef KELVIN_VISIBLE
  log_info(gc)("old_region_balance: " SSIZE_FORMAT, old_region_balance);
#endif
  if (old_region_balance != 0) {
#ifdef ASSERT
    if (old_region_balance > 0) {
      assert(old_region_balance <= checked_cast<ssize_t>(old_unaffiliated_regions), "Cannot transfer regions that are affiliated");
    } else {
      assert(0 - old_region_balance <= checked_cast<ssize_t>(young_unaffiliated_regions), "Cannot transfer regions that are affiliated");
    }
#endif

    ssize_t xfer_bytes = old_region_balance * checked_cast<ssize_t>(region_size_bytes);
    old_available -= xfer_bytes;
    old_unaffiliated_regions -= old_region_balance;
    young_capacity += xfer_bytes;
    young_unaffiliated_regions += old_region_balance;
#ifdef KELVIN_VISIBLE
    log_info(gc)("xfer_bytes: " SSIZE_FORMAT ", old_available: " SIZE_FORMAT ", old_unaffiliated_regions: " SIZE_FORMAT
                 ", young_capacity: " SIZE_FORMAT ", young_unaffiliated_regions: " SIZE_FORMAT,
                 xfer_bytes, old_available, old_unaffiliated_regions, young_capacity, young_unaffiliated_regions);
#endif
  }
  // All allocations taken from the old collector set are performed by GC, generally using PLABs for both
  // promotions and evacuations.  The partition between which old memory is reserved for evacuation and
  // which is reserved for promotion is enforced using thread-local variables that prescribe intentions for
  // each PLAB's available memory.
  if (have_evacuation_reserves) {
    // We are rebuilding at the end of final mark, having already established evacuation budgets for this GC pass.
    const size_t promoted_reserve = old_generation->get_promoted_reserve();
    const size_t old_evac_reserve = old_generation->get_evacuation_reserve();
    young_reserve_result = young_generation->get_evacuation_reserve();
    old_reserve_result = promoted_reserve + old_evac_reserve;
    assert(old_reserve_result <= old_available,
           "Cannot reserve (%zu + %zu) more OLD than is available: %zu",
           promoted_reserve, old_evac_reserve, old_available);
#ifdef KELVIN_VISIBLE
    log_info(gc)("At final mark, promoted_reserve: " SIZE_FORMAT ", old_evac_reserve: " SIZE_FORMAT
                 ", young_reserve_result: " SIZE_FORMAT ", old_reserve_result: " SIZE_FORMAT,
                 promoted_reserve, old_evac_reserve, young_reserve_result, old_reserve_result);
#endif
  } else {
    // We are rebuilding at end of GC, so we set aside budgets specified on command line (or defaults)
    young_reserve_result = (young_capacity * ShenandoahEvacReserve) / 100;
    // The auto-sizer has already made old-gen large enough to hold all anticipated evacuations and promotions.
    // Affiliated old-gen regions are already in the OldCollector free set.  Add in the relevant number of
    // unaffiliated regions.
    old_reserve_result = old_available;
#ifdef KELVIN_VISIBLE
    log_info(gc)("At end of GC, young_reserve_result: " SIZE_FORMAT ", old_reserve_result: " SIZE_FORMAT,
                 young_reserve_result, old_reserve_result);
#endif
  }

  // Old available regions that have less than PLAB::min_size() of available memory are not placed into the OldCollector
  // free set.  Because of this, old_available may not have enough memory to represent the intended reserve.  Adjust
  // the reserve downward to account for this possibility. This loss is part of the reason why the original budget
  // was adjusted with ShenandoahOldEvacWaste and ShenandoahOldPromoWaste multipliers.
  if (old_reserve_result >
      _partitions.capacity_of(ShenandoahFreeSetPartitionId::OldCollector) + old_unaffiliated_regions * region_size_bytes) {
    old_reserve_result =
      _partitions.capacity_of(ShenandoahFreeSetPartitionId::OldCollector) + old_unaffiliated_regions * region_size_bytes;
#ifdef KELVIN_VISIBLE
    log_info(gc)("Downsizing old_reserve_result to: " SIZE_FORMAT, old_reserve_result);
#endif
  }

  if (young_reserve_result > young_unaffiliated_regions * region_size_bytes) {
    young_reserve_result = young_unaffiliated_regions * region_size_bytes;
#ifdef KELVIN_VISIBLE
    log_info(gc)("Downsizing young_reserve_result to: " SIZE_FORMAT, young_reserve_result);
#endif
  }
}

// Having placed all regions that have allocation capacity into the mutator set if they identify as is_young()
// or into the old collector set if they identify as is_old(), move some of these regions from the mutator set
// into the collector set or old collector set in order to assure that the memory available for allocations within
// the collector set is at least to_reserve and the memory available for allocations within the old collector set
// is at least to_reserve_old.
//
// Returns total mutator alloc capacity, in words.
size_t ShenandoahFreeSet::reserve_regions(size_t to_reserve, size_t to_reserve_old, size_t &old_region_count) {
  size_t mutator_allocatable_words = _prepare_to_rebuild_mutator_free;
  for (size_t i = _heap->num_regions(); i > 0; i--) {
    size_t idx = i - 1;
    ShenandoahHeapRegion* r = _heap->get_region(idx);
    if (!_partitions.in_free_set(ShenandoahFreeSetPartitionId::Mutator, idx)) {
      continue;
    }

    size_t ac = alloc_capacity(r);
    assert (ac > 0, "Membership in free set implies has capacity");
    assert (!r->is_old() || r->is_trash(), "Except for trash, mutator_is_free regions should not be affiliated OLD");

    bool move_to_old_collector = _partitions.available_in(ShenandoahFreeSetPartitionId::OldCollector) < to_reserve_old;
    bool move_to_collector = _partitions.available_in(ShenandoahFreeSetPartitionId::Collector) < to_reserve;

    if (!move_to_collector && !move_to_old_collector) {
      // We've satisfied both to_reserve and to_reserved_old
      break;
    }

    if (move_to_old_collector) {
      // We give priority to OldCollector partition because we desire to pack OldCollector regions into higher
      // addresses than Collector regions.  Presumably, OldCollector regions are more "stable" and less likely to
      // be collected in the near future.
      if (r->is_trash() || !r->is_affiliated()) {
        // OLD regions that have available memory are already in the old_collector free set.
        _partitions.move_from_partition_to_partition(idx, ShenandoahFreeSetPartitionId::Mutator,
                                                     ShenandoahFreeSetPartitionId::OldCollector, ac);
        log_trace(gc, free)("  Shifting region %zu from mutator_free to old_collector_free", idx);
        log_trace(gc, free)("  Shifted Mutator range [%zd, %zd],"
                            "  Old Collector range [%zd, %zd]",
                            _partitions.leftmost(ShenandoahFreeSetPartitionId::Mutator),
                            _partitions.rightmost(ShenandoahFreeSetPartitionId::Mutator),
                            _partitions.leftmost(ShenandoahFreeSetPartitionId::OldCollector),
                            _partitions.rightmost(ShenandoahFreeSetPartitionId::OldCollector));

        old_region_count++;
        assert(ac = ShenandoahHeapRegion::region_size_bytes(), "Cannot move to old unless entire region is in alloc capacity");
        mutator_allocatable_words -= ShenandoahHeapRegion::region_size_words();
        continue;
      }
    }

    if (move_to_collector) {
      // Note: In a previous implementation, regions were only placed into the survivor space (collector_is_free) if
      // they were entirely empty.  This has the effect of causing new Mutator allocation to reside next to objects
      // that have already survived at least one GC, mixing ephemeral with longer-lived objects in the same region.
      // Any objects that have survived a GC are less likely to immediately become garbage, so a region that contains
      // survivor objects is less likely to be selected for the collection set.  This alternative implementation allows
      // survivor regions to continue accumulating other survivor objects, and makes it more likely that ephemeral objects
      // occupy regions comprised entirely of ephemeral objects.  These regions are highly likely to be included in the next
      // collection set, and they are easily evacuated because they have low density of live objects.
      _partitions.move_from_partition_to_partition(idx, ShenandoahFreeSetPartitionId::Mutator,
                                                   ShenandoahFreeSetPartitionId::Collector, ac);
<<<<<<< HEAD
      log_debug(gc)("  Shifting region " SIZE_FORMAT " from mutator_free to collector_free", idx);
      log_debug(gc)("  Shifted Mutator range [" SSIZE_FORMAT ", " SSIZE_FORMAT "],"
                    "  Collector range [" SSIZE_FORMAT ", " SSIZE_FORMAT "]",
                    _partitions.leftmost(ShenandoahFreeSetPartitionId::Mutator),
                    _partitions.rightmost(ShenandoahFreeSetPartitionId::Mutator),
                    _partitions.leftmost(ShenandoahFreeSetPartitionId::Collector),
                    _partitions.rightmost(ShenandoahFreeSetPartitionId::Collector));
      mutator_allocatable_words -= ac / HeapWordSize;
=======
      log_trace(gc, free)("  Shifting region %zu from mutator_free to collector_free", idx);
      log_trace(gc, free)("  Shifted Mutator range [%zd, %zd],"
                          "  Collector range [%zd, %zd]",
                          _partitions.leftmost(ShenandoahFreeSetPartitionId::Mutator),
                          _partitions.rightmost(ShenandoahFreeSetPartitionId::Mutator),
                          _partitions.leftmost(ShenandoahFreeSetPartitionId::Collector),
                          _partitions.rightmost(ShenandoahFreeSetPartitionId::Collector));

>>>>>>> 30f71622
    }
  }

  if (LogTarget(Info, gc, free)::is_enabled()) {
    size_t old_reserve = _partitions.available_in(ShenandoahFreeSetPartitionId::OldCollector);
    if (old_reserve < to_reserve_old) {
      log_info(gc, free)("Wanted " PROPERFMT " for old reserve, but only reserved: " PROPERFMT,
                         PROPERFMTARGS(to_reserve_old), PROPERFMTARGS(old_reserve));
    }
    size_t reserve = _partitions.available_in(ShenandoahFreeSetPartitionId::Collector);
    if (reserve < to_reserve) {
      log_info(gc, free)("Wanted " PROPERFMT " for young reserve, but only reserved: " PROPERFMT,
                          PROPERFMTARGS(to_reserve), PROPERFMTARGS(reserve));
    }
  }
  return mutator_allocatable_words;
}

void ShenandoahFreeSet::establish_old_collector_alloc_bias() {
  ShenandoahHeap* heap = ShenandoahHeap::heap();
  shenandoah_assert_heaplocked();

  idx_t left_idx = _partitions.leftmost(ShenandoahFreeSetPartitionId::OldCollector);
  idx_t right_idx = _partitions.rightmost(ShenandoahFreeSetPartitionId::OldCollector);
  idx_t middle = (left_idx + right_idx) / 2;
  size_t available_in_first_half = 0;
  size_t available_in_second_half = 0;

  for (idx_t index = left_idx; index < middle; index++) {
    if (_partitions.in_free_set(ShenandoahFreeSetPartitionId::OldCollector, index)) {
      ShenandoahHeapRegion* r = heap->get_region((size_t) index);
      available_in_first_half += r->free();
    }
  }
  for (idx_t index = middle; index <= right_idx; index++) {
    if (_partitions.in_free_set(ShenandoahFreeSetPartitionId::OldCollector, index)) {
      ShenandoahHeapRegion* r = heap->get_region(index);
      available_in_second_half += r->free();
    }
  }

  // We desire to first consume the sparsely distributed regions in order that the remaining regions are densely packed.
  // Densely packing regions reduces the effort to search for a region that has sufficient memory to satisfy a new allocation
  // request.  Regions become sparsely distributed following a Full GC, which tends to slide all regions to the front of the
  // heap rather than allowing survivor regions to remain at the high end of the heap where we intend for them to congregate.
  _partitions.set_bias_from_left_to_right(ShenandoahFreeSetPartitionId::OldCollector,
                                          (available_in_second_half > available_in_first_half));
}

void ShenandoahFreeSet::log_status_under_lock() {
  // Must not be heap locked, it acquires heap lock only when log is enabled
  shenandoah_assert_not_heaplocked();
  if (LogTarget(Info, gc, free)::is_enabled()
      DEBUG_ONLY(|| LogTarget(Debug, gc, free)::is_enabled())) {
    ShenandoahHeapLocker locker(_heap->lock());
    log_status();
  }
}

void ShenandoahFreeSet::log_status() {
  shenandoah_assert_heaplocked();

#ifdef ASSERT
  // Dump of the FreeSet details is only enabled if assertions are enabled
  LogTarget(Debug, gc, free) debug_free;
  if (debug_free.is_enabled()) {
#define BUFFER_SIZE 80
    LogStream ls(debug_free);

    char buffer[BUFFER_SIZE];
    for (uint i = 0; i < BUFFER_SIZE; i++) {
      buffer[i] = '\0';
    }


    ls.cr();
    ls.print_cr("Mutator free range [%zd..%zd] allocating from %s",
                _partitions.leftmost(ShenandoahFreeSetPartitionId::Mutator),
                _partitions.rightmost(ShenandoahFreeSetPartitionId::Mutator),
                _partitions.alloc_from_left_bias(ShenandoahFreeSetPartitionId::Mutator)? "left to right": "right to left");

    ls.print_cr("Collector free range [%zd..%zd] allocating from %s",
                _partitions.leftmost(ShenandoahFreeSetPartitionId::Collector),
                _partitions.rightmost(ShenandoahFreeSetPartitionId::Collector),
                _partitions.alloc_from_left_bias(ShenandoahFreeSetPartitionId::Collector)? "left to right": "right to left");

    ls.print_cr("Old collector free range [%zd..%zd] allocates from %s",
                _partitions.leftmost(ShenandoahFreeSetPartitionId::OldCollector),
                _partitions.rightmost(ShenandoahFreeSetPartitionId::OldCollector),
                _partitions.alloc_from_left_bias(ShenandoahFreeSetPartitionId::OldCollector)? "left to right": "right to left");
    ls.cr();
    ls.print_cr("FreeSet map legend:");
    ls.print_cr(" M/m:mutator, C/c:collector O/o:old_collector (Empty/Occupied)");
    ls.print_cr(" H/h:humongous, X/x:no alloc capacity, ~/_:retired (Old/Young)");

    for (uint i = 0; i < _heap->num_regions(); i++) {
      ShenandoahHeapRegion *r = _heap->get_region(i);
      uint idx = i % 64;
      if ((i != 0) && (idx == 0)) {
        ls.print_cr(" %6u: %s", i-64, buffer);
      }
      if (_partitions.in_free_set(ShenandoahFreeSetPartitionId::Mutator, i)) {
        size_t capacity = alloc_capacity(r);
        assert(!r->is_old() || r->is_trash(), "Old regions except trash regions should not be in mutator_free set");
        buffer[idx] = (capacity == ShenandoahHeapRegion::region_size_bytes()) ? 'M' : 'm';
      } else if (_partitions.in_free_set(ShenandoahFreeSetPartitionId::Collector, i)) {
        size_t capacity = alloc_capacity(r);
        assert(!r->is_old() || r->is_trash(), "Old regions except trash regions should not be in collector_free set");
        buffer[idx] = (capacity == ShenandoahHeapRegion::region_size_bytes()) ? 'C' : 'c';
      } else if (_partitions.in_free_set(ShenandoahFreeSetPartitionId::OldCollector, i)) {
        size_t capacity = alloc_capacity(r);
        buffer[idx] = (capacity == ShenandoahHeapRegion::region_size_bytes()) ? 'O' : 'o';
      } else if (r->is_humongous()) {
        buffer[idx] = (r->is_old() ? 'H' : 'h');
      } else if (alloc_capacity(r) == 0) {
        buffer[idx] = (r->is_old() ? 'X' : 'x');
      } else {
        buffer[idx] = (r->is_old() ? '~' : '_');
      }
    }
    uint remnant = _heap->num_regions() % 64;
    if (remnant > 0) {
      buffer[remnant] = '\0';
    } else {
      remnant = 64;
    }
    ls.print_cr(" %6u: %s", (uint) (_heap->num_regions() - remnant), buffer);
  }
#endif

  LogTarget(Info, gc, free) lt;
  if (lt.is_enabled()) {
    ResourceMark rm;
    LogStream ls(lt);

    {
      idx_t last_idx = 0;
      size_t max = 0;
      size_t max_contig = 0;
      size_t empty_contig = 0;

      size_t total_used = 0;
      size_t total_free = 0;
      size_t total_free_ext = 0;

      for (idx_t idx = _partitions.leftmost(ShenandoahFreeSetPartitionId::Mutator);
           idx <= _partitions.rightmost(ShenandoahFreeSetPartitionId::Mutator); idx++) {
        if (_partitions.in_free_set(ShenandoahFreeSetPartitionId::Mutator, idx)) {
          ShenandoahHeapRegion *r = _heap->get_region(idx);
          size_t free = alloc_capacity(r);
          max = MAX2(max, free);
          if (r->is_empty()) {
            total_free_ext += free;
            if (last_idx + 1 == idx) {
              empty_contig++;
            } else {
              empty_contig = 1;
            }
          } else {
            empty_contig = 0;
          }
          total_used += r->used();
          total_free += free;
          max_contig = MAX2(max_contig, empty_contig);
          last_idx = idx;
        }
      }

      size_t max_humongous = max_contig * ShenandoahHeapRegion::region_size_bytes();
      size_t free = capacity() - used();

      // Since certain regions that belonged to the Mutator free partition at the time of most recent rebuild may have been
      // retired, the sum of used and capacities within regions that are still in the Mutator free partition may not match
      // my internally tracked values of used() and free().
      assert(free == total_free, "Free memory should match");
      ls.print("Free: %zu%s, Max: %zu%s regular, %zu%s humongous, ",
               byte_size_in_proper_unit(total_free),    proper_unit_for_byte_size(total_free),
               byte_size_in_proper_unit(max),           proper_unit_for_byte_size(max),
               byte_size_in_proper_unit(max_humongous), proper_unit_for_byte_size(max_humongous)
      );

      ls.print("Frag: ");
      size_t frag_ext;
      if (total_free_ext > 0) {
        frag_ext = 100 - (100 * max_humongous / total_free_ext);
      } else {
        frag_ext = 0;
      }
      ls.print("%zu%% external, ", frag_ext);

      size_t frag_int;
      if (_partitions.count(ShenandoahFreeSetPartitionId::Mutator) > 0) {
        frag_int = (100 * (total_used / _partitions.count(ShenandoahFreeSetPartitionId::Mutator))
                    / ShenandoahHeapRegion::region_size_bytes());
      } else {
        frag_int = 0;
      }
      ls.print("%zu%% internal; ", frag_int);
      ls.print("Used: %zu%s, Mutator Free: %zu",
               byte_size_in_proper_unit(total_used), proper_unit_for_byte_size(total_used),
               _partitions.count(ShenandoahFreeSetPartitionId::Mutator));
    }

    {
      size_t max = 0;
      size_t total_free = 0;
      size_t total_used = 0;

      for (idx_t idx = _partitions.leftmost(ShenandoahFreeSetPartitionId::Collector);
           idx <= _partitions.rightmost(ShenandoahFreeSetPartitionId::Collector); idx++) {
        if (_partitions.in_free_set(ShenandoahFreeSetPartitionId::Collector, idx)) {
          ShenandoahHeapRegion *r = _heap->get_region(idx);
          size_t free = alloc_capacity(r);
          max = MAX2(max, free);
          total_free += free;
          total_used += r->used();
        }
      }
      ls.print(" Collector Reserve: %zu%s, Max: %zu%s; Used: %zu%s",
               byte_size_in_proper_unit(total_free), proper_unit_for_byte_size(total_free),
               byte_size_in_proper_unit(max),        proper_unit_for_byte_size(max),
               byte_size_in_proper_unit(total_used), proper_unit_for_byte_size(total_used));
    }

    if (_heap->mode()->is_generational()) {
      size_t max = 0;
      size_t total_free = 0;
      size_t total_used = 0;

      for (idx_t idx = _partitions.leftmost(ShenandoahFreeSetPartitionId::OldCollector);
           idx <= _partitions.rightmost(ShenandoahFreeSetPartitionId::OldCollector); idx++) {
        if (_partitions.in_free_set(ShenandoahFreeSetPartitionId::OldCollector, idx)) {
          ShenandoahHeapRegion *r = _heap->get_region(idx);
          size_t free = alloc_capacity(r);
          max = MAX2(max, free);
          total_free += free;
          total_used += r->used();
        }
      }
      ls.print_cr(" Old Collector Reserve: %zu%s, Max: %zu%s; Used: %zu%s",
                  byte_size_in_proper_unit(total_free), proper_unit_for_byte_size(total_free),
                  byte_size_in_proper_unit(max),        proper_unit_for_byte_size(max),
                  byte_size_in_proper_unit(total_used), proper_unit_for_byte_size(total_used));
    }
  }
}

HeapWord* ShenandoahFreeSet::allocate(ShenandoahAllocRequest& req, bool& in_new_region) {
  shenandoah_assert_heaplocked();
  if (ShenandoahHeapRegion::requires_humongous(req.size())) {
    switch (req.type()) {
      case ShenandoahAllocRequest::_alloc_shared:
      case ShenandoahAllocRequest::_alloc_shared_gc:
        in_new_region = true;
        return allocate_contiguous(req);
      case ShenandoahAllocRequest::_alloc_plab:
      case ShenandoahAllocRequest::_alloc_gclab:
      case ShenandoahAllocRequest::_alloc_tlab:
        in_new_region = false;
        assert(false, "Trying to allocate TLAB in humongous region: %zu", req.size());
        return nullptr;
      default:
        ShouldNotReachHere();
        return nullptr;
    }
  } else {
    return allocate_single(req, in_new_region);
  }
}

void ShenandoahFreeSet::print_on(outputStream* out) const {
  out->print_cr("Mutator Free Set: %zu", _partitions.count(ShenandoahFreeSetPartitionId::Mutator));
  ShenandoahLeftRightIterator mutator(const_cast<ShenandoahRegionPartitions*>(&_partitions), ShenandoahFreeSetPartitionId::Mutator);
  for (idx_t index = mutator.current(); mutator.has_next(); index = mutator.next()) {
    _heap->get_region(index)->print_on(out);
  }

  out->print_cr("Collector Free Set: %zu", _partitions.count(ShenandoahFreeSetPartitionId::Collector));
  ShenandoahLeftRightIterator collector(const_cast<ShenandoahRegionPartitions*>(&_partitions), ShenandoahFreeSetPartitionId::Collector);
  for (idx_t index = collector.current(); collector.has_next(); index = collector.next()) {
    _heap->get_region(index)->print_on(out);
  }

  if (_heap->mode()->is_generational()) {
    out->print_cr("Old Collector Free Set: %zu", _partitions.count(ShenandoahFreeSetPartitionId::OldCollector));
    for (idx_t index = _partitions.leftmost(ShenandoahFreeSetPartitionId::OldCollector);
         index <= _partitions.rightmost(ShenandoahFreeSetPartitionId::OldCollector); index++) {
      if (_partitions.in_free_set(ShenandoahFreeSetPartitionId::OldCollector, index)) {
        _heap->get_region(index)->print_on(out);
      }
    }
  }
}

double ShenandoahFreeSet::internal_fragmentation() {
  double squared = 0;
  double linear = 0;

  ShenandoahLeftRightIterator iterator(&_partitions, ShenandoahFreeSetPartitionId::Mutator);
  for (idx_t index = iterator.current(); iterator.has_next(); index = iterator.next()) {
    ShenandoahHeapRegion* r = _heap->get_region(index);
    size_t used = r->used();
    squared += used * used;
    linear += used;
  }

  if (linear > 0) {
    double s = squared / (ShenandoahHeapRegion::region_size_bytes() * linear);
    return 1 - s;
  } else {
    return 0;
  }
}

double ShenandoahFreeSet::external_fragmentation() {
  idx_t last_idx = 0;
  size_t max_contig = 0;
  size_t empty_contig = 0;
  size_t free = 0;

  ShenandoahLeftRightIterator iterator(&_partitions, ShenandoahFreeSetPartitionId::Mutator);
  for (idx_t index = iterator.current(); iterator.has_next(); index = iterator.next()) {
    ShenandoahHeapRegion* r = _heap->get_region(index);
    if (r->is_empty()) {
      free += ShenandoahHeapRegion::region_size_bytes();
      if (last_idx + 1 == index) {
        empty_contig++;
      } else {
        empty_contig = 1;
      }
    } else {
      empty_contig = 0;
    }
    max_contig = MAX2(max_contig, empty_contig);
    last_idx = index;
  }

  if (free > 0) {
    return 1 - (1.0 * max_contig * ShenandoahHeapRegion::region_size_bytes() / free);
  } else {
    return 0;
  }
}
<|MERGE_RESOLUTION|>--- conflicted
+++ resolved
@@ -1471,22 +1471,13 @@
   rightmost_empty_idx = (old_collector_leftmost_empty == max_regions)? -1: (idx_t) old_collector_rightmost_empty;
   _partitions.establish_old_collector_intervals(old_collector_leftmost, rightmost_idx, old_collector_leftmost_empty,
                                                 rightmost_empty_idx, old_collector_regions, old_collector_used);
-<<<<<<< HEAD
-  log_debug(gc)("  After find_regions_with_alloc_capacity(), Mutator range [" SSIZE_FORMAT ", " SSIZE_FORMAT "],"
-                "  Old Collector range [" SSIZE_FORMAT ", " SSIZE_FORMAT "]",
-                _partitions.leftmost(ShenandoahFreeSetPartitionId::Mutator),
-                _partitions.rightmost(ShenandoahFreeSetPartitionId::Mutator),
-                _partitions.leftmost(ShenandoahFreeSetPartitionId::OldCollector),
-                _partitions.rightmost(ShenandoahFreeSetPartitionId::OldCollector));
-  return mutator_alloc_capacity_in_words;
-=======
   log_debug(gc, free)("  After find_regions_with_alloc_capacity(), Mutator range [%zd, %zd],"
                       "  Old Collector range [%zd, %zd]",
                       _partitions.leftmost(ShenandoahFreeSetPartitionId::Mutator),
                       _partitions.rightmost(ShenandoahFreeSetPartitionId::Mutator),
                       _partitions.leftmost(ShenandoahFreeSetPartitionId::OldCollector),
                       _partitions.rightmost(ShenandoahFreeSetPartitionId::OldCollector));
->>>>>>> 30f71622
+  return mutator_alloc_capacity_in_words;
 }
 
 // Returns number of regions transferred, adds transferred bytes to var argument bytes_transferred
@@ -1657,9 +1648,9 @@
   size_t old_available = old_generation->available();
   size_t old_unaffiliated_regions = old_generation->free_unaffiliated_regions();
 #ifdef KELVIN_VISIBLE
-  log_info(gc)("compute_young_and_old_reserves(young-cset: " SIZE_FORMAT ", old-cset: " SIZE_FORMAT ", has_evac_reserves: %s)",
+  log_info(gc)("compute_young_and_old_reserves(young-cset: %zu, old-cset: %zu, has_evac_reserves: %s)",
                young_cset_regions, old_cset_regions, have_evacuation_reserves? "true": "false");
-  log_info(gc)("old_available: " SIZE_FORMAT ", old_unaffiliated_regions: " SIZE_FORMAT,
+  log_info(gc)("old_available: %zu, old_unaffiliated_regions: %zu",
                old_available, old_unaffiliated_regions);
 #endif
   ShenandoahYoungGeneration* const young_generation = _heap->young_generation();
@@ -1670,7 +1661,7 @@
   size_t young_unaffiliated_regions = young_generation->free_unaffiliated_regions();
 #ifdef KELVIN_VISIBLE
   log_info(gc)("young-generation: " PTR_FORMAT, p2i(young_generation));
-  log_info(gc)("young_capacity: " SIZE_FORMAT ", young_unaffiliated: " SIZE_FORMAT, young_capacity, young_unaffiliated_regions);
+  log_info(gc)("young_capacity: %zu, young_unaffiliated: %zu", young_capacity, young_unaffiliated_regions);
 #endif
 
   // Add in the regions we anticipate to be freed by evacuation of the collection set
@@ -1681,7 +1672,7 @@
   // The generation region transfers take place after we rebuild.
   const ssize_t old_region_balance = old_generation->get_region_balance();
 #ifdef KELVIN_VISIBLE
-  log_info(gc)("old_region_balance: " SSIZE_FORMAT, old_region_balance);
+  log_info(gc)("old_region_balance: %zd", old_region_balance);
 #endif
   if (old_region_balance != 0) {
 #ifdef ASSERT
@@ -1698,8 +1689,8 @@
     young_capacity += xfer_bytes;
     young_unaffiliated_regions += old_region_balance;
 #ifdef KELVIN_VISIBLE
-    log_info(gc)("xfer_bytes: " SSIZE_FORMAT ", old_available: " SIZE_FORMAT ", old_unaffiliated_regions: " SIZE_FORMAT
-                 ", young_capacity: " SIZE_FORMAT ", young_unaffiliated_regions: " SIZE_FORMAT,
+    log_info(gc)("xfer_bytes: %zd, old_available: %zu, old_unaffiliated_regions: %zu"
+                 ", young_capacity: %zu, young_unaffiliated_regions: %zu",
                  xfer_bytes, old_available, old_unaffiliated_regions, young_capacity, young_unaffiliated_regions);
 #endif
   }
@@ -1717,8 +1708,8 @@
            "Cannot reserve (%zu + %zu) more OLD than is available: %zu",
            promoted_reserve, old_evac_reserve, old_available);
 #ifdef KELVIN_VISIBLE
-    log_info(gc)("At final mark, promoted_reserve: " SIZE_FORMAT ", old_evac_reserve: " SIZE_FORMAT
-                 ", young_reserve_result: " SIZE_FORMAT ", old_reserve_result: " SIZE_FORMAT,
+    log_info(gc)("At final mark, promoted_reserve: %zu, old_evac_reserve: %zu"
+                 ", young_reserve_result: %zu, old_reserve_result: %zu",
                  promoted_reserve, old_evac_reserve, young_reserve_result, old_reserve_result);
 #endif
   } else {
@@ -1729,7 +1720,7 @@
     // unaffiliated regions.
     old_reserve_result = old_available;
 #ifdef KELVIN_VISIBLE
-    log_info(gc)("At end of GC, young_reserve_result: " SIZE_FORMAT ", old_reserve_result: " SIZE_FORMAT,
+    log_info(gc)("At end of GC, young_reserve_result: %zu, old_reserve_result: %zu",
                  young_reserve_result, old_reserve_result);
 #endif
   }
@@ -1743,14 +1734,14 @@
     old_reserve_result =
       _partitions.capacity_of(ShenandoahFreeSetPartitionId::OldCollector) + old_unaffiliated_regions * region_size_bytes;
 #ifdef KELVIN_VISIBLE
-    log_info(gc)("Downsizing old_reserve_result to: " SIZE_FORMAT, old_reserve_result);
+    log_info(gc)("Downsizing old_reserve_result to: %zu", old_reserve_result);
 #endif
   }
 
   if (young_reserve_result > young_unaffiliated_regions * region_size_bytes) {
     young_reserve_result = young_unaffiliated_regions * region_size_bytes;
 #ifdef KELVIN_VISIBLE
-    log_info(gc)("Downsizing young_reserve_result to: " SIZE_FORMAT, young_reserve_result);
+    log_info(gc)("Downsizing young_reserve_result to: %zu", young_reserve_result);
 #endif
   }
 }
@@ -1817,16 +1808,6 @@
       // collection set, and they are easily evacuated because they have low density of live objects.
       _partitions.move_from_partition_to_partition(idx, ShenandoahFreeSetPartitionId::Mutator,
                                                    ShenandoahFreeSetPartitionId::Collector, ac);
-<<<<<<< HEAD
-      log_debug(gc)("  Shifting region " SIZE_FORMAT " from mutator_free to collector_free", idx);
-      log_debug(gc)("  Shifted Mutator range [" SSIZE_FORMAT ", " SSIZE_FORMAT "],"
-                    "  Collector range [" SSIZE_FORMAT ", " SSIZE_FORMAT "]",
-                    _partitions.leftmost(ShenandoahFreeSetPartitionId::Mutator),
-                    _partitions.rightmost(ShenandoahFreeSetPartitionId::Mutator),
-                    _partitions.leftmost(ShenandoahFreeSetPartitionId::Collector),
-                    _partitions.rightmost(ShenandoahFreeSetPartitionId::Collector));
-      mutator_allocatable_words -= ac / HeapWordSize;
-=======
       log_trace(gc, free)("  Shifting region %zu from mutator_free to collector_free", idx);
       log_trace(gc, free)("  Shifted Mutator range [%zd, %zd],"
                           "  Collector range [%zd, %zd]",
@@ -1834,8 +1815,7 @@
                           _partitions.rightmost(ShenandoahFreeSetPartitionId::Mutator),
                           _partitions.leftmost(ShenandoahFreeSetPartitionId::Collector),
                           _partitions.rightmost(ShenandoahFreeSetPartitionId::Collector));
-
->>>>>>> 30f71622
+      mutator_allocatable_words -= ac / HeapWordSize;
     }
   }
 
