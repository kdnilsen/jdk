/*
 * Copyright (c) 2017, 2025, Red Hat, Inc. All rights reserved.
 * Copyright Amazon.com Inc. or its affiliates. All Rights Reserved.
 * Copyright (c) 2025, Oracle and/or its affiliates. All rights reserved.
 * DO NOT ALTER OR REMOVE COPYRIGHT NOTICES OR THIS FILE HEADER.
 *
 * This code is free software; you can redistribute it and/or modify it
 * under the terms of the GNU General Public License version 2 only, as
 * published by the Free Software Foundation.
 *
 * This code is distributed in the hope that it will be useful, but WITHOUT
 * ANY WARRANTY; without even the implied warranty of MERCHANTABILITY or
 * FITNESS FOR A PARTICULAR PURPOSE.  See the GNU General Public License
 * version 2 for more details (a copy is included in the LICENSE file that
 * accompanied this code).
 *
 * You should have received a copy of the GNU General Public License version
 * 2 along with this work; if not, write to the Free Software Foundation,
 * Inc., 51 Franklin St, Fifth Floor, Boston, MA 02110-1301 USA.
 *
 * Please contact Oracle, 500 Oracle Parkway, Redwood Shores, CA 94065 USA
 * or visit www.oracle.com if you need additional information or have any
 * questions.
 *
 */

#include "gc/shared/tlab_globals.hpp"
#include "gc/shenandoah/shenandoahAsserts.hpp"
#include "gc/shenandoah/shenandoahForwarding.inline.hpp"
#include "gc/shenandoah/shenandoahGeneration.hpp"
#include "gc/shenandoah/shenandoahHeap.inline.hpp"
#include "gc/shenandoah/shenandoahHeapRegion.inline.hpp"
#include "gc/shenandoah/shenandoahOldGeneration.hpp"
#include "gc/shenandoah/shenandoahPhaseTimings.hpp"
#include "gc/shenandoah/shenandoahRootProcessor.hpp"
#include "gc/shenandoah/shenandoahScanRemembered.inline.hpp"
#include "gc/shenandoah/shenandoahTaskqueue.inline.hpp"
#include "gc/shenandoah/shenandoahUtils.hpp"
#include "gc/shenandoah/shenandoahVerifier.hpp"
#include "gc/shenandoah/shenandoahYoungGeneration.hpp"
#include "memory/allocation.hpp"
#include "memory/iterator.inline.hpp"
#include "memory/resourceArea.hpp"
#include "oops/compressedOops.inline.hpp"
#include "runtime/atomicAccess.hpp"
#include "runtime/orderAccess.hpp"
#include "runtime/threads.hpp"
#include "utilities/align.hpp"

// Avoid name collision on verify_oop (defined in macroAssembler_arm.hpp)
#ifdef verify_oop
#undef verify_oop
#endif

static bool is_instance_ref_klass(Klass* k) {
  return k->is_instance_klass() && InstanceKlass::cast(k)->reference_type() != REF_NONE;
}

class ShenandoahVerifyOopClosure : public BasicOopIterateClosure {
private:
  const char* _phase;
  ShenandoahVerifier::VerifyOptions _options;
  ShenandoahVerifierStack* _stack;
  ShenandoahHeap* _heap;
  MarkBitMap* _map;
  ShenandoahLivenessData* _ld;
  void* _interior_loc;
  oop _loc;
  ReferenceIterationMode _ref_mode;
  ShenandoahGeneration* _generation;

public:
  ShenandoahVerifyOopClosure(ShenandoahGeneration* generation, ShenandoahVerifierStack* stack,
                             MarkBitMap* map, ShenandoahLivenessData* ld,
                             const char* phase, ShenandoahVerifier::VerifyOptions options) :
    _phase(phase),
    _options(options),
    _stack(stack),
    _heap(ShenandoahHeap::heap()),
    _map(map),
    _ld(ld),
    _interior_loc(nullptr),
    _loc(nullptr),
    _generation(generation) {
    if (options._verify_marked == ShenandoahVerifier::_verify_marked_complete_except_references ||
        options._verify_marked == ShenandoahVerifier::_verify_marked_complete_satb_empty ||
        options._verify_marked == ShenandoahVerifier::_verify_marked_disable) {
      // Unknown status for Reference.referent field. Do not touch it, it might be dead.
      // Normally, barriers would prevent us from seeing the dead referents, but verifier
      // runs with barriers disabled.
      _ref_mode = DO_FIELDS_EXCEPT_REFERENT;
    } else {
      // Otherwise do all fields.
      _ref_mode = DO_FIELDS;
    }
  }

  ReferenceIterationMode reference_iteration_mode() override {
    return _ref_mode;
  }

private:
  void check(ShenandoahAsserts::SafeLevel level, oop obj, bool test, const char* label) {
    if (!test) {
      ShenandoahAsserts::print_failure(level, obj, _interior_loc, _loc, _phase, label, __FILE__, __LINE__);
    }
  }

  template <class T>
  void do_oop_work(T* p) {
    T o = RawAccess<>::oop_load(p);
    if (!CompressedOops::is_null(o)) {
      oop obj = CompressedOops::decode_not_null(o);
      if (is_instance_ref_klass(ShenandoahForwarding::klass(obj))) {
        obj = ShenandoahForwarding::get_forwardee(obj);
      }
      // Single threaded verification can use faster non-atomic stack and bitmap
      // methods.
      //
      // For performance reasons, only fully verify non-marked field values.
      // We are here when the host object for *p is already marked.
      if (in_generation(obj) && _map->par_mark(obj)) {
        verify_oop_at(p, obj);
        _stack->push(ShenandoahVerifierTask(obj));
      }
    }
  }

  bool in_generation(oop obj) const {
    ShenandoahHeapRegion* region = _heap->heap_region_containing(obj);
    return _generation->contains(region);
  }

  void verify_oop(oop obj) {
    // Perform consistency checks with gradually decreasing safety level. This guarantees
    // that failure report would not try to touch something that was not yet verified to be
    // safe to process.

    check(ShenandoahAsserts::_safe_unknown, obj, _heap->is_in_reserved(obj),
              "oop must be in heap bounds");
    check(ShenandoahAsserts::_safe_unknown, obj, is_object_aligned(obj),
              "oop must be aligned");
    check(ShenandoahAsserts::_safe_unknown, obj, os::is_readable_pointer(obj),
              "oop must be accessible");

    ShenandoahHeapRegion *obj_reg = _heap->heap_region_containing(obj);

    narrowKlass nk = 0;
    const Klass* obj_klass = nullptr;
    const bool klass_valid = ShenandoahAsserts::extract_klass_safely(obj, nk, obj_klass);

    check(ShenandoahAsserts::_safe_unknown, obj, klass_valid,
           "Object klass pointer unreadable or invalid");

    // Verify that obj is not in dead space:
    {
      // Do this before touching obj->size()
      check(ShenandoahAsserts::_safe_unknown, obj, Metaspace::contains(obj_klass),
             "Object klass pointer must go to metaspace");

      HeapWord *obj_addr = cast_from_oop<HeapWord*>(obj);
      check(ShenandoahAsserts::_safe_unknown, obj, obj_addr < obj_reg->top(),
             "Object start should be within the region");

      if (!obj_reg->is_humongous()) {
        check(ShenandoahAsserts::_safe_unknown, obj, (obj_addr + ShenandoahForwarding::size(obj)) <= obj_reg->top(),
               "Object end should be within the region");
      } else {
        size_t humongous_start = obj_reg->index();
        size_t humongous_end = humongous_start + (ShenandoahForwarding::size(obj) >> ShenandoahHeapRegion::region_size_words_shift());
        for (size_t idx = humongous_start + 1; idx < humongous_end; idx++) {
          check(ShenandoahAsserts::_safe_unknown, obj, _heap->get_region(idx)->is_humongous_continuation(),
                 "Humongous object is in continuation that fits it");
        }
      }

      // ------------ obj is safe at this point --------------

      check(ShenandoahAsserts::_safe_oop, obj, obj_reg->is_active(),
            "Object should be in active region");

      switch (_options._verify_liveness) {
        case ShenandoahVerifier::_verify_liveness_disable:
          // skip
          break;
        case ShenandoahVerifier::_verify_liveness_complete:
          AtomicAccess::add(&_ld[obj_reg->index()], (uint) ShenandoahForwarding::size(obj), memory_order_relaxed);
          // fallthrough for fast failure for un-live regions:
        case ShenandoahVerifier::_verify_liveness_conservative:
          check(ShenandoahAsserts::_safe_oop, obj, obj_reg->has_live() ||
                (obj_reg->is_old() && _generation->is_young()),
                   "Object must belong to region with live data");
          break;
        default:
          assert(false, "Unhandled liveness verification");
      }
    }

    oop fwd = ShenandoahForwarding::get_forwardee_raw_unchecked(obj);

    ShenandoahHeapRegion* fwd_reg = nullptr;

    if (obj != fwd) {
      check(ShenandoahAsserts::_safe_oop, obj, _heap->is_in_reserved(fwd),
             "Forwardee must be in heap bounds");
      check(ShenandoahAsserts::_safe_oop, obj, !CompressedOops::is_null(fwd),
             "Forwardee is set");
      check(ShenandoahAsserts::_safe_oop, obj, is_object_aligned(fwd),
             "Forwardee must be aligned");

      // Do this before touching fwd->size()
      Klass* fwd_klass = fwd->klass_or_null();
      check(ShenandoahAsserts::_safe_oop, obj, fwd_klass != nullptr,
             "Forwardee klass pointer should not be null");
      check(ShenandoahAsserts::_safe_oop, obj, Metaspace::contains(fwd_klass),
             "Forwardee klass pointer must go to metaspace");
      check(ShenandoahAsserts::_safe_oop, obj, obj_klass == fwd_klass,
             "Forwardee klass pointer must go to metaspace");

      fwd_reg = _heap->heap_region_containing(fwd);

      check(ShenandoahAsserts::_safe_oop, obj, fwd_reg->is_active(),
            "Forwardee should be in active region");

      // Verify that forwardee is not in the dead space:
      check(ShenandoahAsserts::_safe_oop, obj, !fwd_reg->is_humongous(),
             "Should have no humongous forwardees");

      HeapWord *fwd_addr = cast_from_oop<HeapWord *>(fwd);
      check(ShenandoahAsserts::_safe_oop, obj, fwd_addr < fwd_reg->top(),
             "Forwardee start should be within the region");
      check(ShenandoahAsserts::_safe_oop, obj, (fwd_addr + ShenandoahForwarding::size(fwd)) <= fwd_reg->top(),
             "Forwardee end should be within the region");

      oop fwd2 = ShenandoahForwarding::get_forwardee_raw_unchecked(fwd);
      check(ShenandoahAsserts::_safe_oop, obj, (fwd == fwd2),
             "Double forwarding");
    } else {
      fwd_reg = obj_reg;
    }

    // Do additional checks for special objects: their fields can hold metadata as well.
    // We want to check class loading/unloading did not corrupt them. We can only reasonably
    // trust the forwarded objects, as the from-space object can have the klasses effectively
    // dead.

    if (obj_klass == vmClasses::Class_klass()) {
      const Metadata* klass = fwd->metadata_field(java_lang_Class::klass_offset());
      check(ShenandoahAsserts::_safe_oop, obj,
            klass == nullptr || Metaspace::contains(klass),
            "Mirrored instance class should point to Metaspace");

      const Metadata* array_klass = obj->metadata_field(java_lang_Class::array_klass_offset());
      check(ShenandoahAsserts::_safe_oop, obj,
            array_klass == nullptr || Metaspace::contains(array_klass),
            "Mirrored array class should point to Metaspace");
    }

    // ------------ obj and fwd are safe at this point --------------
    switch (_options._verify_marked) {
      case ShenandoahVerifier::_verify_marked_disable:
        // skip
        break;
      case ShenandoahVerifier::_verify_marked_incomplete:
        check(ShenandoahAsserts::_safe_all, obj, _heap->marking_context()->is_marked(obj),
               "Must be marked in incomplete bitmap");
        break;
      case ShenandoahVerifier::_verify_marked_complete:
        check(ShenandoahAsserts::_safe_all, obj, _generation->complete_marking_context()->is_marked(obj),
               "Must be marked in complete bitmap");
        break;
      case ShenandoahVerifier::_verify_marked_complete_except_references:
      case ShenandoahVerifier::_verify_marked_complete_satb_empty:
        check(ShenandoahAsserts::_safe_all, obj, _generation->complete_marking_context()->is_marked(obj),
              "Must be marked in complete bitmap, except j.l.r.Reference referents");
        break;
      default:
        assert(false, "Unhandled mark verification");
    }

    switch (_options._verify_forwarded) {
      case ShenandoahVerifier::_verify_forwarded_disable:
        // skip
        break;
      case ShenandoahVerifier::_verify_forwarded_none: {
        check(ShenandoahAsserts::_safe_all, obj, (obj == fwd),
               "Should not be forwarded");
        break;
      }
      case ShenandoahVerifier::_verify_forwarded_allow: {
        if (obj != fwd) {
          check(ShenandoahAsserts::_safe_all, obj, obj_reg != fwd_reg,
                 "Forwardee should be in another region");
        }
        break;
      }
      default:
        assert(false, "Unhandled forwarding verification");
    }

    switch (_options._verify_cset) {
      case ShenandoahVerifier::_verify_cset_disable:
        // skip
        break;
      case ShenandoahVerifier::_verify_cset_none:
        check(ShenandoahAsserts::_safe_all, obj, !_heap->in_collection_set(obj),
               "Should not have references to collection set");
        break;
      case ShenandoahVerifier::_verify_cset_forwarded:
        if (_heap->in_collection_set(obj)) {
          check(ShenandoahAsserts::_safe_all, obj, (obj != fwd),
                 "Object in collection set, should have forwardee");
        }
        break;
      default:
        assert(false, "Unhandled cset verification");
    }

  }

public:
  /**
   * Verify object with known interior reference.
   * @param p interior reference where the object is referenced from; can be off-heap
   * @param obj verified object
   */
  template <class T>
  void verify_oop_at(T* p, oop obj) {
    _interior_loc = p;
    verify_oop(obj);
    _interior_loc = nullptr;
  }

  /**
   * Verify object without known interior reference.
   * Useful when picking up the object at known offset in heap,
   * but without knowing what objects reference it.
   * @param obj verified object
   */
  void verify_oop_standalone(oop obj) {
    _interior_loc = nullptr;
    verify_oop(obj);
    _interior_loc = nullptr;
  }

  /**
   * Verify oop fields from this object.
   * @param obj host object for verified fields
   */
  void verify_oops_from(oop obj) {
    _loc = obj;
    // oop_iterate() can not deal with forwarded objects, because
    // it needs to load klass(), which may be overridden by the
    // forwarding pointer.
    oop fwd = ShenandoahForwarding::get_forwardee_raw(obj);
    fwd->oop_iterate(this);
    _loc = nullptr;
  }

  void do_oop(oop* p) override { do_oop_work(p); }
  void do_oop(narrowOop* p) override { do_oop_work(p); }
};

// This closure computes the amounts of used, committed, and garbage memory and the number of regions contained within
// a subset (e.g. the young generation or old generation) of the total heap.
class ShenandoahCalculateRegionStatsClosure : public ShenandoahHeapRegionClosure {
private:
  size_t _used, _committed, _garbage, _regions, _humongous_waste, _trashed_regions, _trashed_used;
  size_t _region_size_bytes, _min_free_size;
public:
  ShenandoahCalculateRegionStatsClosure() :
     _used(0), _committed(0), _garbage(0), _regions(0), _humongous_waste(0), _trashed_regions(0), _trashed_used(0)
  {
    _region_size_bytes = ShenandoahHeapRegion::region_size_bytes();
    // Retired regions are not necessarily filled, thouugh their remnant memory is considered used.
    _min_free_size = PLAB::min_size() * HeapWordSize;
  };

  void heap_region_do(ShenandoahHeapRegion* r) override {
    if (r->is_cset() || r->is_trash()) {
      // Count the entire cset or trashed (formerly cset) region as used
      // Note: Immediate garbage trash regions were never in the cset.
      _used += _region_size_bytes;
      _garbage += _region_size_bytes - r->get_live_data_bytes();
      if (r->is_trash()) {
        _trashed_regions++;
        _trashed_used += _region_size_bytes;
      }
    } else {
      if (r->is_humongous()) {
        _used += _region_size_bytes;
        _garbage += _region_size_bytes - r->get_live_data_bytes();
        _humongous_waste += r->free();
      } else {
        size_t alloc_capacity = r->free();
        if (alloc_capacity < _min_free_size) {
          // this region has been retired already, count it as entirely consumed
          alloc_capacity = 0;
        }
        size_t bytes_used_in_region = _region_size_bytes - alloc_capacity;
        size_t bytes_garbage_in_region = bytes_used_in_region - r->get_live_data_bytes();
        size_t waste_bytes = r->free();
        _used += bytes_used_in_region;
        _garbage += bytes_garbage_in_region;
      }
    }
    _committed += r->is_committed() ? _region_size_bytes : 0;
    _regions++;
    log_debug(gc)("ShenandoahCalculateRegionStatsClosure: adding %zu for %s Region %zu, yielding: %zu",
            r->used(), (r->is_humongous() ? "humongous" : "regular"), r->index(), _used);
  }

  size_t used() const { return _used; }
  size_t used_after_recycle() const { return _used - _trashed_used; }
  size_t committed() const { return _committed; }
  size_t garbage() const { return _garbage; }
  size_t regions() const { return _regions; }
  size_t trashed_regions() const { return _trashed_regions; }
  size_t waste() const { return _humongous_waste; }

  // span is the total memory affiliated with these stats (some of which is in use and other is available)
  size_t span() const { return _regions * ShenandoahHeapRegion::region_size_bytes(); }
  size_t non_trashed_span() const {
    assert(_regions >= _trashed_regions, "sanity");
    return (_regions - _trashed_regions) * ShenandoahHeapRegion::region_size_bytes();
  }
  size_t non_trashed_committed() const {
    assert(_committed >= _trashed_regions * ShenandoahHeapRegion::region_size_bytes(), "sanity");
    return _committed - (_trashed_regions * ShenandoahHeapRegion::region_size_bytes());
  }
};

class ShenandoahGenerationStatsClosure : public ShenandoahHeapRegionClosure {
 public:
  ShenandoahCalculateRegionStatsClosure _old;
  ShenandoahCalculateRegionStatsClosure _young;
  ShenandoahCalculateRegionStatsClosure _global;

  void heap_region_do(ShenandoahHeapRegion* r) override {
    switch (r->affiliation()) {
      case FREE:
        return;
      case YOUNG_GENERATION:
        _young.heap_region_do(r);
        _global.heap_region_do(r);
        break;
      case OLD_GENERATION:
        _old.heap_region_do(r);
        _global.heap_region_do(r);
        break;
      default:
        ShouldNotReachHere();
    }
  }

  static void log_usage(ShenandoahGeneration* generation, ShenandoahCalculateRegionStatsClosure& stats) {
    log_debug(gc)("Safepoint verification: %s verified usage: %zu%s, recorded usage: %zu%s",
                  generation->name(),
                  byte_size_in_proper_unit(generation->used()), proper_unit_for_byte_size(generation->used()),
                  byte_size_in_proper_unit(stats.used()),       proper_unit_for_byte_size(stats.used()));
  }

  static void validate_usage(const bool adjust_for_padding, const bool adjust_for_trash,
                             const char* label, ShenandoahGeneration* generation, ShenandoahCalculateRegionStatsClosure& stats) {
    ShenandoahHeap* heap = ShenandoahHeap::heap();
    size_t generation_used = generation->used();
    size_t generation_used_regions = generation->used_regions();
<<<<<<< HEAD
    size_t generation_max_capacity = generation->max_capacity();
    if (adjust_for_padding && (generation->is_young() || generation->is_global())) {
      size_t pad = heap->old_generation()->get_pad_for_promote_in_place();
      generation_used += pad;
    }

    guarantee(stats.non_trashed_committed() <= generation_max_capacity,
              "%s: generation (%s) non_trashed_committed: " PROPERFMT " must not exceed generation capacity: " PROPERFMT,
              label, generation->name(), PROPERFMTARGS(stats.non_trashed_committed()), PROPERFMTARGS(generation_max_capacity));

    guarantee(stats.used() == generation_used,
=======

    size_t stats_used = adjust_for_trash? stats.used_after_recycle(): stats.used();
    guarantee(stats_used == generation_used,
>>>>>>> 9bc23608
              "%s: generation (%s) used size must be consistent: generation-used: " PROPERFMT ", regions-used: " PROPERFMT,
              label, generation->name(), PROPERFMTARGS(generation_used), PROPERFMTARGS(stats_used));

    size_t stats_regions = adjust_for_trash? stats.regions() - stats.trashed_regions(): stats.regions();
    guarantee(stats_regions == generation_used_regions,
              "%s: generation (%s) used regions (%zu) must equal regions that are in use (%zu)%s",
              label, generation->name(), generation->used_regions(), stats_regions,
              adjust_for_trash? " (after adjusting for trash)": "");

    size_t generation_capacity = generation->max_capacity();
    guarantee(stats.non_trashed_span() <= generation_capacity,
              "%s: generation (%s) size spanned by regions (%zu) * region size (" PROPERFMT
              ") must not exceed current capacity (" PROPERFMT ")",
              label, generation->name(), stats.regions(), PROPERFMTARGS(ShenandoahHeapRegion::region_size_bytes()),
              PROPERFMTARGS(generation_capacity));

    size_t humongous_waste = generation->get_humongous_waste();
    guarantee(stats.waste() == humongous_waste,
              "%s: generation (%s) humongous waste must be consistent: generation: " PROPERFMT ", regions: " PROPERFMT,
              label, generation->name(), PROPERFMTARGS(humongous_waste), PROPERFMTARGS(stats.waste()));
  }
};

class ShenandoahVerifyHeapRegionClosure : public ShenandoahHeapRegionClosure {
private:
  ShenandoahHeap* _heap;
  const char* _phase;
  ShenandoahVerifier::VerifyRegions _regions;
  public:
  ShenandoahVerifyHeapRegionClosure(const char* phase, ShenandoahVerifier::VerifyRegions regions) :
      _heap(ShenandoahHeap::heap()),
      _phase(phase),
      _regions(regions) {};

  void print_failure(ShenandoahHeapRegion* r, const char* label) {
    ResourceMark rm;

    ShenandoahMessageBuffer msg("Shenandoah verification failed; %s: %s\n\n", _phase, label);

    stringStream ss;
    r->print_on(&ss);
    msg.append("%s", ss.as_string());

    report_vm_error(__FILE__, __LINE__, msg.buffer());
  }

  void verify(ShenandoahHeapRegion* r, bool test, const char* msg) {
    if (!test) {
      print_failure(r, msg);
    }
  }

  void heap_region_do(ShenandoahHeapRegion* r) override {
    switch (_regions) {
      case ShenandoahVerifier::_verify_regions_disable:
        break;
      case ShenandoahVerifier::_verify_regions_notrash:
        verify(r, !r->is_trash(),
               "Should not have trash regions");
        break;
      case ShenandoahVerifier::_verify_regions_nocset:
        verify(r, !r->is_cset(),
               "Should not have cset regions");
        break;
      case ShenandoahVerifier::_verify_regions_notrash_nocset:
        verify(r, !r->is_trash(),
               "Should not have trash regions");
        verify(r, !r->is_cset(),
               "Should not have cset regions");
        break;
      default:
        ShouldNotReachHere();
    }

    verify(r, r->capacity() == ShenandoahHeapRegion::region_size_bytes(),
           "Capacity should match region size");

    verify(r, r->bottom() <= r->top(),
           "Region top should not be less than bottom");

    verify(r, r->bottom() <= _heap->marking_context()->top_at_mark_start(r),
           "Region TAMS should not be less than bottom");

    verify(r, _heap->marking_context()->top_at_mark_start(r) <= r->top(),
           "Complete TAMS should not be larger than top");

    verify(r, r->get_live_data_bytes() <= r->capacity(),
           "Live data cannot be larger than capacity");

    verify(r, r->garbage() <= r->capacity(),
           "Garbage cannot be larger than capacity");

    verify(r, r->used() <= r->capacity(),
           "Used cannot be larger than capacity");

    verify(r, r->get_shared_allocs() <= r->capacity(),
           "Shared alloc count should not be larger than capacity");

    verify(r, r->get_tlab_allocs() <= r->capacity(),
           "TLAB alloc count should not be larger than capacity");

    verify(r, r->get_gclab_allocs() <= r->capacity(),
           "GCLAB alloc count should not be larger than capacity");

    verify(r, r->get_plab_allocs() <= r->capacity(),
           "PLAB alloc count should not be larger than capacity");

    verify(r, r->get_shared_allocs() + r->get_tlab_allocs() + r->get_gclab_allocs() + r->get_plab_allocs() == r->used(),
           "Accurate accounting: shared + TLAB + GCLAB + PLAB = used");

    verify(r, !r->is_empty() || !r->has_live(),
           "Empty regions should not have live data");

    verify(r, r->is_cset() == _heap->collection_set()->is_in(r),
           "Transitional: region flags and collection set agree");
  }
};

class ShenandoahVerifierReachableTask : public WorkerTask {
private:
  const char* _label;
  ShenandoahVerifier::VerifyOptions _options;
  ShenandoahHeap* _heap;
  ShenandoahLivenessData* _ld;
  MarkBitMap* _bitmap;
  volatile size_t _processed;
  ShenandoahGeneration* _generation;

public:
  ShenandoahVerifierReachableTask(ShenandoahGeneration* generation,
                                  MarkBitMap* bitmap,
                                  ShenandoahLivenessData* ld,
                                  const char* label,
                                  ShenandoahVerifier::VerifyOptions options) :
    WorkerTask("Shenandoah Verifier Reachable Objects"),
    _label(label),
    _options(options),
    _heap(ShenandoahHeap::heap()),
    _ld(ld),
    _bitmap(bitmap),
    _processed(0),
    _generation(generation) {};

  size_t processed() const {
    return _processed;
  }

  void work(uint worker_id) override {
    ResourceMark rm;
    ShenandoahVerifierStack stack;

    // On level 2, we need to only check the roots once.
    // On level 3, we want to check the roots, and seed the local stack.
    // It is a lesser evil to accept multiple root scans at level 3, because
    // extended parallelism would buy us out.
    if (((ShenandoahVerifyLevel == 2) && (worker_id == 0))
        || (ShenandoahVerifyLevel >= 3)) {
        ShenandoahVerifyOopClosure cl(_generation, &stack, _bitmap, _ld,
                                      ShenandoahMessageBuffer("%s, Roots", _label),
                                      _options);
        if (_heap->unload_classes()) {
          ShenandoahRootVerifier::strong_roots_do(&cl, _generation);
        } else {
          ShenandoahRootVerifier::roots_do(&cl, _generation);
        }
    }

    size_t processed = 0;

    if (ShenandoahVerifyLevel >= 3) {
      ShenandoahVerifyOopClosure cl(_generation, &stack, _bitmap, _ld,
                                    ShenandoahMessageBuffer("%s, Reachable", _label),
                                    _options);
      while (!stack.is_empty()) {
        processed++;
        ShenandoahVerifierTask task = stack.pop();
        cl.verify_oops_from(task.obj());
      }
    }

    AtomicAccess::add(&_processed, processed, memory_order_relaxed);
  }
};

class ShenandoahVerifyNoIncompleteSatbBuffers : public ThreadClosure {
  public:
  void do_thread(Thread* thread) override {
    SATBMarkQueue& queue = ShenandoahThreadLocalData::satb_mark_queue(thread);
    if (!queue.is_empty()) {
      fatal("All SATB buffers should have been flushed during mark");
    }
  }
};

class ShenandoahVerifierMarkedRegionTask : public WorkerTask {
  private:
  const char* _label;
  ShenandoahVerifier::VerifyOptions _options;
  ShenandoahHeap *_heap;
  MarkBitMap* _bitmap;
  ShenandoahLivenessData* _ld;
  volatile size_t _claimed;
  volatile size_t _processed;
  ShenandoahGeneration* _generation;

public:
  ShenandoahVerifierMarkedRegionTask(ShenandoahGeneration* generation,
                                     MarkBitMap* bitmap,
                                     ShenandoahLivenessData* ld,
                                     const char* label,
                                     ShenandoahVerifier::VerifyOptions options) :
          WorkerTask("Shenandoah Verifier Marked Objects"),
          _label(label),
          _options(options),
          _heap(ShenandoahHeap::heap()),
          _bitmap(bitmap),
          _ld(ld),
          _claimed(0),
          _processed(0),
          _generation(generation) {}

  size_t processed() {
    return AtomicAccess::load(&_processed);
  }

  void work(uint worker_id) override {
    if (_options._verify_marked == ShenandoahVerifier::_verify_marked_complete_satb_empty) {
      ShenandoahVerifyNoIncompleteSatbBuffers verify_satb;
      Threads::threads_do(&verify_satb);
    }

    ShenandoahVerifierStack stack;
    ShenandoahVerifyOopClosure cl(_generation, &stack, _bitmap, _ld,
                                  ShenandoahMessageBuffer("%s, Marked", _label),
                                  _options);

    while (true) {
      size_t v = AtomicAccess::fetch_then_add(&_claimed, 1u, memory_order_relaxed);
      if (v < _heap->num_regions()) {
        ShenandoahHeapRegion* r = _heap->get_region(v);
        if (!in_generation(r)) {
          continue;
        }

        if (!r->is_humongous() && !r->is_trash()) {
          work_regular(r, stack, cl);
        } else if (r->is_humongous_start()) {
          work_humongous(r, stack, cl);
        }
      } else {
        break;
      }
    }
  }

  bool in_generation(ShenandoahHeapRegion* r) const {
    return _generation->contains(r);
  }

  virtual void work_humongous(ShenandoahHeapRegion *r, ShenandoahVerifierStack& stack, ShenandoahVerifyOopClosure& cl) {
    size_t processed = 0;
    HeapWord* obj = r->bottom();
    if (_generation->complete_marking_context()->is_marked(cast_to_oop(obj))) {
      verify_and_follow(obj, stack, cl, &processed);
    }
    AtomicAccess::add(&_processed, processed, memory_order_relaxed);
  }

  virtual void work_regular(ShenandoahHeapRegion *r, ShenandoahVerifierStack &stack, ShenandoahVerifyOopClosure &cl) {
    size_t processed = 0;
    ShenandoahMarkingContext* ctx = _generation->complete_marking_context();
    HeapWord* tams = ctx->top_at_mark_start(r);

    // Bitmaps, before TAMS
    if (tams > r->bottom()) {
      HeapWord* start = r->bottom();
      HeapWord* addr = ctx->get_next_marked_addr(start, tams);

      while (addr < tams) {
        verify_and_follow(addr, stack, cl, &processed);
        addr += 1;
        if (addr < tams) {
          addr = ctx->get_next_marked_addr(addr, tams);
        }
      }
    }

    // Size-based, after TAMS
    {
      HeapWord* limit = r->top();
      HeapWord* addr = tams;

      while (addr < limit) {
        verify_and_follow(addr, stack, cl, &processed);
        addr += ShenandoahForwarding::size(cast_to_oop(addr));
      }
    }

    AtomicAccess::add(&_processed, processed, memory_order_relaxed);
  }

  void verify_and_follow(HeapWord *addr, ShenandoahVerifierStack &stack, ShenandoahVerifyOopClosure &cl, size_t *processed) {
    if (!_bitmap->par_mark(addr)) return;

    // Verify the object itself:
    oop obj = cast_to_oop(addr);
    cl.verify_oop_standalone(obj);

    // Verify everything reachable from that object too, hopefully realizing
    // everything was already marked, and never touching further:
    if (!is_instance_ref_klass(ShenandoahForwarding::klass(obj))) {
      cl.verify_oops_from(obj);
      (*processed)++;
    }
    while (!stack.is_empty()) {
      ShenandoahVerifierTask task = stack.pop();
      cl.verify_oops_from(task.obj());
      (*processed)++;
    }
  }
};

class VerifyThreadGCState : public ThreadClosure {
private:
  const char* const _label;
  char const _expected;

public:
  VerifyThreadGCState(const char* label, char expected) : _label(label), _expected(expected) {}
  void do_thread(Thread* t) override {
    char actual = ShenandoahThreadLocalData::gc_state(t);
    if (!verify_gc_state(actual, _expected)) {
      fatal("%s: Thread %s: expected gc-state %d, actual %d", _label, t->name(), _expected, actual);
    }
  }

  static bool verify_gc_state(char actual, char expected) {
    // Old generation marking is allowed in all states.
    if (ShenandoahHeap::heap()->mode()->is_generational()) {
      return ((actual & ~(ShenandoahHeap::OLD_MARKING | ShenandoahHeap::MARKING)) == expected);
    } else {
      assert((actual & ShenandoahHeap::OLD_MARKING) == 0, "Should not mark old in non-generational mode");
      return (actual == expected);
    }
  }
};

void ShenandoahVerifier::verify_at_safepoint(ShenandoahGeneration* generation,
                                             const char* label,
                                             VerifyRememberedSet remembered,
                                             VerifyForwarded forwarded,
                                             VerifyMarked marked,
                                             VerifyCollectionSet cset,
                                             VerifyLiveness liveness,
                                             VerifyRegions regions,
                                             VerifySize sizeness,
                                             VerifyGCState gcstate) {
  guarantee(ShenandoahSafepoint::is_at_shenandoah_safepoint(), "only when nothing else happens");
  guarantee(ShenandoahVerify, "only when enabled, and bitmap is initialized in ShenandoahHeap::initialize");

  ShenandoahHeap::heap()->propagate_gc_state_to_all_threads();

  // Avoid side-effect of changing workers' active thread count, but bypass concurrent/parallel protocol check
  ShenandoahPushWorkerScope verify_worker_scope(_heap->workers(), _heap->max_workers(), false /*bypass check*/);

  log_info(gc,start)("Verify %s, Level %zd", label, ShenandoahVerifyLevel);

  // GC state checks
  {
    char expected = -1;
    bool enabled;
    switch (gcstate) {
      case _verify_gcstate_disable:
        enabled = false;
        break;
      case _verify_gcstate_forwarded:
        enabled = true;
        expected = ShenandoahHeap::HAS_FORWARDED;
        break;
      case _verify_gcstate_updating:
        enabled = true;
        expected = ShenandoahHeap::HAS_FORWARDED | ShenandoahHeap::UPDATE_REFS;
        break;
      case _verify_gcstate_stable:
        enabled = true;
        expected = ShenandoahHeap::STABLE;
        break;
      case _verify_gcstate_stable_weakroots:
        enabled = true;
        expected = ShenandoahHeap::STABLE;
        if (!_heap->is_stw_gc_in_progress()) {
          // Only concurrent GC sets this.
          expected |= ShenandoahHeap::WEAK_ROOTS;
        }
        break;
      default:
        enabled = false;
        assert(false, "Unhandled gc-state verification");
    }

    if (enabled) {
      char actual = _heap->gc_state();

      bool is_marking = (actual & ShenandoahHeap::MARKING);
      bool is_marking_young_or_old = (actual & (ShenandoahHeap::YOUNG_MARKING | ShenandoahHeap::OLD_MARKING));
      assert(is_marking == is_marking_young_or_old, "MARKING iff (YOUNG_MARKING or OLD_MARKING), gc_state is: %x", actual);

      // Old generation marking is allowed in all states.
      if (!VerifyThreadGCState::verify_gc_state(actual, expected)) {
        fatal("%s: Global gc-state: expected %d, actual %d", label, expected, actual);
      }

      VerifyThreadGCState vtgcs(label, expected);
      Threads::java_threads_do(&vtgcs);
    }
  }

  // Deactivate barriers temporarily: Verifier wants plain heap accesses
  ShenandoahGCStateResetter resetter;

  // Heap size checks
  {
    ShenandoahHeapLocker lock(_heap->lock());

    ShenandoahCalculateRegionStatsClosure cl;
    _heap->heap_region_iterate(&cl);
    size_t heap_used;
    if (_heap->mode()->is_generational() && (sizeness == _verify_size_adjusted_for_padding)) {
      // Prior to evacuation, regular regions that are to be evacuated in place are padded to prevent further allocations
      // but this padding is already represented in _heap->used()
      heap_used = _heap->used();
    } else if (sizeness != _verify_size_disable) {
      heap_used = _heap->used();
    }
    if (sizeness != _verify_size_disable) {
      size_t cl_size = (sizeness == _verify_size_exact_including_trash)? cl.used(): cl.used_after_recycle();
      guarantee(cl_size == heap_used,
                "%s: heap used size must be consistent: heap-used = %zu%s, regions-used = %zu%s",
                label,
                byte_size_in_proper_unit(heap_used), proper_unit_for_byte_size(heap_used),
                byte_size_in_proper_unit(cl_size), proper_unit_for_byte_size(cl_size));
    }
    size_t heap_committed = _heap->committed();
    guarantee(cl.committed() == heap_committed,
              "%s: heap committed size must be consistent: heap-committed = %zu%s, regions-committed = %zu%s",
              label,
              byte_size_in_proper_unit(heap_committed), proper_unit_for_byte_size(heap_committed),
              byte_size_in_proper_unit(cl.committed()), proper_unit_for_byte_size(cl.committed()));
  }

  log_debug(gc)("Safepoint verification finished heap usage verification");

  if (_heap->mode()->is_generational()) {
    ShenandoahHeapLocker lock(_heap->lock());

    switch (remembered) {
      case _verify_remembered_disable:
        break;
      case _verify_remembered_before_marking:
        log_debug(gc)("Safepoint verification of remembered set at mark");
        verify_rem_set_before_mark();
        break;
      case _verify_remembered_before_updating_references:
        log_debug(gc)("Safepoint verification of remembered set at update ref");
        verify_rem_set_before_update_ref();
        break;
      case _verify_remembered_after_full_gc:
        log_debug(gc)("Safepoint verification of remembered set after full gc");
        verify_rem_set_after_full_gc();
        break;
      default:
        fatal("Unhandled remembered set verification mode");
    }

    ShenandoahGenerationStatsClosure cl;
    _heap->heap_region_iterate(&cl);

    if (LogTarget(Debug, gc)::is_enabled()) {
      ShenandoahGenerationStatsClosure::log_usage(_heap->old_generation(),    cl._old);
      ShenandoahGenerationStatsClosure::log_usage(_heap->young_generation(),  cl._young);
      ShenandoahGenerationStatsClosure::log_usage(_heap->global_generation(), cl._global);
    }
    if (sizeness == _verify_size_adjusted_for_padding) {
      ShenandoahGenerationStatsClosure::validate_usage(false, true, label, _heap->old_generation(), cl._old);
      ShenandoahGenerationStatsClosure::validate_usage(true, true, label, _heap->young_generation(), cl._young);
      ShenandoahGenerationStatsClosure::validate_usage(true, true, label, _heap->global_generation(), cl._global);
    } else if (sizeness == _verify_size_exact || sizeness == _verify_size_exact_including_trash) {
      bool adjust_trash = (sizeness == _verify_size_exact);
      ShenandoahGenerationStatsClosure::validate_usage(false, adjust_trash, label, _heap->old_generation(), cl._old);
      ShenandoahGenerationStatsClosure::validate_usage(false, adjust_trash, label, _heap->young_generation(), cl._young);
      ShenandoahGenerationStatsClosure::validate_usage(false, adjust_trash, label, _heap->global_generation(), cl._global);
    }
    // else: sizeness must equal _verify_size_disable
  }

  log_debug(gc)("Safepoint verification finished remembered set verification");

  // Internal heap region checks
  if (ShenandoahVerifyLevel >= 1) {
    ShenandoahVerifyHeapRegionClosure cl(label, regions);
    generation->heap_region_iterate(&cl);
  }

  log_debug(gc)("Safepoint verification finished heap region closure verification");

  OrderAccess::fence();

  if (UseTLAB) {
    _heap->labs_make_parsable();
  }

  // Allocate temporary bitmap for storing marking wavefront:
  _verification_bit_map->clear();

  // Allocate temporary array for storing liveness data
  ShenandoahLivenessData* ld = NEW_C_HEAP_ARRAY(ShenandoahLivenessData, _heap->num_regions(), mtGC);
  Copy::fill_to_bytes((void*)ld, _heap->num_regions()*sizeof(ShenandoahLivenessData), 0);

  const VerifyOptions& options = ShenandoahVerifier::VerifyOptions(forwarded, marked, cset, liveness, regions, gcstate);

  // Steps 1-2. Scan root set to get initial reachable set. Finish walking the reachable heap.
  // This verifies what application can see, since it only cares about reachable objects.
  size_t count_reachable = 0;
  if (ShenandoahVerifyLevel >= 2) {
    ShenandoahVerifierReachableTask task(generation, _verification_bit_map, ld, label, options);
    _heap->workers()->run_task(&task);
    count_reachable = task.processed();
  }

  log_debug(gc)("Safepoint verification finished getting initial reachable set");

  // Step 3. Walk marked objects. Marked objects might be unreachable. This verifies what collector,
  // not the application, can see during the region scans. There is no reason to process the objects
  // that were already verified, e.g. those marked in verification bitmap. There is interaction with TAMS:
  // before TAMS, we verify the bitmaps, if available; after TAMS, we walk until the top(). It mimics
  // what marked_object_iterate is doing, without calling into that optimized (and possibly incorrect)
  // version

  size_t count_marked = 0;
  if (ShenandoahVerifyLevel >= 4 &&
        (marked == _verify_marked_complete ||
         marked == _verify_marked_complete_except_references ||
         marked == _verify_marked_complete_satb_empty)) {
    guarantee(generation->is_mark_complete(), "Marking context should be complete");
    ShenandoahVerifierMarkedRegionTask task(generation, _verification_bit_map, ld, label, options);
    _heap->workers()->run_task(&task);
    count_marked = task.processed();
  } else {
    guarantee(ShenandoahVerifyLevel < 4 || marked == _verify_marked_incomplete || marked == _verify_marked_disable, "Should be");
  }

  log_debug(gc)("Safepoint verification finished walking marked objects");

  // Step 4. Verify accumulated liveness data, if needed. Only reliable if verification level includes
  // marked objects.

  if (ShenandoahVerifyLevel >= 4 && marked == _verify_marked_complete && liveness == _verify_liveness_complete) {
    for (size_t i = 0; i < _heap->num_regions(); i++) {
      ShenandoahHeapRegion* r = _heap->get_region(i);
      if (!generation->contains(r)) {
        continue;
      }

      juint verf_live = 0;
      if (r->is_humongous()) {
        // For humongous objects, test if start region is marked live, and if so,
        // all humongous regions in that chain have live data equal to their "used".
        juint start_live = AtomicAccess::load(&ld[r->humongous_start_region()->index()]);
        if (start_live > 0) {
          verf_live = (juint)(r->used() / HeapWordSize);
        }
      } else {
        verf_live = AtomicAccess::load(&ld[r->index()]);
      }

      size_t reg_live = r->get_live_data_words();
      if (reg_live != verf_live) {
        stringStream ss;
        r->print_on(&ss);
        fatal("%s: Live data should match: region-live = %zu, verifier-live = " UINT32_FORMAT "\n%s",
              label, reg_live, verf_live, ss.freeze());
      }
    }
  }

  log_debug(gc)("Safepoint verification finished accumulation of liveness data");
  log_info(gc)("Verify %s, Level %zd (%zu reachable, %zu marked)",
               label, ShenandoahVerifyLevel, count_reachable, count_marked);

  FREE_C_HEAP_ARRAY(ShenandoahLivenessData, ld);
}

void ShenandoahVerifier::verify_generic(ShenandoahGeneration* generation, VerifyOption vo) {
  verify_at_safepoint(
          generation,
          "Generic Verification",
          _verify_remembered_disable,  // do not verify remembered set
          _verify_forwarded_allow,     // conservatively allow forwarded
          _verify_marked_disable,      // do not verify marked: lots ot time wasted checking dead allocations
          _verify_cset_disable,        // cset may be inconsistent
          _verify_liveness_disable,    // no reliable liveness data
          _verify_regions_disable,     // no reliable region data
          _verify_size_exact,          // expect generation and heap sizes to match exactly
          _verify_gcstate_disable      // no data about gcstate
  );
}

void ShenandoahVerifier::verify_before_concmark(ShenandoahGeneration* generation) {
  VerifyRememberedSet verify_remembered_set = _verify_remembered_before_marking;
  if (_heap->mode()->is_generational() &&
      !_heap->old_generation()->is_mark_complete()) {
    // Before marking in generational mode, remembered set can't be verified w/o complete old marking.
    verify_remembered_set = _verify_remembered_disable;
  }
  verify_at_safepoint(
          generation,
          "Before Mark",
          verify_remembered_set,
                                       // verify read-only remembered set from bottom() to top()
          _verify_forwarded_none,      // UR should have fixed up
          _verify_marked_disable,      // do not verify marked: lots ot time wasted checking dead allocations
          _verify_cset_none,           // UR should have fixed this
          _verify_liveness_disable,    // no reliable liveness data
          _verify_regions_notrash,     // no trash regions
          _verify_size_exact,          // expect generation and heap sizes to match exactly
          _verify_gcstate_stable       // there are no forwarded objects
  );
}

void ShenandoahVerifier::verify_after_concmark(ShenandoahGeneration* generation) {
  verify_at_safepoint(
          generation,
          "After Mark",
          _verify_remembered_disable,         // do not verify remembered set
          _verify_forwarded_none,             // no forwarded references
          _verify_marked_complete_satb_empty, // bitmaps as precise as we can get, except dangling j.l.r.Refs
          _verify_cset_none,                  // no references to cset anymore
          _verify_liveness_complete,          // liveness data must be complete here
          _verify_regions_disable,            // trash regions not yet recycled
          _verify_size_exact,                 // expect generation and heap sizes to match exactly
          _verify_gcstate_stable_weakroots    // heap is still stable, weakroots are in progress
  );
}

void ShenandoahVerifier::verify_after_concmark_with_promotions(ShenandoahGeneration* generation) {
  verify_at_safepoint(
          generation,
          "After Mark",
          _verify_remembered_disable,         // do not verify remembered set
          _verify_forwarded_none,             // no forwarded references
          _verify_marked_complete_satb_empty, // bitmaps as precise as we can get, except dangling j.l.r.Refs
          _verify_cset_none,                  // no references to cset anymore
          _verify_liveness_complete,          // liveness data must be complete here
          _verify_regions_disable,            // trash regions not yet recycled
          _verify_size_adjusted_for_padding,  // expect generation and heap sizes to match after adjustments
                                              // for promote in place padding
          _verify_gcstate_stable_weakroots    // heap is still stable, weakroots are in progress
  );
}

void ShenandoahVerifier::verify_before_evacuation(ShenandoahGeneration* generation) {
  verify_at_safepoint(
          generation,
          "Before Evacuation",
          _verify_remembered_disable,                // do not verify remembered set
          _verify_forwarded_none,                    // no forwarded references
          _verify_marked_complete_except_references, // walk over marked objects too
          _verify_cset_disable,                      // non-forwarded references to cset expected
          _verify_liveness_complete,                 // liveness data must be complete here
          _verify_regions_disable,                   // trash regions not yet recycled
          _verify_size_adjusted_for_padding,         // expect generation and heap sizes to match after adjustments
                                                     //  for promote in place padding
          _verify_gcstate_stable_weakroots           // heap is still stable, weakroots are in progress
  );
}

void ShenandoahVerifier::verify_before_update_refs(ShenandoahGeneration* generation) {
  VerifyRememberedSet verify_remembered_set = _verify_remembered_before_updating_references;
  if (_heap->mode()->is_generational() &&
      !_heap->old_generation()->is_mark_complete()) {
    verify_remembered_set = _verify_remembered_disable;
  }
  verify_at_safepoint(
          generation,
          "Before Updating References",
          verify_remembered_set,        // verify read-write remembered set
          _verify_forwarded_allow,     // forwarded references allowed
          _verify_marked_complete,     // bitmaps might be stale, but alloc-after-mark should be well
          _verify_cset_forwarded,      // all cset refs are fully forwarded
          _verify_liveness_disable,    // no reliable liveness data anymore
          _verify_regions_notrash,     // trash regions have been recycled already
          _verify_size_exact,          // expect generation and heap sizes to match exactly
          _verify_gcstate_updating     // evacuation should have produced some forwarded objects
  );
}

// We have not yet cleanup (reclaimed) the collection set
void ShenandoahVerifier::verify_after_update_refs(ShenandoahGeneration* generation) {
  verify_at_safepoint(
          generation,
          "After Updating References",
          _verify_remembered_disable,  // do not verify remembered set
          _verify_forwarded_none,      // no forwarded references
          _verify_marked_complete,     // bitmaps might be stale, but alloc-after-mark should be well
          _verify_cset_none,           // no cset references, all updated
          _verify_liveness_disable,    // no reliable liveness data anymore
          _verify_regions_nocset,      // no cset regions, trash regions have appeared
                                       // expect generation and heap sizes to match exactly, including trash
          _verify_size_exact_including_trash,
          _verify_gcstate_stable       // update refs had cleaned up forwarded objects
  );
}

void ShenandoahVerifier::verify_after_degenerated(ShenandoahGeneration* generation) {
  verify_at_safepoint(
          generation,
          "After Degenerated GC",
          _verify_remembered_disable,  // do not verify remembered set
          _verify_forwarded_none,      // all objects are non-forwarded
          _verify_marked_complete,     // all objects are marked in complete bitmap
          _verify_cset_none,           // no cset references
          _verify_liveness_disable,    // no reliable liveness data anymore
          _verify_regions_notrash_nocset, // no trash, no cset
          _verify_size_exact,          // expect generation and heap sizes to match exactly
          _verify_gcstate_stable       // degenerated refs had cleaned up forwarded objects
  );
}

void ShenandoahVerifier::verify_before_fullgc(ShenandoahGeneration* generation) {
  verify_at_safepoint(
          generation,
          "Before Full GC",
          _verify_remembered_disable,  // do not verify remembered set
          _verify_forwarded_allow,     // can have forwarded objects
          _verify_marked_disable,      // do not verify marked: lots ot time wasted checking dead allocations
          _verify_cset_disable,        // cset might be foobared
          _verify_liveness_disable,    // no reliable liveness data anymore
          _verify_regions_disable,     // no reliable region data here
          _verify_size_disable,        // if we degenerate during evacuation, usage not valid: padding and deferred accounting
          _verify_gcstate_disable      // no reliable gcstate data
  );
}

void ShenandoahVerifier::verify_after_fullgc(ShenandoahGeneration* generation) {
  verify_at_safepoint(
          generation,
          "After Full GC",
          _verify_remembered_after_full_gc,  // verify read-write remembered set
          _verify_forwarded_none,      // all objects are non-forwarded
          _verify_marked_incomplete,   // all objects are marked in incomplete bitmap
          _verify_cset_none,           // no cset references
          _verify_liveness_disable,    // no reliable liveness data anymore
          _verify_regions_notrash_nocset, // no trash, no cset
          _verify_size_exact,           // expect generation and heap sizes to match exactly
          _verify_gcstate_stable        // full gc cleaned up everything
  );
}

class ShenandoahVerifyNoForwarded : public BasicOopIterateClosure {
private:
  template <class T>
  void do_oop_work(T* p) {
    T o = RawAccess<>::oop_load(p);
    if (!CompressedOops::is_null(o)) {
      oop obj = CompressedOops::decode_not_null(o);
      oop fwd = ShenandoahForwarding::get_forwardee_raw_unchecked(obj);
      if (obj != fwd) {
        ShenandoahAsserts::print_failure(ShenandoahAsserts::_safe_all, obj, p, nullptr,
                                         "Verify Roots", "Should not be forwarded", __FILE__, __LINE__);
      }
    }
  }

public:
  void do_oop(narrowOop* p) { do_oop_work(p); }
  void do_oop(oop* p)       { do_oop_work(p); }
};

class ShenandoahVerifyInToSpaceClosure : public BasicOopIterateClosure {
private:
  template <class T>
  void do_oop_work(T* p) {
    T o = RawAccess<>::oop_load(p);
    if (!CompressedOops::is_null(o)) {
      oop obj = CompressedOops::decode_not_null(o);
      ShenandoahHeap* heap = ShenandoahHeap::heap();

      if (!heap->marking_context()->is_marked_or_old(obj)) {
        ShenandoahAsserts::print_failure(ShenandoahAsserts::_safe_all, obj, p, nullptr,
                "Verify Roots In To-Space", "Should be marked", __FILE__, __LINE__);
      }

      if (heap->in_collection_set(obj)) {
        ShenandoahAsserts::print_failure(ShenandoahAsserts::_safe_all, obj, p, nullptr,
                "Verify Roots In To-Space", "Should not be in collection set", __FILE__, __LINE__);
      }

      oop fwd = ShenandoahForwarding::get_forwardee_raw_unchecked(obj);
      if (obj != fwd) {
        ShenandoahAsserts::print_failure(ShenandoahAsserts::_safe_all, obj, p, nullptr,
                "Verify Roots In To-Space", "Should not be forwarded", __FILE__, __LINE__);
      }
    }
  }

public:
  void do_oop(narrowOop* p) override { do_oop_work(p); }
  void do_oop(oop* p)       override { do_oop_work(p); }
};

void ShenandoahVerifier::verify_roots_in_to_space(ShenandoahGeneration* generation) {
  ShenandoahVerifyInToSpaceClosure cl;
  ShenandoahRootVerifier::roots_do(&cl, generation);
}

void ShenandoahVerifier::verify_roots_no_forwarded(ShenandoahGeneration* generation) {
  ShenandoahVerifyNoForwarded cl;
  ShenandoahRootVerifier::roots_do(&cl, generation);
}

template<typename Scanner>
class ShenandoahVerifyRemSetClosure : public BasicOopIterateClosure {
protected:
  ShenandoahGenerationalHeap* const _heap;
  Scanner*   const _scanner;
  const char* _message;

public:
  // Argument distinguishes between initial mark or start of update refs verification.
  explicit ShenandoahVerifyRemSetClosure(Scanner* scanner, const char* message) :
            _heap(ShenandoahGenerationalHeap::heap()),
            _scanner(scanner),
            _message(message) {}

  template<class T>
  inline void work(T* p) {
    T o = RawAccess<>::oop_load(p);
    if (!CompressedOops::is_null(o)) {
      oop obj = CompressedOops::decode_not_null(o);
      if (_heap->is_in_young(obj) && !_scanner->is_card_dirty((HeapWord*) p)) {
        ShenandoahAsserts::print_failure(ShenandoahAsserts::_safe_all, obj, p, nullptr,
                                         _message, "clean card, it should be dirty.", __FILE__, __LINE__);
      }
    }
  }

  void do_oop(narrowOop* p) override { work(p); }
  void do_oop(oop* p)       override { work(p); }
};

template<typename Scanner>
void ShenandoahVerifier::help_verify_region_rem_set(Scanner* scanner, ShenandoahHeapRegion* r,
                                                    HeapWord* registration_watermark, const char* message) {
  ShenandoahOldGeneration* old_gen = _heap->old_generation();
  assert(old_gen->is_mark_complete() || old_gen->is_parsable(), "Sanity");

  ShenandoahMarkingContext* ctx = old_gen->is_mark_complete() ? old_gen->complete_marking_context() : nullptr;
  ShenandoahVerifyRemSetClosure<Scanner> check_interesting_pointers(scanner, message);
  HeapWord* from = r->bottom();
  HeapWord* obj_addr = from;
  if (r->is_humongous_start()) {
    oop obj = cast_to_oop(obj_addr);
    if ((ctx == nullptr) || ctx->is_marked(obj)) {
      // For humongous objects, the typical object is an array, so the following checks may be overkill
      // For regular objects (not object arrays), if the card holding the start of the object is dirty,
      // we do not need to verify that cards spanning interesting pointers within this object are dirty.
      if (!scanner->is_card_dirty(obj_addr) || obj->is_objArray()) {
        obj->oop_iterate(&check_interesting_pointers);
      }
      // else, object's start is marked dirty and obj is not an objArray, so any interesting pointers are covered
    }
    // else, this humongous object is not live so no need to verify its internal pointers

    if ((obj_addr < registration_watermark) && !scanner->verify_registration(obj_addr, ctx)) {
      ShenandoahAsserts::print_failure(ShenandoahAsserts::_safe_all, obj, obj_addr, nullptr, message,
                                       "object not properly registered", __FILE__, __LINE__);
    }
  } else if (!r->is_humongous()) {
    HeapWord* top = r->top();
    while (obj_addr < top) {
      oop obj = cast_to_oop(obj_addr);
      // ctx->is_marked() returns true if mark bit set or if obj above TAMS.
      if ((ctx == nullptr) || ctx->is_marked(obj)) {
        // For regular objects (not object arrays), if the card holding the start of the object is dirty,
        // we do not need to verify that cards spanning interesting pointers within this object are dirty.
        if (!scanner->is_card_dirty(obj_addr) || obj->is_objArray()) {
          obj->oop_iterate(&check_interesting_pointers);
        }
        // else, object's start is marked dirty and obj is not an objArray, so any interesting pointers are covered

        if ((obj_addr < registration_watermark) && !scanner->verify_registration(obj_addr, ctx)) {
          ShenandoahAsserts::print_failure(ShenandoahAsserts::_safe_all, obj, obj_addr, nullptr, message,
                                           "object not properly registered", __FILE__, __LINE__);
        }
        obj_addr += obj->size();
      } else {
        // This object is not live so we don't verify dirty cards contained therein
        HeapWord* tams = ctx->top_at_mark_start(r);
        obj_addr = ctx->get_next_marked_addr(obj_addr, tams);
      }
    }
  }
}

class ShenandoahWriteTableScanner {
private:
  ShenandoahScanRemembered* _scanner;
public:
  explicit ShenandoahWriteTableScanner(ShenandoahScanRemembered* scanner) : _scanner(scanner) {}

  bool is_card_dirty(HeapWord* obj_addr) {
    return _scanner->is_write_card_dirty(obj_addr);
  }

  bool verify_registration(HeapWord* obj_addr, ShenandoahMarkingContext* ctx) {
    return _scanner->verify_registration(obj_addr, ctx);
  }
};

// Assure that the remember set has a dirty card everywhere there is an interesting pointer.
// This examines the read_card_table between bottom() and top() since all PLABS are retired
// before the safepoint for init_mark.  Actually, we retire them before update-references and don't
// restore them until the start of evacuation.
void ShenandoahVerifier::verify_rem_set_before_mark() {
  shenandoah_assert_safepoint();
  shenandoah_assert_generational();

  ShenandoahOldGeneration* old_generation = _heap->old_generation();

  log_debug(gc)("Verifying remembered set at %s mark", old_generation->is_doing_mixed_evacuations() ? "mixed" : "young");

  ShenandoahScanRemembered* scanner = old_generation->card_scan();
  for (size_t i = 0, n = _heap->num_regions(); i < n; ++i) {
    ShenandoahHeapRegion* r = _heap->get_region(i);
    if (r->is_old() && r->is_active()) {
      help_verify_region_rem_set(scanner, r, r->end(), "Verify init-mark remembered set violation");
    }
  }
}

void ShenandoahVerifier::verify_rem_set_after_full_gc() {
  shenandoah_assert_safepoint();
  shenandoah_assert_generational();

  ShenandoahWriteTableScanner scanner(ShenandoahGenerationalHeap::heap()->old_generation()->card_scan());
  for (size_t i = 0, n = _heap->num_regions(); i < n; ++i) {
    ShenandoahHeapRegion* r = _heap->get_region(i);
    if (r->is_old() && !r->is_cset()) {
      help_verify_region_rem_set(&scanner, r, r->top(), "Remembered set violation at end of Full GC");
    }
  }
}

// Assure that the remember set has a dirty card everywhere there is an interesting pointer.  Even though
// the update-references scan of remembered set only examines cards up to update_watermark, the remembered
// set should be valid through top.  This examines the write_card_table between bottom() and top() because
// all PLABS are retired immediately before the start of update refs.
void ShenandoahVerifier::verify_rem_set_before_update_ref() {
  shenandoah_assert_safepoint();
  shenandoah_assert_generational();

  ShenandoahWriteTableScanner scanner(_heap->old_generation()->card_scan());
  for (size_t i = 0, n = _heap->num_regions(); i < n; ++i) {
    ShenandoahHeapRegion* r = _heap->get_region(i);
    if (r->is_old() && !r->is_cset()) {
      help_verify_region_rem_set(&scanner, r, r->get_update_watermark(), "Remembered set violation at init-update-references");
    }
  }
}

void ShenandoahVerifier::verify_before_rebuilding_free_set() {
  ShenandoahGenerationStatsClosure cl;
  _heap->heap_region_iterate(&cl);

  ShenandoahGenerationStatsClosure::validate_usage(false, true, "Before free set rebuild", _heap->old_generation(), cl._old);
  ShenandoahGenerationStatsClosure::validate_usage(false, true, "Before free set rebuild", _heap->young_generation(), cl._young);
  ShenandoahGenerationStatsClosure::validate_usage(false, true, "Before free set rebuild", _heap->global_generation(), cl._global);
}<|MERGE_RESOLUTION|>--- conflicted
+++ resolved
@@ -465,7 +465,8 @@
     ShenandoahHeap* heap = ShenandoahHeap::heap();
     size_t generation_used = generation->used();
     size_t generation_used_regions = generation->used_regions();
-<<<<<<< HEAD
+#ifdef KELVIN_DEPRECATE_FROM_HEAD
+    // this code is replaced with the following three lines from MASTER
     size_t generation_max_capacity = generation->max_capacity();
     if (adjust_for_padding && (generation->is_young() || generation->is_global())) {
       size_t pad = heap->old_generation()->get_pad_for_promote_in_place();
@@ -477,11 +478,10 @@
               label, generation->name(), PROPERFMTARGS(stats.non_trashed_committed()), PROPERFMTARGS(generation_max_capacity));
 
     guarantee(stats.used() == generation_used,
-=======
+#endif
 
     size_t stats_used = adjust_for_trash? stats.used_after_recycle(): stats.used();
     guarantee(stats_used == generation_used,
->>>>>>> 9bc23608
               "%s: generation (%s) used size must be consistent: generation-used: " PROPERFMT ", regions-used: " PROPERFMT,
               label, generation->name(), PROPERFMTARGS(generation_used), PROPERFMTARGS(stats_used));
 
