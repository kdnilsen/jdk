/*
 * Copyright Amazon.com Inc. or its affiliates. All Rights Reserved.
 * Copyright (c) 2025, Oracle and/or its affiliates. All rights reserved.
 * DO NOT ALTER OR REMOVE COPYRIGHT NOTICES OR THIS FILE HEADER.
 *
 * This code is free software; you can redistribute it and/or modify it
 * under the terms of the GNU General Public License version 2 only, as
 * published by the Free Software Foundation.
 *
 * This code is distributed in the hope that it will be useful, but WITHOUT
 * ANY WARRANTY; without even the implied warranty of MERCHANTABILITY or
 * FITNESS FOR A PARTICULAR PURPOSE.  See the GNU General Public License
 * version 2 for more details (a copy is included in the LICENSE file that
 * accompanied this code).
 *
 * You should have received a copy of the GNU General Public License version
 * 2 along with this work; if not, write to the Free Software Foundation,
 * Inc., 51 Franklin St, Fifth Floor, Boston, MA 02110-1301 USA.
 *
 * Please contact Oracle, 500 Oracle Parkway, Redwood Shores, CA 94065 USA
 * or visit www.oracle.com if you need additional information or have any
 * questions.
 *
 */

#include "gc/shenandoah/heuristics/shenandoahHeuristics.hpp"
#include "gc/shenandoah/shenandoahCollectionSetPreselector.hpp"
#include "gc/shenandoah/shenandoahCollectorPolicy.hpp"
#include "gc/shenandoah/shenandoahFreeSet.hpp"
#include "gc/shenandoah/shenandoahGeneration.hpp"
#include "gc/shenandoah/shenandoahGenerationalHeap.inline.hpp"
#include "gc/shenandoah/shenandoahHeapRegionClosures.hpp"
#include "gc/shenandoah/shenandoahOldGeneration.hpp"
#include "gc/shenandoah/shenandoahReferenceProcessor.hpp"
#include "gc/shenandoah/shenandoahScanRemembered.inline.hpp"
#include "gc/shenandoah/shenandoahTaskqueue.inline.hpp"
#include "gc/shenandoah/shenandoahUtils.hpp"
#include "gc/shenandoah/shenandoahVerifier.hpp"
#include "gc/shenandoah/shenandoahYoungGeneration.hpp"
#include "utilities/quickSort.hpp"

template <bool PREPARE_FOR_CURRENT_CYCLE, bool FULL_GC = false>
class ShenandoahResetBitmapClosure final : public ShenandoahHeapRegionClosure {
private:
  ShenandoahHeap*           _heap;
  ShenandoahMarkingContext* _ctx;

public:
  explicit ShenandoahResetBitmapClosure() :
    ShenandoahHeapRegionClosure(), _heap(ShenandoahHeap::heap()), _ctx(_heap->marking_context()) {}

  void heap_region_do(ShenandoahHeapRegion* region) override {
    assert(!_heap->is_uncommit_in_progress(), "Cannot uncommit bitmaps while resetting them.");
    if (PREPARE_FOR_CURRENT_CYCLE) {
      if (region->need_bitmap_reset() && _heap->is_bitmap_slice_committed(region)) {
        _ctx->clear_bitmap(region);
      } else {
        region->set_needs_bitmap_reset();
      }
      // Capture Top At Mark Start for this generation.
      if (FULL_GC || region->is_active()) {
        // Reset live data and set TAMS optimistically. We would recheck these under the pause
        // anyway to capture any updates that happened since now.
        _ctx->capture_top_at_mark_start(region);
        region->clear_live_data();
      }
    } else {
      if (_heap->is_bitmap_slice_committed(region)) {
        _ctx->clear_bitmap(region);
        region->unset_needs_bitmap_reset();
      } else {
        region->set_needs_bitmap_reset();
      }
    }
  }

  bool is_thread_safe() override { return true; }
};

// Copy the write-version of the card-table into the read-version, clearing the
// write-copy.
class ShenandoahMergeWriteTable: public ShenandoahHeapRegionClosure {
private:
  ShenandoahScanRemembered* _scanner;
public:
  ShenandoahMergeWriteTable(ShenandoahScanRemembered* scanner) : _scanner(scanner) {}

  void heap_region_do(ShenandoahHeapRegion* r) override {
    assert(r->is_old(), "Don't waste time doing this for non-old regions");
    _scanner->merge_write_table(r->bottom(), ShenandoahHeapRegion::region_size_words());
  }

  bool is_thread_safe() override {
    return true;
  }
};

// Add [TAMS, top) volume over young regions. Used to correct age 0 cohort census
// for adaptive tenuring when census is taken during marking.
// In non-product builds, for the purposes of verification, we also collect the total
// live objects in young regions as well.
class ShenandoahUpdateCensusZeroCohortClosure : public ShenandoahHeapRegionClosure {
private:
  ShenandoahMarkingContext* const _ctx;
  // Population size units are words (not bytes)
  size_t _age0_pop;                // running tally of age0 population size
  size_t _total_pop;               // total live population size
public:
  explicit ShenandoahUpdateCensusZeroCohortClosure(ShenandoahMarkingContext* ctx)
    : _ctx(ctx), _age0_pop(0), _total_pop(0) {}

  void heap_region_do(ShenandoahHeapRegion* r) override {
    if (_ctx != nullptr && r->is_active()) {
      assert(r->is_young(), "Young regions only");
      HeapWord* tams = _ctx->top_at_mark_start(r);
      HeapWord* top  = r->top();
      if (top > tams) {
        _age0_pop += pointer_delta(top, tams);
      }
      // TODO: check significance of _ctx != nullptr above, can that
      // spoof _total_pop in some corner cases?
      NOT_PRODUCT(_total_pop += r->get_live_data_words();)
    }
  }

  size_t get_age0_population()  const { return _age0_pop; }
  size_t get_total_population() const { return _total_pop; }
};

void ShenandoahGeneration::confirm_heuristics_mode() {
  if (_heuristics->is_diagnostic() && !UnlockDiagnosticVMOptions) {
    vm_exit_during_initialization(
            err_msg("Heuristics \"%s\" is diagnostic, and must be enabled via -XX:+UnlockDiagnosticVMOptions.",
                    _heuristics->name()));
  }
  if (_heuristics->is_experimental() && !UnlockExperimentalVMOptions) {
    vm_exit_during_initialization(
            err_msg("Heuristics \"%s\" is experimental, and must be enabled via -XX:+UnlockExperimentalVMOptions.",
                    _heuristics->name()));
  }
}

ShenandoahHeuristics* ShenandoahGeneration::initialize_heuristics(ShenandoahMode* gc_mode) {
  _heuristics = gc_mode->initialize_heuristics(this);
  _heuristics->set_guaranteed_gc_interval(ShenandoahGuaranteedGCInterval);
  confirm_heuristics_mode();
  return _heuristics;
}

size_t ShenandoahGeneration::bytes_allocated_since_gc_start() const {
  return AtomicAccess::load(&_bytes_allocated_since_gc_start);
}

void ShenandoahGeneration::reset_bytes_allocated_since_gc_start() {
  AtomicAccess::store(&_bytes_allocated_since_gc_start, (size_t)0);
}

void ShenandoahGeneration::increase_allocated(size_t bytes) {
  AtomicAccess::add(&_bytes_allocated_since_gc_start, bytes, memory_order_relaxed);
}

void ShenandoahGeneration::set_evacuation_reserve(size_t new_val) {
  _evacuation_reserve = new_val;
}

size_t ShenandoahGeneration::get_evacuation_reserve() const {
  return _evacuation_reserve;
}

void ShenandoahGeneration::augment_evacuation_reserve(size_t increment) {
  _evacuation_reserve += increment;
}

void ShenandoahGeneration::log_status(const char *msg) const {
  typedef LogTarget(Info, gc, ergo) LogGcInfo;

  if (!LogGcInfo::is_enabled()) {
    return;
  }

  // Not under a lock here, so read each of these once to make sure
  // byte size in proper unit and proper unit for byte size are consistent.
  const size_t v_used = used();
  const size_t v_used_regions = used_regions_size();
  const size_t v_soft_max_capacity = ShenandoahHeap::heap()->soft_max_capacity();
  const size_t v_max_capacity = max_capacity();
  const size_t v_available = available();
  const size_t v_humongous_waste = get_humongous_waste();

  const LogGcInfo target;
  LogStream ls(target);
  ls.print("%s: ", msg);
  if (_type != NON_GEN) {
    ls.print("%s generation ", name());
  }

  ls.print_cr("used: " PROPERFMT ", used regions: " PROPERFMT ", humongous waste: " PROPERFMT
              ", soft capacity: " PROPERFMT ", max capacity: " PROPERFMT ", available: " PROPERFMT,
              PROPERFMTARGS(v_used), PROPERFMTARGS(v_used_regions), PROPERFMTARGS(v_humongous_waste),
              PROPERFMTARGS(v_soft_max_capacity), PROPERFMTARGS(v_max_capacity), PROPERFMTARGS(v_available));
}

template <bool PREPARE_FOR_CURRENT_CYCLE, bool FULL_GC>
void ShenandoahGeneration::reset_mark_bitmap() {
  ShenandoahHeap* heap = ShenandoahHeap::heap();
  heap->assert_gc_workers(heap->workers()->active_workers());

  set_mark_incomplete();

  ShenandoahResetBitmapClosure<PREPARE_FOR_CURRENT_CYCLE, FULL_GC> closure;
  parallel_heap_region_iterate_free(&closure);
}
// Explicit specializations
template void ShenandoahGeneration::reset_mark_bitmap<true, false>();
template void ShenandoahGeneration::reset_mark_bitmap<true, true>();
template void ShenandoahGeneration::reset_mark_bitmap<false, false>();

// Swap the read and write card table pointers prior to the next remset scan.
// This avoids the need to synchronize reads of the table by the GC workers
// doing remset scanning, on the one hand, with the dirtying of the table by
// mutators on the other.
void ShenandoahGeneration::swap_card_tables() {
  // Must be sure that marking is complete before we swap remembered set.
  ShenandoahGenerationalHeap* heap = ShenandoahGenerationalHeap::heap();
  heap->assert_gc_workers(heap->workers()->active_workers());
  shenandoah_assert_safepoint();

  ShenandoahOldGeneration* old_generation = heap->old_generation();
  old_generation->card_scan()->swap_card_tables();
}

// Copy the write-version of the card-table into the read-version, clearing the
// write-version. The work is done at a safepoint and in parallel by the GC
// worker threads.
void ShenandoahGeneration::merge_write_table() {
  // This should only happen for degenerated cycles
  ShenandoahGenerationalHeap* heap = ShenandoahGenerationalHeap::heap();
  heap->assert_gc_workers(heap->workers()->active_workers());
  shenandoah_assert_safepoint();

  ShenandoahOldGeneration* old_generation = heap->old_generation();
  ShenandoahMergeWriteTable task(old_generation->card_scan());
  old_generation->parallel_heap_region_iterate(&task);
}

void ShenandoahGeneration::prepare_gc() {
  reset_mark_bitmap<true>();
}

void ShenandoahGeneration::parallel_heap_region_iterate_free(ShenandoahHeapRegionClosure* cl) {
  ShenandoahHeap::heap()->parallel_heap_region_iterate(cl);
}

void ShenandoahGeneration::compute_evacuation_budgets(ShenandoahHeap* const heap) {
  shenandoah_assert_generational();

  ShenandoahOldGeneration* const old_generation = heap->old_generation();
  ShenandoahYoungGeneration* const young_generation = heap->young_generation();

  // During initialization and phase changes, it is more likely that fewer objects die young and old-gen
  // memory is not yet full (or is in the process of being replaced).  During these times especially, it
  // is beneficial to loan memory from old-gen to young-gen during the evacuation and update-refs phases
  // of execution.

  // Calculate EvacuationReserve before PromotionReserve.  Evacuation is more critical than promotion.
  // If we cannot evacuate old-gen, we will not be able to reclaim old-gen memory.  Promotions are less
  // critical.  If we cannot promote, there may be degradation of young-gen memory because old objects
  // accumulate there until they can be promoted.  This increases the young-gen marking and evacuation work.

  // First priority is to reclaim the easy garbage out of young-gen.

  // maximum_young_evacuation_reserve is upper bound on memory to be evacuated out of young
  const size_t maximum_young_evacuation_reserve = (young_generation->max_capacity() * ShenandoahEvacReserve) / 100;
  const size_t young_evacuation_reserve = MIN2(maximum_young_evacuation_reserve, young_generation->available_with_reserve());

  // maximum_old_evacuation_reserve is an upper bound on memory evacuated from old and evacuated to old (promoted),
  // clamped by the old generation space available.
  //
  // Here's the algebra.
  // Let SOEP = ShenandoahOldEvacRatioPercent,
  //     OE = old evac,
  //     YE = young evac, and
  //     TE = total evac = OE + YE
  // By definition:
  //            SOEP/100 = OE/TE
  //                     = OE/(OE+YE)
  //  => SOEP/(100-SOEP) = OE/((OE+YE)-OE)         // componendo-dividendo: If a/b = c/d, then a/(b-a) = c/(d-c)
  //                     = OE/YE
  //  =>              OE = YE*SOEP/(100-SOEP)

  // We have to be careful in the event that SOEP is set to 100 by the user.
  assert(ShenandoahOldEvacRatioPercent <= 100, "Error");
  const size_t old_available = old_generation->available();
  const size_t maximum_old_evacuation_reserve = (ShenandoahOldEvacRatioPercent == 100) ?
    old_available : MIN2((maximum_young_evacuation_reserve * ShenandoahOldEvacRatioPercent) / (100 - ShenandoahOldEvacRatioPercent),
                          old_available);


  // Second priority is to reclaim garbage out of old-gen if there are old-gen collection candidates.  Third priority
  // is to promote as much as we have room to promote.  However, if old-gen memory is in short supply, this means young
  // GC is operating under "duress" and was unable to transfer the memory that we would normally expect.  In this case,
  // old-gen will refrain from compacting itself in order to allow a quicker young-gen cycle (by avoiding the update-refs
  // through ALL of old-gen).  If there is some memory available in old-gen, we will use this for promotions as promotions
  // do not add to the update-refs burden of GC.

  size_t old_evacuation_reserve, old_promo_reserve;
  if (is_global()) {
    // Global GC is typically triggered by user invocation of System.gc(), and typically indicates that there is lots
    // of garbage to be reclaimed because we are starting a new phase of execution.  Marking for global GC may take
    // significantly longer than typical young marking because we must mark through all old objects.  To expedite
    // evacuation and update-refs, we give emphasis to reclaiming garbage first, wherever that garbage is found.
    // Global GC will adjust generation sizes to accommodate the collection set it chooses.

    // Set old_promo_reserve to enforce that no regions are preselected for promotion.  Such regions typically
    // have relatively high memory utilization.  We still call select_aged_regions() because this will prepare for
    // promotions in place, if relevant.
    old_promo_reserve = 0;

    // Dedicate all available old memory to old_evacuation reserve.  This may be small, because old-gen is only
    // expanded based on an existing mixed evacuation workload at the end of the previous GC cycle.  We'll expand
    // the budget for evacuation of old during GLOBAL cset selection.
    old_evacuation_reserve = maximum_old_evacuation_reserve;
  } else if (old_generation->has_unprocessed_collection_candidates()) {
    // We reserved all old-gen memory at end of previous GC to hold anticipated evacuations to old-gen.  If this is
    // mixed evacuation, reserve all of this memory for compaction of old-gen and do not promote.  Prioritize compaction
    // over promotion in order to defragment OLD so that it will be better prepared to efficiently receive promoted memory.
    old_evacuation_reserve = maximum_old_evacuation_reserve;
    old_promo_reserve = 0;
  } else {
    // Make all old-evacuation memory for promotion, but if we can't use it all for promotion, we'll allow some evacuation.
    old_evacuation_reserve = 0;
    old_promo_reserve = maximum_old_evacuation_reserve;
  }
  assert(old_evacuation_reserve <= old_available, "Error");

  // We see too many old-evacuation failures if we force ourselves to evacuate into regions that are not initially empty.
  // So we limit the old-evacuation reserve to unfragmented memory.  Even so, old-evacuation is free to fill in nooks and
  // crannies within existing partially used regions and it generally tries to do so.
  const size_t old_free_unfragmented = old_generation->free_unaffiliated_regions() * ShenandoahHeapRegion::region_size_bytes();
  if (old_evacuation_reserve > old_free_unfragmented) {
    const size_t delta = old_evacuation_reserve - old_free_unfragmented;
    old_evacuation_reserve -= delta;
    // Let promo consume fragments of old-gen memory if not global
    if (!is_global()) {
      old_promo_reserve += delta;
    }
  }

  // Preselect regions for promotion by evacuation (obtaining the live data to seed promoted_reserve),
  // and identify regions that will promote in place. These use the tenuring threshold.
  const size_t consumed_by_advance_promotion = select_aged_regions(old_promo_reserve);
  assert(consumed_by_advance_promotion <= maximum_old_evacuation_reserve, "Cannot promote more than available old-gen memory");

  // Note that unused old_promo_reserve might not be entirely consumed_by_advance_promotion.  Do not transfer this
  // to old_evacuation_reserve because this memory is likely very fragmented, and we do not want to increase the likelihood
  // of old evacuation failure.
  young_generation->set_evacuation_reserve(young_evacuation_reserve);
  old_generation->set_evacuation_reserve(old_evacuation_reserve);
  old_generation->set_promoted_reserve(consumed_by_advance_promotion);

  // There is no need to expand OLD because all memory used here was set aside at end of previous GC, except in the
  // case of a GLOBAL gc.  During choose_collection_set() of GLOBAL, old will be expanded on demand.
}

// Having chosen the collection set, adjust the budgets for generational mode based on its composition.  Note
// that young_generation->available() now knows about recently discovered immediate garbage.
//
void ShenandoahGeneration::adjust_evacuation_budgets(ShenandoahHeap* const heap, ShenandoahCollectionSet* const collection_set) {
  shenandoah_assert_generational();
  // We may find that old_evacuation_reserve and/or loaned_for_young_evacuation are not fully consumed, in which case we may
  //  be able to increase regions_available_to_loan

  // The role of adjust_evacuation_budgets() is to compute the correct value of regions_available_to_loan and to make
  // effective use of this memory, including the remnant memory within these regions that may result from rounding loan to
  // integral number of regions.  Excess memory that is available to be loaned is applied to an allocation supplement,
  // which allows mutators to allocate memory beyond the current capacity of young-gen on the promise that the loan
  // will be repaid as soon as we finish updating references for the recently evacuated collection set.

  // We cannot recalculate regions_available_to_loan by simply dividing old_generation->available() by region_size_bytes
  // because the available memory may be distributed between many partially occupied regions that are already holding old-gen
  // objects.  Memory in partially occupied regions is not "available" to be loaned.  Note that an increase in old-gen
  // available that results from a decrease in memory consumed by old evacuation is not necessarily available to be loaned
  // to young-gen.

  size_t region_size_bytes = ShenandoahHeapRegion::region_size_bytes();
  ShenandoahOldGeneration* const old_generation = heap->old_generation();
  ShenandoahYoungGeneration* const young_generation = heap->young_generation();

  size_t old_evacuated = collection_set->get_old_bytes_reserved_for_evacuation();
  size_t old_evacuated_committed = (size_t) (ShenandoahOldEvacWaste * double(old_evacuated));
  size_t old_evacuation_reserve = old_generation->get_evacuation_reserve();

  if (old_evacuated_committed > old_evacuation_reserve) {
    // This should only happen due to round-off errors when enforcing ShenandoahOldEvacWaste
    assert(old_evacuated_committed <= (33 * old_evacuation_reserve) / 32,
           "Round-off errors should be less than 3.125%%, committed: %zu, reserved: %zu",
           old_evacuated_committed, old_evacuation_reserve);
    old_evacuated_committed = old_evacuation_reserve;
    // Leave old_evac_reserve as previously configured
  } else if (old_evacuated_committed < old_evacuation_reserve) {
    // This happens if the old-gen collection consumes less than full budget.
    old_evacuation_reserve = old_evacuated_committed;
    old_generation->set_evacuation_reserve(old_evacuation_reserve);
  }

  size_t young_advance_promoted = collection_set->get_young_bytes_to_be_promoted();
  size_t young_advance_promoted_reserve_used = (size_t) (ShenandoahPromoEvacWaste * double(young_advance_promoted));

  size_t young_evacuated = collection_set->get_young_bytes_reserved_for_evacuation();
  size_t young_evacuated_reserve_used = (size_t) (ShenandoahEvacWaste * double(young_evacuated));

  size_t total_young_available = young_generation->available_with_reserve();
  assert(young_evacuated_reserve_used <= total_young_available, "Cannot evacuate more than is available in young");
  young_generation->set_evacuation_reserve(young_evacuated_reserve_used);

  size_t old_available = old_generation->available();
  // Now that we've established the collection set, we know how much memory is really required by old-gen for evacuation
  // and promotion reserves.  Try shrinking OLD now in case that gives us a bit more runway for mutator allocations during
  // evac and update phases.
  size_t old_consumed = old_evacuated_committed + young_advance_promoted_reserve_used;

  if (old_available < old_consumed) {
    // This can happen due to round-off errors when adding the results of truncated integer arithmetic.
    // We've already truncated old_evacuated_committed.  Truncate young_advance_promoted_reserve_used here.
    assert(young_advance_promoted_reserve_used <= (33 * (old_available - old_evacuated_committed)) / 32,
           "Round-off errors should be less than 3.125%%, committed: %zu, reserved: %zu",
           young_advance_promoted_reserve_used, old_available - old_evacuated_committed);
    young_advance_promoted_reserve_used = old_available - old_evacuated_committed;
    old_consumed = old_evacuated_committed + young_advance_promoted_reserve_used;
  }

  assert(old_available >= old_consumed, "Cannot consume (%zu) more than is available (%zu)",
         old_consumed, old_available);
  size_t excess_old = old_available - old_consumed;
  size_t unaffiliated_old_regions = old_generation->free_unaffiliated_regions();
  size_t unaffiliated_old = unaffiliated_old_regions * region_size_bytes;
  assert(old_available >= unaffiliated_old, "Unaffiliated old is a subset of old available");

  // Make sure old_evac_committed is unaffiliated
  if (old_evacuated_committed > 0) {
    if (unaffiliated_old > old_evacuated_committed) {
      size_t giveaway = unaffiliated_old - old_evacuated_committed;
      size_t giveaway_regions = giveaway / region_size_bytes;  // round down
      if (giveaway_regions > 0) {
        excess_old = MIN2(excess_old, giveaway_regions * region_size_bytes);
      } else {
        excess_old = 0;
      }
    } else {
      excess_old = 0;
    }
  }

  // If we find that OLD has excess regions, give them back to YOUNG now to reduce likelihood we run out of allocation
  // runway during evacuation and update-refs.
  size_t regions_to_xfer = 0;
  if (excess_old > unaffiliated_old) {
    // we can give back unaffiliated_old (all of unaffiliated is excess)
    if (unaffiliated_old_regions > 0) {
      regions_to_xfer = unaffiliated_old_regions;
    }
  } else if (unaffiliated_old_regions > 0) {
    // excess_old < unaffiliated old: we can give back MIN(excess_old/region_size_bytes, unaffiliated_old_regions)
    size_t excess_regions = excess_old / region_size_bytes;
    regions_to_xfer = MIN2(excess_regions, unaffiliated_old_regions);
  }

  if (regions_to_xfer > 0) {
    bool result = ShenandoahGenerationalHeap::cast(heap)->generation_sizer()->transfer_to_young(regions_to_xfer);
    assert(excess_old >= regions_to_xfer * region_size_bytes,
           "Cannot transfer (%zu, %zu) more than excess old (%zu)",
           regions_to_xfer, region_size_bytes, excess_old);
    excess_old -= regions_to_xfer * region_size_bytes;
    log_debug(gc, ergo)("%s transferred %zu excess regions to young before start of evacuation",
                       result? "Successfully": "Unsuccessfully", regions_to_xfer);
  }

  // Add in the excess_old memory to hold unanticipated promotions, if any.  If there are more unanticipated
  // promotions than fit in reserved memory, they will be deferred until a future GC pass.
  size_t total_promotion_reserve = young_advance_promoted_reserve_used + excess_old;
  old_generation->set_promoted_reserve(total_promotion_reserve);
  old_generation->reset_promoted_expended();
}

typedef struct {
  ShenandoahHeapRegion* _region;
  size_t _live_data;
} AgedRegionData;

static int compare_by_aged_live(AgedRegionData a, AgedRegionData b) {
  if (a._live_data < b._live_data)
    return -1;
  else if (a._live_data > b._live_data)
    return 1;
  else return 0;
}

inline void assert_no_in_place_promotions() {
#ifdef ASSERT
  class ShenandoahNoInPlacePromotions : public ShenandoahHeapRegionClosure {
  public:
    void heap_region_do(ShenandoahHeapRegion *r) override {
      assert(r->get_top_before_promote() == nullptr,
             "Region %zu should not be ready for in-place promotion", r->index());
    }
  } cl;
  ShenandoahHeap::heap()->heap_region_iterate(&cl);
#endif
}

// Preselect for inclusion into the collection set regions whose age is at or above tenure age which contain more than
// ShenandoahOldGarbageThreshold amounts of garbage.  We identify these regions by setting the appropriate entry of
// the collection set's preselected regions array to true.  All entries are initialized to false before calling this
// function.
//
// During the subsequent selection of the collection set, we give priority to these promotion set candidates.
// Without this prioritization, we found that the aged regions tend to be ignored because they typically have
// much less garbage and much more live data than the recently allocated "eden" regions.  When aged regions are
// repeatedly excluded from the collection set, the amount of live memory within the young generation tends to
// accumulate and this has the undesirable side effect of causing young-generation collections to require much more
// CPU and wall-clock time.
//
// A second benefit of treating aged regions differently than other regions during collection set selection is
// that this allows us to more accurately budget memory to hold the results of evacuation.  Memory for evacuation
// of aged regions must be reserved in the old generation.  Memory for evacuation of all other regions must be
// reserved in the young generation.
size_t ShenandoahGeneration::select_aged_regions(size_t old_available) {

  // There should be no regions configured for subsequent in-place-promotions carried over from the previous cycle.
  assert_no_in_place_promotions();

  auto const heap = ShenandoahGenerationalHeap::heap();
  bool* const candidate_regions_for_promotion_by_copy = heap->collection_set()->preselected_regions();
  ShenandoahMarkingContext* const ctx = heap->marking_context();

  const size_t old_garbage_threshold = (ShenandoahHeapRegion::region_size_bytes() * ShenandoahOldGarbageThreshold) / 100;

  const size_t pip_used_threshold = (ShenandoahHeapRegion::region_size_bytes() * ShenandoahGenerationalMinPIPUsage) / 100;

  size_t old_consumed = 0;
  size_t promo_potential = 0;
  size_t candidates = 0;

  // Tracks the padding of space above top in regions eligible for promotion in place
  size_t promote_in_place_pad = 0;

  // Sort the promotion-eligible regions in order of increasing live-data-bytes so that we can first reclaim regions that require
  // less evacuation effort.  This prioritizes garbage first, expanding the allocation pool early before we reclaim regions that
  // have more live data.
  const size_t num_regions = heap->num_regions();

  ResourceMark rm;
  AgedRegionData* sorted_regions = NEW_RESOURCE_ARRAY(AgedRegionData, num_regions);

  for (size_t i = 0; i < num_regions; i++) {
    ShenandoahHeapRegion* const r = heap->get_region(i);
    if (r->is_empty() || !r->has_live() || !r->is_young() || !r->is_regular()) {
      // skip over regions that aren't regular young with some live data
      continue;
    }
<<<<<<< HEAD
    if (r->age() >= tenuring_threshold) {
      if ((r->garbage() < old_garbage_threshold) && (r->used() > pip_used_threshold)) {
        // We prefer to promote this region in place because is has a small amount of garbage and a large usage.
=======
    if (heap->is_tenurable(r)) {
      if ((r->garbage() < old_garbage_threshold)) {
        // This tenure-worthy region has too little garbage, so we do not want to expend the copying effort to
        // reclaim the garbage; instead this region may be eligible for promotion-in-place to the
        // old generation.
>>>>>>> 5271448b
        HeapWord* tams = ctx->top_at_mark_start(r);
        HeapWord* original_top = r->top();
        if (!heap->is_concurrent_old_mark_in_progress() && tams == original_top) {
          // No allocations from this region have been made during concurrent mark. It meets all the criteria
          // for in-place-promotion. Though we only need the value of top when we fill the end of the region,
          // we use this field to indicate that this region should be promoted in place during the evacuation
          // phase.
          r->save_top_before_promote();

          size_t remnant_size = r->free() / HeapWordSize;
          if (remnant_size > ShenandoahHeap::min_fill_size()) {
            ShenandoahHeap::fill_with_object(original_top, remnant_size);
            // Fill the remnant memory within this region to assure no allocations prior to promote in place.  Otherwise,
            // newly allocated objects will not be parsable when promote in place tries to register them.  Furthermore, any
            // new allocations would not necessarily be eligible for promotion.  This addresses both issues.
            r->set_top(r->end());
            promote_in_place_pad += remnant_size * HeapWordSize;
          } else {
            // Since the remnant is so small that it cannot be filled, we don't have to worry about any accidental
            // allocations occurring within this region before the region is promoted in place.
          }
        }
        // Else, we do not promote this region (either in place or by copy) because it has received new allocations.

        // During evacuation, we exclude from promotion regions for which age > tenure threshold, garbage < garbage-threshold,
        //  used > pip_used_threshold, and get_top_before_promote() != tams
      } else {
        // Record this promotion-eligible candidate region. After sorting and selecting the best candidates below,
        // we may still decide to exclude this promotion-eligible region from the current collection set.  If this
        // happens, we will consider this region as part of the anticipated promotion potential for the next GC
        // pass; see further below.
        sorted_regions[candidates]._region = r;
        sorted_regions[candidates++]._live_data = r->get_live_data_bytes();
      }
    } else {
      // We only evacuate & promote objects from regular regions whose garbage() is above old-garbage-threshold.
      // Objects in tenure-worthy regions with less garbage are promoted in place. These take a different path to
      // old-gen.  Regions excluded from promotion because their garbage content is too low (causing us to anticipate that
      // the region would be promoted in place) may be eligible for evacuation promotion by the time promotion takes
      // place during a subsequent GC pass because more garbage is found within the region between now and then.  This
      // should not happen if we are properly adapting the tenure age.  The theory behind adaptive tenuring threshold
      // is to choose the youngest age that demonstrates no "significant" further loss of population since the previous
      // age.  If not this, we expect the tenure age to demonstrate linear population decay for at least two population
      // samples, whereas we expect to observe exponential population decay for ages younger than the tenure age.
      //
      // In the case that certain regions which were anticipated to be promoted in place need to be promoted by
      // evacuation, it may be the case that there is not sufficient reserve within old-gen to hold evacuation of
      // these regions.  The likely outcome is that these regions will not be selected for evacuation or promotion
      // in the current cycle and we will anticipate that they will be promoted in the next cycle.  This will cause
      // us to reserve more old-gen memory so that these objects can be promoted in the subsequent cycle.
      if (heap->is_aging_cycle() && heap->age_census()->is_tenurable(r->age() + 1)) {
        if (r->garbage() >= old_garbage_threshold) {
          promo_potential += r->get_live_data_bytes();
        }
      }
    }
    // Note that we keep going even if one region is excluded from selection.
    // Subsequent regions may be selected if they have smaller live data.
  }
  // Sort in increasing order according to live data bytes.  Note that candidates represents the number of regions
  // that qualify to be promoted by evacuation.
  if (candidates > 0) {
    size_t selected_regions = 0;
    size_t selected_live = 0;
    QuickSort::sort<AgedRegionData>(sorted_regions, candidates, compare_by_aged_live);
    for (size_t i = 0; i < candidates; i++) {
      ShenandoahHeapRegion* const region = sorted_regions[i]._region;
      size_t region_live_data = sorted_regions[i]._live_data;
      size_t promotion_need = (size_t) (region_live_data * ShenandoahPromoEvacWaste);
      if (old_consumed + promotion_need <= old_available) {
        old_consumed += promotion_need;
        candidate_regions_for_promotion_by_copy[region->index()] = true;
        selected_regions++;
        selected_live += region_live_data;
      } else {
        // We rejected this promotable region from the collection set because we had no room to hold its copy.
        // Add this region to promo potential for next GC.
        promo_potential += region_live_data;
        assert(!candidate_regions_for_promotion_by_copy[region->index()], "Shouldn't be selected");
      }
      // We keep going even if one region is excluded from selection because we need to accumulate all eligible
      // regions that are not preselected into promo_potential
    }
    log_debug(gc)("Preselected %zu regions containing %zu live bytes,"
                 " consuming: %zu of budgeted: %zu",
                 selected_regions, selected_live, old_consumed, old_available);
  }

  heap->old_generation()->set_pad_for_promote_in_place(promote_in_place_pad);
  heap->old_generation()->set_promotion_potential(promo_potential);
  return old_consumed;
}

void ShenandoahGeneration::prepare_regions_and_collection_set(bool concurrent) {
  ShenandoahHeap* heap = ShenandoahHeap::heap();
  ShenandoahCollectionSet* collection_set = heap->collection_set();
  bool is_generational = heap->mode()->is_generational();

  assert(!heap->is_full_gc_in_progress(), "Only for concurrent and degenerated GC");
  assert(!is_old(), "Only YOUNG and GLOBAL GC perform evacuations");
  {
    ShenandoahGCPhase phase(concurrent ? ShenandoahPhaseTimings::final_update_region_states :
                            ShenandoahPhaseTimings::degen_gc_final_update_region_states);
    ShenandoahFinalMarkUpdateRegionStateClosure cl(complete_marking_context());
    parallel_heap_region_iterate(&cl);

    if (is_young()) {
      // We always need to update the watermark for old regions. If there
      // are mixed collections pending, we also need to synchronize the
      // pinned status for old regions. Since we are already visiting every
      // old region here, go ahead and sync the pin status too.
      ShenandoahFinalMarkUpdateRegionStateClosure old_cl(nullptr);
      heap->old_generation()->parallel_heap_region_iterate(&old_cl);
    }
  }

  // Tally the census counts and compute the adaptive tenuring threshold
  if (is_generational && ShenandoahGenerationalAdaptiveTenuring) {
    // Objects above TAMS weren't included in the age census. Since they were all
    // allocated in this cycle they belong in the age 0 cohort. We walk over all
    // young regions and sum the volume of objects between TAMS and top.
    ShenandoahUpdateCensusZeroCohortClosure age0_cl(complete_marking_context());
    heap->young_generation()->heap_region_iterate(&age0_cl);
    size_t age0_pop = age0_cl.get_age0_population();

    // Update the global census, including the missed age 0 cohort above,
    // along with the census done during marking, and compute the tenuring threshold.
    ShenandoahAgeCensus* census = ShenandoahGenerationalHeap::heap()->age_census();
    census->update_census(age0_pop);
#ifndef PRODUCT
    size_t total_pop = age0_cl.get_total_population();
    size_t total_census = census->get_total();
    // Usually total_pop > total_census, but not by too much.
    // We use integer division so anything up to just less than 2 is considered
    // reasonable, and the "+1" is to avoid divide-by-zero.
    assert((total_pop+1)/(total_census+1) ==  1, "Extreme divergence: "
           "%zu/%zu", total_pop, total_census);
#endif
  }

  {
    ShenandoahGCPhase phase(concurrent ? ShenandoahPhaseTimings::choose_cset :
                            ShenandoahPhaseTimings::degen_gc_choose_cset);

    collection_set->clear();
    ShenandoahHeapLocker locker(heap->lock());
    if (is_generational) {
      // Seed the collection set with resource area-allocated
      // preselected regions, which are removed when we exit this scope.
      ShenandoahCollectionSetPreselector preselector(collection_set, heap->num_regions());

      // Find the amount that will be promoted, regions that will be promoted in
      // place, and preselect older regions that will be promoted by evacuation.
      compute_evacuation_budgets(heap);

      // Choose the collection set, including the regions preselected above for
      // promotion into the old generation.
      _heuristics->choose_collection_set(collection_set);
      if (!collection_set->is_empty()) {
        // only make use of evacuation budgets when we are evacuating
        adjust_evacuation_budgets(heap, collection_set);
      }

      if (is_global()) {
        // We have just chosen a collection set for a global cycle. The mark bitmap covering old regions is complete, so
        // the remembered set scan can use that to avoid walking into garbage. When the next old mark begins, we will
        // use the mark bitmap to make the old regions parsable by coalescing and filling any unmarked objects. Thus,
        // we prepare for old collections by remembering which regions are old at this time. Note that any objects
        // promoted into old regions will be above TAMS, and so will be considered marked. However, free regions that
        // become old after this point will not be covered correctly by the mark bitmap, so we must be careful not to
        // coalesce those regions. Only the old regions which are not part of the collection set at this point are
        // eligible for coalescing. As implemented now, this has the side effect of possibly initiating mixed-evacuations
        // after a global cycle for old regions that were not included in this collection set.
        heap->old_generation()->prepare_for_mixed_collections_after_global_gc();
      }
    } else {
      _heuristics->choose_collection_set(collection_set);
    }
  }


  {
    ShenandoahGCPhase phase(concurrent ? ShenandoahPhaseTimings::final_rebuild_freeset :
                            ShenandoahPhaseTimings::degen_gc_final_rebuild_freeset);
    ShenandoahHeapLocker locker(heap->lock());
    size_t young_cset_regions, old_cset_regions;

    // We are preparing for evacuation.  At this time, we ignore cset region tallies.
    size_t first_old, last_old, num_old;
    heap->free_set()->prepare_to_rebuild(young_cset_regions, old_cset_regions, first_old, last_old, num_old);
    // Free set construction uses reserve quantities, because they are known to be valid here
    heap->free_set()->finish_rebuild(young_cset_regions, old_cset_regions, num_old, true);
  }
}

bool ShenandoahGeneration::is_bitmap_clear() {
  ShenandoahHeap* heap = ShenandoahHeap::heap();
  ShenandoahMarkingContext* context = heap->marking_context();
  const size_t num_regions = heap->num_regions();
  for (size_t idx = 0; idx < num_regions; idx++) {
    ShenandoahHeapRegion* r = heap->get_region(idx);
    if (contains(r) && r->is_affiliated()) {
      if (heap->is_bitmap_slice_committed(r) && (context->top_at_mark_start(r) > r->bottom()) &&
          !context->is_bitmap_range_within_region_clear(r->bottom(), r->end())) {
        return false;
      }
    }
  }
  return true;
}

void ShenandoahGeneration::set_mark_complete() {
  _is_marking_complete.set();
}

void ShenandoahGeneration::set_mark_incomplete() {
  _is_marking_complete.unset();
}

ShenandoahMarkingContext* ShenandoahGeneration::complete_marking_context() {
  assert(is_mark_complete(), "Marking must be completed.");
  return ShenandoahHeap::heap()->marking_context();
}

void ShenandoahGeneration::cancel_marking() {
  log_info(gc)("Cancel marking: %s", name());
  if (is_concurrent_mark_in_progress()) {
    set_mark_incomplete();
  }
  _task_queues->clear();
  ref_processor()->abandon_partial_discovery();
  set_concurrent_mark_in_progress(false);
}

ShenandoahGeneration::ShenandoahGeneration(ShenandoahGenerationType type,
                                           uint max_workers,
                                           size_t max_capacity) :
  _type(type),
  _task_queues(new ShenandoahObjToScanQueueSet(max_workers)),
  _ref_processor(new ShenandoahReferenceProcessor(MAX2(max_workers, 1U))),
  _affiliated_region_count(0), _humongous_waste(0), _evacuation_reserve(0),
  _used(0), _bytes_allocated_since_gc_start(0),
  _max_capacity(max_capacity),
  _heuristics(nullptr)
{
  _is_marking_complete.set();
  assert(max_workers > 0, "At least one queue");
  for (uint i = 0; i < max_workers; ++i) {
    ShenandoahObjToScanQueue* task_queue = new ShenandoahObjToScanQueue();
    _task_queues->register_queue(i, task_queue);
  }
}

ShenandoahGeneration::~ShenandoahGeneration() {
  for (uint i = 0; i < _task_queues->size(); ++i) {
    ShenandoahObjToScanQueue* q = _task_queues->queue(i);
    delete q;
  }
  delete _task_queues;
}

void ShenandoahGeneration::reserve_task_queues(uint workers) {
  _task_queues->reserve(workers);
}

ShenandoahObjToScanQueueSet* ShenandoahGeneration::old_gen_task_queues() const {
  return nullptr;
}

void ShenandoahGeneration::scan_remembered_set(bool is_concurrent) {
  assert(is_young(), "Should only scan remembered set for young generation.");

  ShenandoahGenerationalHeap* const heap = ShenandoahGenerationalHeap::heap();
  uint nworkers = heap->workers()->active_workers();
  reserve_task_queues(nworkers);

  ShenandoahReferenceProcessor* rp = ref_processor();
  ShenandoahRegionChunkIterator work_list(nworkers);
  ShenandoahScanRememberedTask task(task_queues(), old_gen_task_queues(), rp, &work_list, is_concurrent);
  heap->assert_gc_workers(nworkers);
  heap->workers()->run_task(&task);
  if (ShenandoahEnableCardStats) {
    ShenandoahScanRemembered* scanner = heap->old_generation()->card_scan();
    assert(scanner != nullptr, "Not generational");
    scanner->log_card_stats(nworkers, CARD_STAT_SCAN_RS);
  }
}

size_t ShenandoahGeneration::increment_affiliated_region_count() {
  shenandoah_assert_heaplocked_or_safepoint();
  // During full gc, multiple GC worker threads may change region affiliations without a lock.  No lock is enforced
  // on read and write of _affiliated_region_count.  At the end of full gc, a single thread overwrites the count with
  // a coherent value.
  return AtomicAccess::add(&_affiliated_region_count, (size_t) 1);
}

size_t ShenandoahGeneration::decrement_affiliated_region_count() {
  shenandoah_assert_heaplocked_or_safepoint();
  // During full gc, multiple GC worker threads may change region affiliations without a lock.  No lock is enforced
  // on read and write of _affiliated_region_count.  At the end of full gc, a single thread overwrites the count with
  // a coherent value.
  auto affiliated_region_count = AtomicAccess::sub(&_affiliated_region_count, (size_t) 1);
  assert(ShenandoahHeap::heap()->is_full_gc_in_progress() ||
         (used() + _humongous_waste <= affiliated_region_count * ShenandoahHeapRegion::region_size_bytes()),
         "used + humongous cannot exceed regions");
  return affiliated_region_count;
}

size_t ShenandoahGeneration::decrement_affiliated_region_count_without_lock() {
  return AtomicAccess::sub(&_affiliated_region_count, (size_t) 1);
}

size_t ShenandoahGeneration::increase_affiliated_region_count(size_t delta) {
  shenandoah_assert_heaplocked_or_safepoint();
  return AtomicAccess::add(&_affiliated_region_count, delta);
}

size_t ShenandoahGeneration::decrease_affiliated_region_count(size_t delta) {
  shenandoah_assert_heaplocked_or_safepoint();
  assert(AtomicAccess::load(&_affiliated_region_count) >= delta, "Affiliated region count cannot be negative");

  auto const affiliated_region_count = AtomicAccess::sub(&_affiliated_region_count, delta);
  assert(ShenandoahHeap::heap()->is_full_gc_in_progress() ||
         (_used + _humongous_waste <= affiliated_region_count * ShenandoahHeapRegion::region_size_bytes()),
         "used + humongous cannot exceed regions");
  return affiliated_region_count;
}

void ShenandoahGeneration::establish_usage(size_t num_regions, size_t num_bytes, size_t humongous_waste) {
  assert(ShenandoahSafepoint::is_at_shenandoah_safepoint(), "must be at a safepoint");
  AtomicAccess::store(&_affiliated_region_count, num_regions);
  AtomicAccess::store(&_used, num_bytes);
  _humongous_waste = humongous_waste;
}

void ShenandoahGeneration::increase_used(size_t bytes) {
  AtomicAccess::add(&_used, bytes);
}

void ShenandoahGeneration::increase_humongous_waste(size_t bytes) {
  if (bytes > 0) {
    AtomicAccess::add(&_humongous_waste, bytes);
  }
}

void ShenandoahGeneration::decrease_humongous_waste(size_t bytes) {
  if (bytes > 0) {
    assert(ShenandoahHeap::heap()->is_full_gc_in_progress() || (_humongous_waste >= bytes),
           "Waste (%zu) cannot be negative (after subtracting %zu)", _humongous_waste, bytes);
    AtomicAccess::sub(&_humongous_waste, bytes);
  }
}

void ShenandoahGeneration::decrease_used(size_t bytes) {
  assert(ShenandoahHeap::heap()->is_full_gc_in_progress() ||
         (_used >= bytes), "cannot reduce bytes used by generation below zero");
  AtomicAccess::sub(&_used, bytes);
}

size_t ShenandoahGeneration::used_regions() const {
  return AtomicAccess::load(&_affiliated_region_count);
}

size_t ShenandoahGeneration::free_unaffiliated_regions() const {
  size_t result = max_capacity() / ShenandoahHeapRegion::region_size_bytes();
  auto const used_regions = this->used_regions();
  if (used_regions > result) {
    result = 0;
  } else {
    result -= used_regions;
  }
  return result;
}

size_t ShenandoahGeneration::used_regions_size() const {
  return used_regions() * ShenandoahHeapRegion::region_size_bytes();
}

size_t ShenandoahGeneration::available() const {
  return available(max_capacity());
}

// For ShenandoahYoungGeneration, Include the young available that may have been reserved for the Collector.
size_t ShenandoahGeneration::available_with_reserve() const {
  return available(max_capacity());
}

size_t ShenandoahGeneration::soft_available() const {
  return available(ShenandoahHeap::heap()->soft_max_capacity());
}

size_t ShenandoahGeneration::available(size_t capacity) const {
  size_t in_use = used() + get_humongous_waste();
  return in_use > capacity ? 0 : capacity - in_use;
}

size_t ShenandoahGeneration::increase_capacity(size_t increment) {
  shenandoah_assert_heaplocked_or_safepoint();

  // We do not enforce that new capacity >= heap->max_size_for(this).  The maximum generation size is treated as a rule of thumb
  // which may be violated during certain transitions, such as when we are forcing transfers for the purpose of promoting regions
  // in place.
  assert(ShenandoahHeap::heap()->is_full_gc_in_progress() ||
         (_max_capacity + increment <= ShenandoahHeap::heap()->max_capacity()), "Generation cannot be larger than heap size");
  assert(increment % ShenandoahHeapRegion::region_size_bytes() == 0, "Generation capacity must be multiple of region size");
  _max_capacity += increment;

  // This detects arithmetic wraparound on _used
  assert(ShenandoahHeap::heap()->is_full_gc_in_progress() ||
         (used_regions_size() >= used()),
         "Affiliated regions must hold more than what is currently used");
  return _max_capacity;
}

size_t ShenandoahGeneration::set_capacity(size_t byte_size) {
  shenandoah_assert_heaplocked_or_safepoint();
  _max_capacity = byte_size;
  return _max_capacity;
}

size_t ShenandoahGeneration::decrease_capacity(size_t decrement) {
  shenandoah_assert_heaplocked_or_safepoint();

  // We do not enforce that new capacity >= heap->min_size_for(this).  The minimum generation size is treated as a rule of thumb
  // which may be violated during certain transitions, such as when we are forcing transfers for the purpose of promoting regions
  // in place.
  assert(decrement % ShenandoahHeapRegion::region_size_bytes() == 0, "Generation capacity must be multiple of region size");
  assert(_max_capacity >= decrement, "Generation capacity cannot be negative");

  _max_capacity -= decrement;

  // This detects arithmetic wraparound on _used
  assert(ShenandoahHeap::heap()->is_full_gc_in_progress() ||
         (used_regions_size() >= used()),
         "Affiliated regions must hold more than what is currently used");
  assert(ShenandoahHeap::heap()->is_full_gc_in_progress() ||
         (_used <= _max_capacity), "Cannot use more than capacity");
  assert(ShenandoahHeap::heap()->is_full_gc_in_progress() ||
         (used_regions_size() <= _max_capacity),
         "Cannot use more than capacity");
  return _max_capacity;
}

void ShenandoahGeneration::record_success_concurrent(bool abbreviated) {
  heuristics()->record_success_concurrent();
  ShenandoahHeap::heap()->shenandoah_policy()->record_success_concurrent(is_young(), abbreviated);
}<|MERGE_RESOLUTION|>--- conflicted
+++ resolved
@@ -558,17 +558,9 @@
       // skip over regions that aren't regular young with some live data
       continue;
     }
-<<<<<<< HEAD
-    if (r->age() >= tenuring_threshold) {
+    if (heap->is_tenurable(r)) {
       if ((r->garbage() < old_garbage_threshold) && (r->used() > pip_used_threshold)) {
         // We prefer to promote this region in place because is has a small amount of garbage and a large usage.
-=======
-    if (heap->is_tenurable(r)) {
-      if ((r->garbage() < old_garbage_threshold)) {
-        // This tenure-worthy region has too little garbage, so we do not want to expend the copying effort to
-        // reclaim the garbage; instead this region may be eligible for promotion-in-place to the
-        // old generation.
->>>>>>> 5271448b
         HeapWord* tams = ctx->top_at_mark_start(r);
         HeapWord* original_top = r->top();
         if (!heap->is_concurrent_old_mark_in_progress() && tams == original_top) {
