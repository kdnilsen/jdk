/*
 * Copyright Amazon.com Inc. or its affiliates. All Rights Reserved.
 * DO NOT ALTER OR REMOVE COPYRIGHT NOTICES OR THIS FILE HEADER.
 *
 * This code is free software; you can redistribute it and/or modify it
 * under the terms of the GNU General Public License version 2 only, as
 * published by the Free Software Foundation.
 *
 * This code is distributed in the hope that it will be useful, but WITHOUT
 * ANY WARRANTY; without even the implied warranty of MERCHANTABILITY or
 * FITNESS FOR A PARTICULAR PURPOSE.  See the GNU General Public License
 * version 2 for more details (a copy is included in the LICENSE file that
 * accompanied this code).
 *
 * You should have received a copy of the GNU General Public License version
 * 2 along with this work; if not, write to the Free Software Foundation,
 * Inc., 51 Franklin St, Fifth Floor, Boston, MA 02110-1301 USA.
 *
 * Please contact Oracle, 500 Oracle Parkway, Redwood Shores, CA 94065 USA
 * or visit www.oracle.com if you need additional information or have any
 * questions.
 *
 */

#ifndef SHARE_GC_SHENANDOAH_SHENANDOAHGENERATIONALHEAP
#define SHARE_GC_SHENANDOAH_SHENANDOAHGENERATIONALHEAP

#include "gc/shenandoah/shenandoahHeap.hpp"
#include "memory/universe.hpp"
#include "utilities/checkedCast.hpp"

class PLAB;
class ShenandoahRegulatorThread;
class ShenandoahGenerationalControlThread;
class ShenandoahAgeCensus;

class ShenandoahGenerationalHeap : public ShenandoahHeap {
  void stop() override;

public:
  explicit ShenandoahGenerationalHeap(ShenandoahCollectorPolicy* policy);
  void post_initialize() override;
  void initialize_heuristics() override;
  void post_initialize_heuristics() override;

  static ShenandoahGenerationalHeap* heap() {
    assert(ShenandoahCardBarrier, "Should have card barrier to use genenrational heap");
    CollectedHeap* heap = Universe::heap();
    return cast(heap);
  }

  static ShenandoahGenerationalHeap* cast(CollectedHeap* heap) {
    assert(ShenandoahCardBarrier, "Should have card barrier to use genenrational heap");
    return checked_cast<ShenandoahGenerationalHeap*>(heap);
  }

  void print_init_logger() const override;

  size_t unsafe_max_tlab_alloc() const override;

private:
  // ---------- Evacuations and Promotions
  //
  // True when regions and objects should be aged during the current cycle
  ShenandoahSharedFlag  _is_aging_cycle;
  // Age census used for adapting tenuring threshold
  ShenandoahAgeCensus* _age_census;

public:
  void set_aging_cycle(bool cond) {
    _is_aging_cycle.set_cond(cond);
  }

  inline bool is_aging_cycle() const {
    return _is_aging_cycle.is_set();
  }

  // Return the age census object for young gen
  ShenandoahAgeCensus* age_census() const {
    return _age_census;
  }

  inline bool is_tenurable(const ShenandoahHeapRegion* r) const;

  // Ages regions that haven't been used for allocations in the current cycle.
  // Resets ages for regions that have been used for allocations.
  void update_region_ages(ShenandoahMarkingContext* ctx);

  oop evacuate_object(oop p, Thread* thread) override;
  oop try_evacuate_object(oop p, Thread* thread, ShenandoahHeapRegion* from_region, ShenandoahAffiliation target_gen);

  // In the generational mode, we will use these two functions for young, mixed, and global collections.
  // For young and mixed, the generation argument will be the young generation, otherwise it will be the global generation.
  void evacuate_collection_set(ShenandoahGeneration* generation, bool concurrent) override;
  void promote_regions_in_place(ShenandoahGeneration* generation, bool concurrent);

  size_t plab_min_size() const { return _min_plab_size; }
  size_t plab_max_size() const { return _max_plab_size; }

  void retire_plab(PLAB* plab);
  void retire_plab(PLAB* plab, Thread* thread);

  // ---------- Update References
  //
  // In the generational mode, we will use this function for young, mixed, and global collections.
  // For young and mixed, the generation argument will be the young generation, otherwise it will be the global generation.
  void update_heap_references(ShenandoahGeneration* generation, bool concurrent) override;
  void final_update_refs_update_region_states() override;

private:
  HeapWord* allocate_from_plab(Thread* thread, size_t size, bool is_promotion);
  HeapWord* allocate_from_plab_slow(Thread* thread, size_t size, bool is_promotion);
  HeapWord* allocate_new_plab(size_t min_size, size_t word_size, size_t* actual_size);

  const size_t _min_plab_size;
  const size_t _max_plab_size;

  static size_t calculate_min_plab();
  static size_t calculate_max_plab();

public:
  // ---------- Serviceability
  //
  void initialize_serviceability() override;
  GrowableArray<MemoryPool*> memory_pools() override;

  ShenandoahRegulatorThread* regulator_thread() const { return _regulator_thread;  }

  void gc_threads_do(ThreadClosure* tcl) const override;

  bool requires_barriers(stackChunkOop obj) const override;

<<<<<<< HEAD
  const ShenandoahGenerationSizer* generation_sizer()  const { return &_generation_sizer;  }
=======
  // Used for logging the result of a region transfer outside the heap lock
  struct TransferResult {
    bool success;
    size_t region_count;
    const char* region_destination;

    void print_on(const char* when, outputStream* ss) const;
  };

  // Zeros out the evacuation and promotion reserves
  void reset_generation_reserves();
>>>>>>> 9bc23608

  // Computes the optimal size for the old generation, represented as a surplus or deficit of old regions
  void compute_old_generation_balance(size_t old_xfer_limit, size_t old_cset_regions, size_t young_cset_regions);

  // Balances generations, coalesces and fills old regions if necessary
  void complete_degenerated_cycle();
  void complete_concurrent_cycle();
private:
  void initialize_controller() override;
  void entry_global_coalesce_and_fill();

  // Makes old regions parsable. This will also rebuild card offsets, which is necessary if classes were unloaded
  void coalesce_and_fill_old_regions(bool concurrent);

  ShenandoahRegulatorThread* _regulator_thread;

  MemoryPool* _young_gen_memory_pool;
  MemoryPool* _old_gen_memory_pool;
};

#endif //SHARE_GC_SHENANDOAH_SHENANDOAHGENERATIONALHEAP<|MERGE_RESOLUTION|>--- conflicted
+++ resolved
@@ -130,21 +130,8 @@
 
   bool requires_barriers(stackChunkOop obj) const override;
 
-<<<<<<< HEAD
-  const ShenandoahGenerationSizer* generation_sizer()  const { return &_generation_sizer;  }
-=======
-  // Used for logging the result of a region transfer outside the heap lock
-  struct TransferResult {
-    bool success;
-    size_t region_count;
-    const char* region_destination;
-
-    void print_on(const char* when, outputStream* ss) const;
-  };
-
   // Zeros out the evacuation and promotion reserves
   void reset_generation_reserves();
->>>>>>> 9bc23608
 
   // Computes the optimal size for the old generation, represented as a surplus or deficit of old regions
   void compute_old_generation_balance(size_t old_xfer_limit, size_t old_cset_regions, size_t young_cset_regions);
