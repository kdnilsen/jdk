/*
 * Copyright (c) 2018, 2020, Red Hat, Inc. All rights reserved.
 * DO NOT ALTER OR REMOVE COPYRIGHT NOTICES OR THIS FILE HEADER.
 *
 * This code is free software; you can redistribute it and/or modify it
 * under the terms of the GNU General Public License version 2 only, as
 * published by the Free Software Foundation.
 *
 * This code is distributed in the hope that it will be useful, but WITHOUT
 * ANY WARRANTY; without even the implied warranty of MERCHANTABILITY or
 * FITNESS FOR A PARTICULAR PURPOSE.  See the GNU General Public License
 * version 2 for more details (a copy is included in the LICENSE file that
 * accompanied this code).
 *
 * You should have received a copy of the GNU General Public License version
 * 2 along with this work; if not, write to the Free Software Foundation,
 * Inc., 51 Franklin St, Fifth Floor, Boston, MA 02110-1301 USA.
 *
 * Please contact Oracle, 500 Oracle Parkway, Redwood Shores, CA 94065 USA
 * or visit www.oracle.com if you need additional information or have any
 * questions.
 *
 */

#include "precompiled.hpp"
#include "classfile/javaClasses.hpp"
#include "gc/shared/barrierSet.hpp"
#include "gc/shenandoah/shenandoahBarrierSet.hpp"
#include "gc/shenandoah/shenandoahForwarding.hpp"
#include "gc/shenandoah/shenandoahHeap.hpp"
#include "gc/shenandoah/shenandoahRuntime.hpp"
#include "gc/shenandoah/shenandoahThreadLocalData.hpp"
#include "gc/shenandoah/c2/shenandoahBarrierSetC2.hpp"
#include "gc/shenandoah/c2/shenandoahSupport.hpp"
#include "gc/shenandoah/heuristics/shenandoahHeuristics.hpp"
#include "gc/shenandoah/mode/shenandoahMode.hpp"
#include "opto/arraycopynode.hpp"
#include "opto/escape.hpp"
#include "opto/graphKit.hpp"
#include "opto/idealKit.hpp"
#include "opto/macro.hpp"
#include "opto/movenode.hpp"
#include "opto/narrowptrnode.hpp"
#include "opto/rootnode.hpp"
#include "opto/runtime.hpp"

ShenandoahBarrierSetC2* ShenandoahBarrierSetC2::bsc2() {
  return reinterpret_cast<ShenandoahBarrierSetC2*>(BarrierSet::barrier_set()->barrier_set_c2());
}

ShenandoahBarrierSetC2State::ShenandoahBarrierSetC2State(Arena* comp_arena)
  : _enqueue_barriers(new (comp_arena) GrowableArray<ShenandoahEnqueueBarrierNode*>(comp_arena, 8,  0, NULL)),
    _load_reference_barriers(new (comp_arena) GrowableArray<ShenandoahLoadReferenceBarrierNode*>(comp_arena, 8,  0, NULL)) {
}

int ShenandoahBarrierSetC2State::enqueue_barriers_count() const {
  return _enqueue_barriers->length();
}

ShenandoahEnqueueBarrierNode* ShenandoahBarrierSetC2State::enqueue_barrier(int idx) const {
  return _enqueue_barriers->at(idx);
}

void ShenandoahBarrierSetC2State::add_enqueue_barrier(ShenandoahEnqueueBarrierNode * n) {
  assert(!_enqueue_barriers->contains(n), "duplicate entry in barrier list");
  _enqueue_barriers->append(n);
}

void ShenandoahBarrierSetC2State::remove_enqueue_barrier(ShenandoahEnqueueBarrierNode * n) {
  _enqueue_barriers->remove_if_existing(n);
}

int ShenandoahBarrierSetC2State::load_reference_barriers_count() const {
  return _load_reference_barriers->length();
}

ShenandoahLoadReferenceBarrierNode* ShenandoahBarrierSetC2State::load_reference_barrier(int idx) const {
  return _load_reference_barriers->at(idx);
}

void ShenandoahBarrierSetC2State::add_load_reference_barrier(ShenandoahLoadReferenceBarrierNode * n) {
  assert(!_load_reference_barriers->contains(n), "duplicate entry in barrier list");
  _load_reference_barriers->append(n);
}

void ShenandoahBarrierSetC2State::remove_load_reference_barrier(ShenandoahLoadReferenceBarrierNode * n) {
  if (_load_reference_barriers->contains(n)) {
    _load_reference_barriers->remove(n);
  }
}

Node* ShenandoahBarrierSetC2::shenandoah_storeval_barrier(GraphKit* kit, Node* obj) const {
  if (ShenandoahStoreValEnqueueBarrier) {
    obj = shenandoah_enqueue_barrier(kit, obj);
  }
  return obj;
}

#define __ kit->

bool ShenandoahBarrierSetC2::satb_can_remove_pre_barrier(GraphKit* kit, PhaseTransform* phase, Node* adr,
                                                         BasicType bt, uint adr_idx) const {
  intptr_t offset = 0;
  Node* base = AddPNode::Ideal_base_and_offset(adr, phase, offset);
  AllocateNode* alloc = AllocateNode::Ideal_allocation(base, phase);

  if (offset == Type::OffsetBot) {
    return false; // cannot unalias unless there are precise offsets
  }

  if (alloc == NULL) {
    return false; // No allocation found
  }

  intptr_t size_in_bytes = type2aelembytes(bt);

  Node* mem = __ memory(adr_idx); // start searching here...

  for (int cnt = 0; cnt < 50; cnt++) {

    if (mem->is_Store()) {

      Node* st_adr = mem->in(MemNode::Address);
      intptr_t st_offset = 0;
      Node* st_base = AddPNode::Ideal_base_and_offset(st_adr, phase, st_offset);

      if (st_base == NULL) {
        break; // inscrutable pointer
      }

      // Break we have found a store with same base and offset as ours so break
      if (st_base == base && st_offset == offset) {
        break;
      }

      if (st_offset != offset && st_offset != Type::OffsetBot) {
        const int MAX_STORE = BytesPerLong;
        if (st_offset >= offset + size_in_bytes ||
            st_offset <= offset - MAX_STORE ||
            st_offset <= offset - mem->as_Store()->memory_size()) {
          // Success:  The offsets are provably independent.
          // (You may ask, why not just test st_offset != offset and be done?
          // The answer is that stores of different sizes can co-exist
          // in the same sequence of RawMem effects.  We sometimes initialize
          // a whole 'tile' of array elements with a single jint or jlong.)
          mem = mem->in(MemNode::Memory);
          continue; // advance through independent store memory
        }
      }

      if (st_base != base
          && MemNode::detect_ptr_independence(base, alloc, st_base,
                                              AllocateNode::Ideal_allocation(st_base, phase),
                                              phase)) {
        // Success:  The bases are provably independent.
        mem = mem->in(MemNode::Memory);
        continue; // advance through independent store memory
      }
    } else if (mem->is_Proj() && mem->in(0)->is_Initialize()) {

      InitializeNode* st_init = mem->in(0)->as_Initialize();
      AllocateNode* st_alloc = st_init->allocation();

      // Make sure that we are looking at the same allocation site.
      // The alloc variable is guaranteed to not be null here from earlier check.
      if (alloc == st_alloc) {
        // Check that the initialization is storing NULL so that no previous store
        // has been moved up and directly write a reference
        Node* captured_store = st_init->find_captured_store(offset,
                                                            type2aelembytes(T_OBJECT),
                                                            phase);
        if (captured_store == NULL || captured_store == st_init->zero_memory()) {
          return true;
        }
      }
    }

    // Unless there is an explicit 'continue', we must bail out here,
    // because 'mem' is an inscrutable memory state (e.g., a call).
    break;
  }

  return false;
}

#undef __
#define __ ideal.

void ShenandoahBarrierSetC2::satb_write_barrier_pre(GraphKit* kit,
                                                    bool do_load,
                                                    Node* obj,
                                                    Node* adr,
                                                    uint alias_idx,
                                                    Node* val,
                                                    const TypeOopPtr* val_type,
                                                    Node* pre_val,
                                                    BasicType bt) const {
  // Some sanity checks
  // Note: val is unused in this routine.

  if (do_load) {
    // We need to generate the load of the previous value
    assert(obj != NULL, "must have a base");
    assert(adr != NULL, "where are loading from?");
    assert(pre_val == NULL, "loaded already?");
    assert(val_type != NULL, "need a type");

    if (ReduceInitialCardMarks
        && satb_can_remove_pre_barrier(kit, &kit->gvn(), adr, bt, alias_idx)) {
      return;
    }

  } else {
    // In this case both val_type and alias_idx are unused.
    assert(pre_val != NULL, "must be loaded already");
    // Nothing to be done if pre_val is null.
    if (pre_val->bottom_type() == TypePtr::NULL_PTR) return;
    assert(pre_val->bottom_type()->basic_type() == T_OBJECT, "or we shouldn't be here");
  }
  assert(bt == T_OBJECT, "or we shouldn't be here");

  IdealKit ideal(kit, true);

  Node* tls = __ thread(); // ThreadLocalStorage

  Node* no_base = __ top();
  Node* zero  = __ ConI(0);
  Node* zeroX = __ ConX(0);

  float likely  = PROB_LIKELY(0.999);
  float unlikely  = PROB_UNLIKELY(0.999);

  // Offsets into the thread
  const int index_offset   = in_bytes(ShenandoahThreadLocalData::satb_mark_queue_index_offset());
  const int buffer_offset  = in_bytes(ShenandoahThreadLocalData::satb_mark_queue_buffer_offset());

  // Now the actual pointers into the thread
  Node* buffer_adr  = __ AddP(no_base, tls, __ ConX(buffer_offset));
  Node* index_adr   = __ AddP(no_base, tls, __ ConX(index_offset));

  // Now some of the values
  Node* marking;
  Node* gc_state = __ AddP(no_base, tls, __ ConX(in_bytes(ShenandoahThreadLocalData::gc_state_offset())));
  Node* ld = __ load(__ ctrl(), gc_state, TypeInt::BYTE, T_BYTE, Compile::AliasIdxRaw);
  marking = __ AndI(ld, __ ConI(ShenandoahHeap::MARKING));
  assert(ShenandoahBarrierC2Support::is_gc_state_load(ld), "Should match the shape");

  // if (!marking)
  __ if_then(marking, BoolTest::ne, zero, unlikely); {
    BasicType index_bt = TypeX_X->basic_type();
    assert(sizeof(size_t) == type2aelembytes(index_bt), "Loading G1 SATBMarkQueue::_index with wrong size.");
    Node* index   = __ load(__ ctrl(), index_adr, TypeX_X, index_bt, Compile::AliasIdxRaw);

    if (do_load) {
      // load original value
      // alias_idx correct??
      pre_val = __ load(__ ctrl(), adr, val_type, bt, alias_idx);
    }

    // if (pre_val != NULL)
    __ if_then(pre_val, BoolTest::ne, kit->null()); {
      Node* buffer  = __ load(__ ctrl(), buffer_adr, TypeRawPtr::NOTNULL, T_ADDRESS, Compile::AliasIdxRaw);

      // is the queue for this thread full?
      __ if_then(index, BoolTest::ne, zeroX, likely); {

        // decrement the index
        Node* next_index = kit->gvn().transform(new SubXNode(index, __ ConX(sizeof(intptr_t))));

        // Now get the buffer location we will log the previous value into and store it
        Node *log_addr = __ AddP(no_base, buffer, next_index);
        __ store(__ ctrl(), log_addr, pre_val, T_OBJECT, Compile::AliasIdxRaw, MemNode::unordered);
        // update the index
        __ store(__ ctrl(), index_adr, next_index, index_bt, Compile::AliasIdxRaw, MemNode::unordered);

      } __ else_(); {

        // logging buffer is full, call the runtime
        const TypeFunc *tf = ShenandoahBarrierSetC2::write_ref_field_pre_entry_Type();
        __ make_leaf_call(tf, CAST_FROM_FN_PTR(address, ShenandoahRuntime::write_ref_field_pre_entry), "shenandoah_wb_pre", pre_val, tls);
      } __ end_if();  // (!index)
    } __ end_if();  // (pre_val != NULL)
  } __ end_if();  // (!marking)

  // Final sync IdealKit and GraphKit.
  kit->final_sync(ideal);

  if (ShenandoahSATBBarrier && adr != NULL) {
    Node* c = kit->control();
    Node* call = c->in(1)->in(1)->in(1)->in(0);
    assert(is_shenandoah_wb_pre_call(call), "shenandoah_wb_pre call expected");
    call->add_req(adr);
  }
}

bool ShenandoahBarrierSetC2::is_shenandoah_wb_pre_call(Node* call) {
  return call->is_CallLeaf() &&
         call->as_CallLeaf()->entry_point() == CAST_FROM_FN_PTR(address, ShenandoahRuntime::write_ref_field_pre_entry);
}

bool ShenandoahBarrierSetC2::is_shenandoah_lrb_call(Node* call) {
  if (!call->is_CallLeaf()) {
    return false;
  }

  address entry_point = call->as_CallLeaf()->entry_point();
  return (entry_point == CAST_FROM_FN_PTR(address, ShenandoahRuntime::load_reference_barrier_strong)) ||
         (entry_point == CAST_FROM_FN_PTR(address, ShenandoahRuntime::load_reference_barrier_strong_narrow)) ||
         (entry_point == CAST_FROM_FN_PTR(address, ShenandoahRuntime::load_reference_barrier_weak)) ||
         (entry_point == CAST_FROM_FN_PTR(address, ShenandoahRuntime::load_reference_barrier_weak_narrow)) ||
         (entry_point == CAST_FROM_FN_PTR(address, ShenandoahRuntime::load_reference_barrier_phantom));
}

bool ShenandoahBarrierSetC2::is_shenandoah_marking_if(PhaseTransform *phase, Node* n) {
  if (n->Opcode() != Op_If) {
    return false;
  }

  Node* bol = n->in(1);
  assert(bol->is_Bool(), "");
  Node* cmpx = bol->in(1);
  if (bol->as_Bool()->_test._test == BoolTest::ne &&
      cmpx->is_Cmp() && cmpx->in(2) == phase->intcon(0) &&
      is_shenandoah_state_load(cmpx->in(1)->in(1)) &&
      cmpx->in(1)->in(2)->is_Con() &&
      cmpx->in(1)->in(2) == phase->intcon(ShenandoahHeap::MARKING)) {
    return true;
  }

  return false;
}

bool ShenandoahBarrierSetC2::is_shenandoah_state_load(Node* n) {
  if (!n->is_Load()) return false;
  const int state_offset = in_bytes(ShenandoahThreadLocalData::gc_state_offset());
  return n->in(2)->is_AddP() && n->in(2)->in(2)->Opcode() == Op_ThreadLocal
         && n->in(2)->in(3)->is_Con()
         && n->in(2)->in(3)->bottom_type()->is_intptr_t()->get_con() == state_offset;
}

void ShenandoahBarrierSetC2::shenandoah_write_barrier_pre(GraphKit* kit,
                                                          bool do_load,
                                                          Node* obj,
                                                          Node* adr,
                                                          uint alias_idx,
                                                          Node* val,
                                                          const TypeOopPtr* val_type,
                                                          Node* pre_val,
                                                          BasicType bt) const {
  if (ShenandoahSATBBarrier) {
    IdealKit ideal(kit);
    kit->sync_kit(ideal);

    satb_write_barrier_pre(kit, do_load, obj, adr, alias_idx, val, val_type, pre_val, bt);

    ideal.sync_kit(kit);
    kit->final_sync(ideal);
  }
}

Node* ShenandoahBarrierSetC2::shenandoah_enqueue_barrier(GraphKit* kit, Node* pre_val) const {
  return kit->gvn().transform(new ShenandoahEnqueueBarrierNode(pre_val));
}

// Helper that guards and inserts a pre-barrier.
void ShenandoahBarrierSetC2::insert_pre_barrier(GraphKit* kit, Node* base_oop, Node* offset,
                                                Node* pre_val, bool need_mem_bar) const {
  // We could be accessing the referent field of a reference object. If so, when G1
  // is enabled, we need to log the value in the referent field in an SATB buffer.
  // This routine performs some compile time filters and generates suitable
  // runtime filters that guard the pre-barrier code.
  // Also add memory barrier for non volatile load from the referent field
  // to prevent commoning of loads across safepoint.

  // Some compile time checks.

  // If offset is a constant, is it java_lang_ref_Reference::_reference_offset?
  const TypeX* otype = offset->find_intptr_t_type();
  if (otype != NULL && otype->is_con() &&
      otype->get_con() != java_lang_ref_Reference::referent_offset()) {
    // Constant offset but not the reference_offset so just return
    return;
  }

  // We only need to generate the runtime guards for instances.
  const TypeOopPtr* btype = base_oop->bottom_type()->isa_oopptr();
  if (btype != NULL) {
    if (btype->isa_aryptr()) {
      // Array type so nothing to do
      return;
    }

    const TypeInstPtr* itype = btype->isa_instptr();
    if (itype != NULL) {
      // Can the klass of base_oop be statically determined to be
      // _not_ a sub-class of Reference and _not_ Object?
      ciKlass* klass = itype->klass();
      if ( klass->is_loaded() &&
          !klass->is_subtype_of(kit->env()->Reference_klass()) &&
          !kit->env()->Object_klass()->is_subtype_of(klass)) {
        return;
      }
    }
  }

  // The compile time filters did not reject base_oop/offset so
  // we need to generate the following runtime filters
  //
  // if (offset == java_lang_ref_Reference::_reference_offset) {
  //   if (instance_of(base, java.lang.ref.Reference)) {
  //     pre_barrier(_, pre_val, ...);
  //   }
  // }

  float likely   = PROB_LIKELY(  0.999);
  float unlikely = PROB_UNLIKELY(0.999);

  IdealKit ideal(kit);

  Node* referent_off = __ ConX(java_lang_ref_Reference::referent_offset());

  __ if_then(offset, BoolTest::eq, referent_off, unlikely); {
      // Update graphKit memory and control from IdealKit.
      kit->sync_kit(ideal);

      Node* ref_klass_con = kit->makecon(TypeKlassPtr::make(kit->env()->Reference_klass()));
      Node* is_instof = kit->gen_instanceof(base_oop, ref_klass_con);

      // Update IdealKit memory and control from graphKit.
      __ sync_kit(kit);

      Node* one = __ ConI(1);
      // is_instof == 0 if base_oop == NULL
      __ if_then(is_instof, BoolTest::eq, one, unlikely); {

        // Update graphKit from IdeakKit.
        kit->sync_kit(ideal);

        // Use the pre-barrier to record the value in the referent field
        satb_write_barrier_pre(kit, false /* do_load */,
                               NULL /* obj */, NULL /* adr */, max_juint /* alias_idx */, NULL /* val */, NULL /* val_type */,
                               pre_val /* pre_val */,
                               T_OBJECT);
        if (need_mem_bar) {
          // Add memory barrier to prevent commoning reads from this field
          // across safepoint since GC can change its value.
          kit->insert_mem_bar(Op_MemBarCPUOrder);
        }
        // Update IdealKit from graphKit.
        __ sync_kit(kit);

      } __ end_if(); // _ref_type != ref_none
  } __ end_if(); // offset == referent_offset

  // Final sync IdealKit and GraphKit.
  kit->final_sync(ideal);
}

Node* ShenandoahBarrierSetC2::byte_map_base_node(GraphKit* kit) const {
  BarrierSet* bs = BarrierSet::barrier_set();
  ShenandoahBarrierSet* ctbs = barrier_set_cast<ShenandoahBarrierSet>(bs);
  CardTable::CardValue* card_table_base = ctbs->card_table()->byte_map_base();
  if (card_table_base != NULL) {
    return kit->makecon(TypeRawPtr::make((address)card_table_base));
  } else {
    return kit->null();
  }
}

void ShenandoahBarrierSetC2::post_barrier(GraphKit* kit,
                                          Node* ctl,
                                          Node* oop_store,
                                          Node* obj,
                                          Node* adr,
                                          uint  adr_idx,
                                          Node* val,
                                          BasicType bt,
                                          bool use_precise) const {
  if (!ShenandoahHeap::heap()->mode()->is_generational()) {
    return;
  }

  ShenandoahBarrierSet* ctbs = barrier_set_cast<ShenandoahBarrierSet>(BarrierSet::barrier_set());
  CardTable* ct = ctbs->card_table();
  // No store check needed if we're storing a NULL or an old object
  // (latter case is probably a string constant). The concurrent
  // mark sweep garbage collector, however, needs to have all nonNull
  // oop updates flagged via card-marks.
  if (val != NULL && val->is_Con()) {
    // must be either an oop or NULL
    const Type* t = val->bottom_type();
    if (t == TypePtr::NULL_PTR || t == Type::TOP)
      // stores of null never (?) need barriers
      return;
  }

  if (ReduceInitialCardMarks && obj == kit->just_allocated_object(kit->control())) {
    // We can skip marks on a freshly-allocated object in Eden.
    // Keep this code in sync with new_deferred_store_barrier() in runtime.cpp.
    // That routine informs GC to take appropriate compensating steps,
    // upon a slow-path allocation, so as to make this card-mark
    // elision safe.
    return;
  }

  if (!use_precise) {
    // All card marks for a (non-array) instance are in one place:
    adr = obj;
  }
  // (Else it's an array (or unknown), and we want more precise card marks.)
  assert(adr != NULL, "");

  IdealKit ideal(kit, true);

  // Convert the pointer to an int prior to doing math on it
  Node* cast = __ CastPX(__ ctrl(), adr);

  // Divide by card size
  Node* card_offset = __ URShiftX( cast, __ ConI(CardTable::card_shift) );

  // Combine card table base and card offset
  Node* card_adr = __ AddP(__ top(), byte_map_base_node(kit), card_offset );

  // Get the alias_index for raw card-mark memory
  int adr_type = Compile::AliasIdxRaw;
  Node*   zero = __ ConI(0); // Dirty card value

  if (UseCondCardMark) {
    if (ct->scanned_concurrently()) {
      kit->insert_mem_bar(Op_MemBarVolatile, oop_store);
      __ sync_kit(kit);
    }
    // The classic GC reference write barrier is typically implemented
    // as a store into the global card mark table.  Unfortunately
    // unconditional stores can result in false sharing and excessive
    // coherence traffic as well as false transactional aborts.
    // UseCondCardMark enables MP "polite" conditional card mark
    // stores.  In theory we could relax the load from ctrl() to
    // no_ctrl, but that doesn't buy much latitude.
    Node* card_val = __ load( __ ctrl(), card_adr, TypeInt::BYTE, T_BYTE, adr_type);
    __ if_then(card_val, BoolTest::ne, zero);
  }

  // Smash zero into card
  if(!ct->scanned_concurrently()) {
    __ store(__ ctrl(), card_adr, zero, T_BYTE, adr_type, MemNode::unordered);
  } else {
    // Specialized path for CM store barrier
    __ storeCM(__ ctrl(), card_adr, zero, oop_store, adr_idx, T_BYTE, adr_type);
  }

  if (UseCondCardMark) {
    __ end_if();
  }

  // Final sync IdealKit and GraphKit.
  kit->final_sync(ideal);
}

#undef __

const TypeFunc* ShenandoahBarrierSetC2::write_ref_field_pre_entry_Type() {
  const Type **fields = TypeTuple::fields(2);
  fields[TypeFunc::Parms+0] = TypeInstPtr::NOTNULL; // original field value
  fields[TypeFunc::Parms+1] = TypeRawPtr::NOTNULL; // thread
  const TypeTuple *domain = TypeTuple::make(TypeFunc::Parms+2, fields);

  // create result type (range)
  fields = TypeTuple::fields(0);
  const TypeTuple *range = TypeTuple::make(TypeFunc::Parms+0, fields);

  return TypeFunc::make(domain, range);
}

const TypeFunc* ShenandoahBarrierSetC2::shenandoah_clone_barrier_Type() {
  const Type **fields = TypeTuple::fields(1);
  fields[TypeFunc::Parms+0] = TypeOopPtr::NOTNULL; // src oop
  const TypeTuple *domain = TypeTuple::make(TypeFunc::Parms+1, fields);

  // create result type (range)
  fields = TypeTuple::fields(0);
  const TypeTuple *range = TypeTuple::make(TypeFunc::Parms+0, fields);

  return TypeFunc::make(domain, range);
}

const TypeFunc* ShenandoahBarrierSetC2::shenandoah_load_reference_barrier_Type() {
  const Type **fields = TypeTuple::fields(2);
  fields[TypeFunc::Parms+0] = TypeOopPtr::BOTTOM; // original field value
  fields[TypeFunc::Parms+1] = TypeRawPtr::BOTTOM; // original load address

  const TypeTuple *domain = TypeTuple::make(TypeFunc::Parms+2, fields);

  // create result type (range)
  fields = TypeTuple::fields(1);
  fields[TypeFunc::Parms+0] = TypeOopPtr::BOTTOM;
  const TypeTuple *range = TypeTuple::make(TypeFunc::Parms+1, fields);

  return TypeFunc::make(domain, range);
}

Node* ShenandoahBarrierSetC2::store_at_resolved(C2Access& access, C2AccessValue& val) const {
  DecoratorSet decorators = access.decorators();

  const TypePtr* adr_type = access.addr().type();
  Node* adr = access.addr().node();

  bool anonymous = (decorators & ON_UNKNOWN_OOP_REF) != 0;
  bool on_heap = (decorators & IN_HEAP) != 0;

  if (!access.is_oop() || (!on_heap && !anonymous)) {
    return BarrierSetC2::store_at_resolved(access, val);
  }

  if (access.is_parse_access()) {
    C2ParseAccess& parse_access = static_cast<C2ParseAccess&>(access);
    GraphKit* kit = parse_access.kit();

    uint adr_idx = kit->C->get_alias_index(adr_type);
    assert(adr_idx != Compile::AliasIdxTop, "use other store_to_memory factory" );
    Node* value = val.node();
    value = shenandoah_storeval_barrier(kit, value);
    val.set_node(value);
    shenandoah_write_barrier_pre(kit, true /* do_load */, /*kit->control(),*/ access.base(), adr, adr_idx, val.node(),
                                 static_cast<const TypeOopPtr*>(val.type()), NULL /* pre_val */, access.type());

    Node* result = BarrierSetC2::store_at_resolved(access, val);
    bool is_array = (decorators & IS_ARRAY) != 0;
    bool use_precise = is_array || anonymous;
    post_barrier(kit, kit->control(), access.raw_access(), access.base(), adr, adr_idx, val.node(), access.type(), use_precise);
    return result;
  } else {
    assert(access.is_opt_access(), "only for optimization passes");
    assert(((decorators & C2_TIGHTLY_COUPLED_ALLOC) != 0 || !ShenandoahSATBBarrier) && (decorators & C2_ARRAY_COPY) != 0, "unexpected caller of this code");
    C2OptAccess& opt_access = static_cast<C2OptAccess&>(access);
    PhaseGVN& gvn =  opt_access.gvn();

    if (ShenandoahStoreValEnqueueBarrier) {
      Node* enqueue = gvn.transform(new ShenandoahEnqueueBarrierNode(val.node()));
      val.set_node(enqueue);
    }
    return BarrierSetC2::store_at_resolved(access, val);
  }
}

Node* ShenandoahBarrierSetC2::load_at_resolved(C2Access& access, const Type* val_type) const {
  // 1: non-reference load, no additional barrier is needed
  if (!access.is_oop()) {
    return BarrierSetC2::load_at_resolved(access, val_type);;
  }

  Node* load = BarrierSetC2::load_at_resolved(access, val_type);
  DecoratorSet decorators = access.decorators();
  BasicType type = access.type();

  // 2: apply LRB if needed
  if (ShenandoahBarrierSet::need_load_reference_barrier(decorators, type)) {
    load = new ShenandoahLoadReferenceBarrierNode(NULL, load, decorators);
    if (access.is_parse_access()) {
      load = static_cast<C2ParseAccess &>(access).kit()->gvn().transform(load);
    } else {
      load = static_cast<C2OptAccess &>(access).gvn().transform(load);
    }
  }

  // 3: apply keep-alive barrier if needed
  if (ShenandoahBarrierSet::need_keep_alive_barrier(decorators, type)) {
    Node* top = Compile::current()->top();
    Node* adr = access.addr().node();
    Node* offset = adr->is_AddP() ? adr->in(AddPNode::Offset) : top;
    Node* obj = access.base();

    bool unknown = (decorators & ON_UNKNOWN_OOP_REF) != 0;
    bool on_weak_ref = (decorators & (ON_WEAK_OOP_REF | ON_PHANTOM_OOP_REF)) != 0;
    bool keep_alive = (decorators & AS_NO_KEEPALIVE) == 0;

    // If we are reading the value of the referent field of a Reference
    // object (either by using Unsafe directly or through reflection)
    // then, if SATB is enabled, we need to record the referent in an
    // SATB log buffer using the pre-barrier mechanism.
    // Also we need to add memory barrier to prevent commoning reads
    // from this field across safepoint since GC can change its value.
    if (!on_weak_ref || (unknown && (offset == top || obj == top)) || !keep_alive) {
      return load;
    }

    assert(access.is_parse_access(), "entry not supported at optimization time");
    C2ParseAccess& parse_access = static_cast<C2ParseAccess&>(access);
    GraphKit* kit = parse_access.kit();
    bool mismatched = (decorators & C2_MISMATCHED) != 0;
    bool is_unordered = (decorators & MO_UNORDERED) != 0;
    bool in_native = (decorators & IN_NATIVE) != 0;
    bool need_cpu_mem_bar = !is_unordered || mismatched || in_native;

    if (on_weak_ref) {
      // Use the pre-barrier to record the value in the referent field
      satb_write_barrier_pre(kit, false /* do_load */,
                             NULL /* obj */, NULL /* adr */, max_juint /* alias_idx */, NULL /* val */, NULL /* val_type */,
                             load /* pre_val */, T_OBJECT);
      // Add memory barrier to prevent commoning reads from this field
      // across safepoint since GC can change its value.
      kit->insert_mem_bar(Op_MemBarCPUOrder);
    } else if (unknown) {
      // We do not require a mem bar inside pre_barrier if need_mem_bar
      // is set: the barriers would be emitted by us.
      insert_pre_barrier(kit, obj, offset, load, !need_cpu_mem_bar);
    }
  }

  return load;
}

Node* ShenandoahBarrierSetC2::atomic_cmpxchg_val_at_resolved(C2AtomicParseAccess& access, Node* expected_val,
                                                             Node* new_val, const Type* value_type) const {
  GraphKit* kit = access.kit();
  if (access.is_oop()) {
    new_val = shenandoah_storeval_barrier(kit, new_val);
    shenandoah_write_barrier_pre(kit, false /* do_load */,
                                 NULL, NULL, max_juint, NULL, NULL,
                                 expected_val /* pre_val */, T_OBJECT);

    MemNode::MemOrd mo = access.mem_node_mo();
    Node* mem = access.memory();
    Node* adr = access.addr().node();
    const TypePtr* adr_type = access.addr().type();
    Node* load_store = NULL;

#ifdef _LP64
    if (adr->bottom_type()->is_ptr_to_narrowoop()) {
      Node *newval_enc = kit->gvn().transform(new EncodePNode(new_val, new_val->bottom_type()->make_narrowoop()));
      Node *oldval_enc = kit->gvn().transform(new EncodePNode(expected_val, expected_val->bottom_type()->make_narrowoop()));
      if (ShenandoahCASBarrier) {
        load_store = kit->gvn().transform(new ShenandoahCompareAndExchangeNNode(kit->control(), mem, adr, newval_enc, oldval_enc, adr_type, value_type->make_narrowoop(), mo));
      } else {
        load_store = kit->gvn().transform(new CompareAndExchangeNNode(kit->control(), mem, adr, newval_enc, oldval_enc, adr_type, value_type->make_narrowoop(), mo));
      }
    } else
#endif
    {
      if (ShenandoahCASBarrier) {
        load_store = kit->gvn().transform(new ShenandoahCompareAndExchangePNode(kit->control(), mem, adr, new_val, expected_val, adr_type, value_type->is_oopptr(), mo));
      } else {
        load_store = kit->gvn().transform(new CompareAndExchangePNode(kit->control(), mem, adr, new_val, expected_val, adr_type, value_type->is_oopptr(), mo));
      }
    }

    access.set_raw_access(load_store);
    pin_atomic_op(access);

#ifdef _LP64
    if (adr->bottom_type()->is_ptr_to_narrowoop()) {
      load_store = kit->gvn().transform(new DecodeNNode(load_store, load_store->get_ptr_type()));
    }
#endif
<<<<<<< HEAD
    load_store = kit->gvn().transform(new ShenandoahLoadReferenceBarrierNode(NULL, load_store, false));
    post_barrier(kit, kit->control(), access.raw_access(), access.base(), access.addr().node(), access.alias_idx(), new_val, T_OBJECT, true);
=======
    load_store = kit->gvn().transform(new ShenandoahLoadReferenceBarrierNode(NULL, load_store, access.decorators()));
>>>>>>> b937ad8f
    return load_store;
  }
  return BarrierSetC2::atomic_cmpxchg_val_at_resolved(access, expected_val, new_val, value_type);
}

Node* ShenandoahBarrierSetC2::atomic_cmpxchg_bool_at_resolved(C2AtomicParseAccess& access, Node* expected_val,
                                                              Node* new_val, const Type* value_type) const {
  GraphKit* kit = access.kit();
  if (access.is_oop()) {
    new_val = shenandoah_storeval_barrier(kit, new_val);
    shenandoah_write_barrier_pre(kit, false /* do_load */,
                                 NULL, NULL, max_juint, NULL, NULL,
                                 expected_val /* pre_val */, T_OBJECT);
    DecoratorSet decorators = access.decorators();
    MemNode::MemOrd mo = access.mem_node_mo();
    Node* mem = access.memory();
    bool is_weak_cas = (decorators & C2_WEAK_CMPXCHG) != 0;
    Node* load_store = NULL;
    Node* adr = access.addr().node();
#ifdef _LP64
    if (adr->bottom_type()->is_ptr_to_narrowoop()) {
      Node *newval_enc = kit->gvn().transform(new EncodePNode(new_val, new_val->bottom_type()->make_narrowoop()));
      Node *oldval_enc = kit->gvn().transform(new EncodePNode(expected_val, expected_val->bottom_type()->make_narrowoop()));
      if (ShenandoahCASBarrier) {
        if (is_weak_cas) {
          load_store = kit->gvn().transform(new ShenandoahWeakCompareAndSwapNNode(kit->control(), mem, adr, newval_enc, oldval_enc, mo));
        } else {
          load_store = kit->gvn().transform(new ShenandoahCompareAndSwapNNode(kit->control(), mem, adr, newval_enc, oldval_enc, mo));
        }
      } else {
        if (is_weak_cas) {
          load_store = kit->gvn().transform(new WeakCompareAndSwapNNode(kit->control(), mem, adr, newval_enc, oldval_enc, mo));
        } else {
          load_store = kit->gvn().transform(new CompareAndSwapNNode(kit->control(), mem, adr, newval_enc, oldval_enc, mo));
        }
      }
    } else
#endif
    {
      if (ShenandoahCASBarrier) {
        if (is_weak_cas) {
          load_store = kit->gvn().transform(new ShenandoahWeakCompareAndSwapPNode(kit->control(), mem, adr, new_val, expected_val, mo));
        } else {
          load_store = kit->gvn().transform(new ShenandoahCompareAndSwapPNode(kit->control(), mem, adr, new_val, expected_val, mo));
        }
      } else {
        if (is_weak_cas) {
          load_store = kit->gvn().transform(new WeakCompareAndSwapPNode(kit->control(), mem, adr, new_val, expected_val, mo));
        } else {
          load_store = kit->gvn().transform(new CompareAndSwapPNode(kit->control(), mem, adr, new_val, expected_val, mo));
        }
      }
    }
    access.set_raw_access(load_store);
    pin_atomic_op(access);
    post_barrier(kit, kit->control(), access.raw_access(), access.base(),
                 access.addr().node(), access.alias_idx(), new_val, T_OBJECT, true);
    return load_store;
  }
  return BarrierSetC2::atomic_cmpxchg_bool_at_resolved(access, expected_val, new_val, value_type);
}

Node* ShenandoahBarrierSetC2::atomic_xchg_at_resolved(C2AtomicParseAccess& access, Node* val, const Type* value_type) const {
  GraphKit* kit = access.kit();
  if (access.is_oop()) {
    val = shenandoah_storeval_barrier(kit, val);
  }
  Node* result = BarrierSetC2::atomic_xchg_at_resolved(access, val, value_type);
  if (access.is_oop()) {
    result = kit->gvn().transform(new ShenandoahLoadReferenceBarrierNode(NULL, result, access.decorators()));
    shenandoah_write_barrier_pre(kit, false /* do_load */,
                                 NULL, NULL, max_juint, NULL, NULL,
                                 result /* pre_val */, T_OBJECT);
    post_barrier(kit, kit->control(), access.raw_access(), access.base(),
                 access.addr().node(), access.alias_idx(), val, T_OBJECT, true);
  }
  return result;
}

// Support for GC barriers emitted during parsing
bool ShenandoahBarrierSetC2::is_gc_barrier_node(Node* node) const {
  if (node->Opcode() == Op_ShenandoahLoadReferenceBarrier) return true;
  if (node->Opcode() != Op_CallLeaf && node->Opcode() != Op_CallLeafNoFP) {
    return false;
  }
  CallLeafNode *call = node->as_CallLeaf();
  if (call->_name == NULL) {
    return false;
  }

  return strcmp(call->_name, "shenandoah_clone_barrier") == 0 ||
         strcmp(call->_name, "shenandoah_cas_obj") == 0 ||
         strcmp(call->_name, "shenandoah_wb_pre") == 0;
}

Node* ShenandoahBarrierSetC2::step_over_gc_barrier(Node* c) const {
  if (c == NULL) {
    return c;
  }
  if (c->Opcode() == Op_ShenandoahLoadReferenceBarrier) {
    return c->in(ShenandoahLoadReferenceBarrierNode::ValueIn);
  }
  if (c->Opcode() == Op_ShenandoahEnqueueBarrier) {
    c = c->in(1);
  }
  return c;
}

bool ShenandoahBarrierSetC2::expand_barriers(Compile* C, PhaseIterGVN& igvn) const {
  return !ShenandoahBarrierC2Support::expand(C, igvn);
}

bool ShenandoahBarrierSetC2::optimize_loops(PhaseIdealLoop* phase, LoopOptsMode mode, VectorSet& visited, Node_Stack& nstack, Node_List& worklist) const {
  if (mode == LoopOptsShenandoahExpand) {
    assert(UseShenandoahGC, "only for shenandoah");
    ShenandoahBarrierC2Support::pin_and_expand(phase);
    return true;
  } else if (mode == LoopOptsShenandoahPostExpand) {
    assert(UseShenandoahGC, "only for shenandoah");
    visited.clear();
    ShenandoahBarrierC2Support::optimize_after_expansion(visited, nstack, worklist, phase);
    return true;
  }
  return false;
}

bool ShenandoahBarrierSetC2::array_copy_requires_gc_barriers(bool tightly_coupled_alloc, BasicType type, bool is_clone, ArrayCopyPhase phase) const {
  bool is_oop = is_reference_type(type);
  if (!is_oop) {
    return false;
  }
  if (ShenandoahSATBBarrier && tightly_coupled_alloc) {
    if (phase == Optimization) {
      return false;
    }
    return !is_clone;
  }
  if (phase == Optimization) {
    return !ShenandoahStoreValEnqueueBarrier;
  }
  return true;
}

bool ShenandoahBarrierSetC2::clone_needs_barrier(Node* src, PhaseGVN& gvn) {
  const TypeOopPtr* src_type = gvn.type(src)->is_oopptr();
  if (src_type->isa_instptr() != NULL) {
    ciInstanceKlass* ik = src_type->klass()->as_instance_klass();
    if ((src_type->klass_is_exact() || (!ik->is_interface() && !ik->has_subklass())) && !ik->has_injected_fields()) {
      if (ik->has_object_fields()) {
        return true;
      } else {
        if (!src_type->klass_is_exact()) {
          Compile::current()->dependencies()->assert_leaf_type(ik);
        }
      }
    } else {
      return true;
    }
  } else if (src_type->isa_aryptr()) {
    BasicType src_elem  = src_type->klass()->as_array_klass()->element_type()->basic_type();
    if (is_reference_type(src_elem)) {
      return true;
    }
  } else {
    return true;
  }
  return false;
}

void ShenandoahBarrierSetC2::clone_at_expansion(PhaseMacroExpand* phase, ArrayCopyNode* ac) const {
  Node* ctrl = ac->in(TypeFunc::Control);
  Node* mem = ac->in(TypeFunc::Memory);
  Node* src_base = ac->in(ArrayCopyNode::Src);
  Node* src_offset = ac->in(ArrayCopyNode::SrcPos);
  Node* dest_base = ac->in(ArrayCopyNode::Dest);
  Node* dest_offset = ac->in(ArrayCopyNode::DestPos);
  Node* length = ac->in(ArrayCopyNode::Length);

  Node* src = phase->basic_plus_adr(src_base, src_offset);
  Node* dest = phase->basic_plus_adr(dest_base, dest_offset);

  if (ShenandoahCloneBarrier && clone_needs_barrier(src, phase->igvn())) {
    // Check if heap is has forwarded objects. If it does, we need to call into the special
    // routine that would fix up source references before we can continue.

    enum { _heap_stable = 1, _heap_unstable, PATH_LIMIT };
    Node* region = new RegionNode(PATH_LIMIT);
    Node* mem_phi = new PhiNode(region, Type::MEMORY, TypeRawPtr::BOTTOM);

    Node* thread = phase->transform_later(new ThreadLocalNode());
    Node* offset = phase->igvn().MakeConX(in_bytes(ShenandoahThreadLocalData::gc_state_offset()));
    Node* gc_state_addr = phase->transform_later(new AddPNode(phase->C->top(), thread, offset));

    uint gc_state_idx = Compile::AliasIdxRaw;
    const TypePtr* gc_state_adr_type = NULL; // debug-mode-only argument
    debug_only(gc_state_adr_type = phase->C->get_adr_type(gc_state_idx));

    Node* gc_state    = phase->transform_later(new LoadBNode(ctrl, mem, gc_state_addr, gc_state_adr_type, TypeInt::BYTE, MemNode::unordered));
    int flags = ShenandoahHeap::HAS_FORWARDED;
    if (ShenandoahStoreValEnqueueBarrier) {
      flags |= ShenandoahHeap::MARKING;
    }
    Node* stable_and  = phase->transform_later(new AndINode(gc_state, phase->igvn().intcon(flags)));
    Node* stable_cmp  = phase->transform_later(new CmpINode(stable_and, phase->igvn().zerocon(T_INT)));
    Node* stable_test = phase->transform_later(new BoolNode(stable_cmp, BoolTest::ne));

    IfNode* stable_iff  = phase->transform_later(new IfNode(ctrl, stable_test, PROB_UNLIKELY(0.999), COUNT_UNKNOWN))->as_If();
    Node* stable_ctrl   = phase->transform_later(new IfFalseNode(stable_iff));
    Node* unstable_ctrl = phase->transform_later(new IfTrueNode(stable_iff));

    // Heap is stable, no need to do anything additional
    region->init_req(_heap_stable, stable_ctrl);
    mem_phi->init_req(_heap_stable, mem);

    // Heap is unstable, call into clone barrier stub
    Node* call = phase->make_leaf_call(unstable_ctrl, mem,
                    ShenandoahBarrierSetC2::shenandoah_clone_barrier_Type(),
                    CAST_FROM_FN_PTR(address, ShenandoahRuntime::shenandoah_clone_barrier),
                    "shenandoah_clone",
                    TypeRawPtr::BOTTOM,
                    src_base);
    call = phase->transform_later(call);

    ctrl = phase->transform_later(new ProjNode(call, TypeFunc::Control));
    mem = phase->transform_later(new ProjNode(call, TypeFunc::Memory));
    region->init_req(_heap_unstable, ctrl);
    mem_phi->init_req(_heap_unstable, mem);

    // Wire up the actual arraycopy stub now
    ctrl = phase->transform_later(region);
    mem = phase->transform_later(mem_phi);

    const char* name = "arraycopy";
    call = phase->make_leaf_call(ctrl, mem,
                                 OptoRuntime::fast_arraycopy_Type(),
                                 phase->basictype2arraycopy(T_LONG, NULL, NULL, true, name, true),
                                 name, TypeRawPtr::BOTTOM,
                                 src, dest, length
                                 LP64_ONLY(COMMA phase->top()));
    call = phase->transform_later(call);

    // Hook up the whole thing into the graph
    phase->igvn().replace_node(ac, call);
  } else {
    BarrierSetC2::clone_at_expansion(phase, ac);
  }
}


// Support for macro expanded GC barriers
void ShenandoahBarrierSetC2::register_potential_barrier_node(Node* node) const {
  if (node->Opcode() == Op_ShenandoahEnqueueBarrier) {
    state()->add_enqueue_barrier((ShenandoahEnqueueBarrierNode*) node);
  }
  if (node->Opcode() == Op_ShenandoahLoadReferenceBarrier) {
    state()->add_load_reference_barrier((ShenandoahLoadReferenceBarrierNode*) node);
  }
}

void ShenandoahBarrierSetC2::unregister_potential_barrier_node(Node* node) const {
  if (node->Opcode() == Op_ShenandoahEnqueueBarrier) {
    state()->remove_enqueue_barrier((ShenandoahEnqueueBarrierNode*) node);
  }
  if (node->Opcode() == Op_ShenandoahLoadReferenceBarrier) {
    state()->remove_load_reference_barrier((ShenandoahLoadReferenceBarrierNode*) node);
  }
}

void ShenandoahBarrierSetC2::eliminate_gc_barrier(PhaseMacroExpand* macro, Node* node) const {
  if (is_shenandoah_wb_pre_call(node)) {
    shenandoah_eliminate_wb_pre(node, &macro->igvn());
  }
  if (node->Opcode() == Op_CastP2X && ShenandoahHeap::heap()->mode()->is_generational()) {
    assert(node->Opcode() == Op_CastP2X, "ConvP2XNode required");
     Node *shift = node->unique_out();
     Node *addp = shift->unique_out();
     for (DUIterator_Last jmin, j = addp->last_outs(jmin); j >= jmin; --j) {
       Node *mem = addp->last_out(j);
       if (UseCondCardMark && mem->is_Load()) {
         assert(mem->Opcode() == Op_LoadB, "unexpected code shape");
         // The load is checking if the card has been written so
         // replace it with zero to fold the test.
         macro->replace_node(mem, macro->intcon(0));
         continue;
       }
       assert(mem->is_Store(), "store required");
       macro->replace_node(mem, mem->in(MemNode::Memory));
     }
  }
}

void ShenandoahBarrierSetC2::shenandoah_eliminate_wb_pre(Node* call, PhaseIterGVN* igvn) const {
  assert(UseShenandoahGC && is_shenandoah_wb_pre_call(call), "");
  Node* c = call->as_Call()->proj_out(TypeFunc::Control);
  c = c->unique_ctrl_out();
  assert(c->is_Region() && c->req() == 3, "where's the pre barrier control flow?");
  c = c->unique_ctrl_out();
  assert(c->is_Region() && c->req() == 3, "where's the pre barrier control flow?");
  Node* iff = c->in(1)->is_IfProj() ? c->in(1)->in(0) : c->in(2)->in(0);
  assert(iff->is_If(), "expect test");
  if (!is_shenandoah_marking_if(igvn, iff)) {
    c = c->unique_ctrl_out();
    assert(c->is_Region() && c->req() == 3, "where's the pre barrier control flow?");
    iff = c->in(1)->is_IfProj() ? c->in(1)->in(0) : c->in(2)->in(0);
    assert(is_shenandoah_marking_if(igvn, iff), "expect marking test");
  }
  Node* cmpx = iff->in(1)->in(1);
  igvn->replace_node(cmpx, igvn->makecon(TypeInt::CC_EQ));
  igvn->rehash_node_delayed(call);
  call->del_req(call->req()-1);
}

void ShenandoahBarrierSetC2::enqueue_useful_gc_barrier(PhaseIterGVN* igvn, Node* node) const {
  if (node->Opcode() == Op_AddP && ShenandoahBarrierSetC2::has_only_shenandoah_wb_pre_uses(node)) {
    igvn->add_users_to_worklist(node);
  }
}

void ShenandoahBarrierSetC2::eliminate_useless_gc_barriers(Unique_Node_List &useful, Compile* C) const {
  for (uint i = 0; i < useful.size(); i++) {
    Node* n = useful.at(i);
    if (n->Opcode() == Op_AddP && ShenandoahBarrierSetC2::has_only_shenandoah_wb_pre_uses(n)) {
      for (DUIterator_Fast imax, i = n->fast_outs(imax); i < imax; i++) {
        C->record_for_igvn(n->fast_out(i));
      }
    }
  }
  for (int i = state()->enqueue_barriers_count() - 1; i >= 0; i--) {
    ShenandoahEnqueueBarrierNode* n = state()->enqueue_barrier(i);
    if (!useful.member(n)) {
      state()->remove_enqueue_barrier(n);
    }
  }
  for (int i = state()->load_reference_barriers_count() - 1; i >= 0; i--) {
    ShenandoahLoadReferenceBarrierNode* n = state()->load_reference_barrier(i);
    if (!useful.member(n)) {
      state()->remove_load_reference_barrier(n);
    }
  }
}

void* ShenandoahBarrierSetC2::create_barrier_state(Arena* comp_arena) const {
  return new(comp_arena) ShenandoahBarrierSetC2State(comp_arena);
}

ShenandoahBarrierSetC2State* ShenandoahBarrierSetC2::state() const {
  return reinterpret_cast<ShenandoahBarrierSetC2State*>(Compile::current()->barrier_set_state());
}

// If the BarrierSetC2 state has kept macro nodes in its compilation unit state to be
// expanded later, then now is the time to do so.
bool ShenandoahBarrierSetC2::expand_macro_nodes(PhaseMacroExpand* macro) const { return false; }

#ifdef ASSERT
void ShenandoahBarrierSetC2::verify_gc_barriers(Compile* compile, CompilePhase phase) const {
  if (ShenandoahVerifyOptoBarriers && phase == BarrierSetC2::BeforeMacroExpand) {
    ShenandoahBarrierC2Support::verify(Compile::current()->root());
  } else if (phase == BarrierSetC2::BeforeCodeGen) {
    // Verify G1 pre-barriers
    const int marking_offset = in_bytes(ShenandoahThreadLocalData::satb_mark_queue_active_offset());

    Unique_Node_List visited;
    Node_List worklist;
    // We're going to walk control flow backwards starting from the Root
    worklist.push(compile->root());
    while (worklist.size() > 0) {
      Node *x = worklist.pop();
      if (x == NULL || x == compile->top()) continue;
      if (visited.member(x)) {
        continue;
      } else {
        visited.push(x);
      }

      if (x->is_Region()) {
        for (uint i = 1; i < x->req(); i++) {
          worklist.push(x->in(i));
        }
      } else {
        worklist.push(x->in(0));
        // We are looking for the pattern:
        //                            /->ThreadLocal
        // If->Bool->CmpI->LoadB->AddP->ConL(marking_offset)
        //              \->ConI(0)
        // We want to verify that the If and the LoadB have the same control
        // See GraphKit::g1_write_barrier_pre()
        if (x->is_If()) {
          IfNode *iff = x->as_If();
          if (iff->in(1)->is_Bool() && iff->in(1)->in(1)->is_Cmp()) {
            CmpNode *cmp = iff->in(1)->in(1)->as_Cmp();
            if (cmp->Opcode() == Op_CmpI && cmp->in(2)->is_Con() && cmp->in(2)->bottom_type()->is_int()->get_con() == 0
                && cmp->in(1)->is_Load()) {
              LoadNode *load = cmp->in(1)->as_Load();
              if (load->Opcode() == Op_LoadB && load->in(2)->is_AddP() && load->in(2)->in(2)->Opcode() == Op_ThreadLocal
                  && load->in(2)->in(3)->is_Con()
                  && load->in(2)->in(3)->bottom_type()->is_intptr_t()->get_con() == marking_offset) {

                Node *if_ctrl = iff->in(0);
                Node *load_ctrl = load->in(0);

                if (if_ctrl != load_ctrl) {
                  // Skip possible CProj->NeverBranch in infinite loops
                  if ((if_ctrl->is_Proj() && if_ctrl->Opcode() == Op_CProj)
                      && (if_ctrl->in(0)->is_MultiBranch() && if_ctrl->in(0)->Opcode() == Op_NeverBranch)) {
                    if_ctrl = if_ctrl->in(0)->in(0);
                  }
                }
                assert(load_ctrl != NULL && if_ctrl == load_ctrl, "controls must match");
              }
            }
          }
        }
      }
    }
  }
}
#endif

Node* ShenandoahBarrierSetC2::ideal_node(PhaseGVN* phase, Node* n, bool can_reshape) const {
  if (is_shenandoah_wb_pre_call(n)) {
    uint cnt = ShenandoahBarrierSetC2::write_ref_field_pre_entry_Type()->domain()->cnt();
    if (n->req() > cnt) {
      Node* addp = n->in(cnt);
      if (has_only_shenandoah_wb_pre_uses(addp)) {
        n->del_req(cnt);
        if (can_reshape) {
          phase->is_IterGVN()->_worklist.push(addp);
        }
        return n;
      }
    }
  }
  if (n->Opcode() == Op_CmpP) {
    Node* in1 = n->in(1);
    Node* in2 = n->in(2);

    // If one input is NULL, then step over the strong LRB barriers on the other input
    if (in1->bottom_type() == TypePtr::NULL_PTR &&
        !((in2->Opcode() == Op_ShenandoahLoadReferenceBarrier) &&
          !ShenandoahBarrierSet::is_strong_access(((ShenandoahLoadReferenceBarrierNode*)in2)->decorators()))) {
      in2 = step_over_gc_barrier(in2);
    }
    if (in2->bottom_type() == TypePtr::NULL_PTR &&
        !((in1->Opcode() == Op_ShenandoahLoadReferenceBarrier) &&
          !ShenandoahBarrierSet::is_strong_access(((ShenandoahLoadReferenceBarrierNode*)in1)->decorators()))) {
      in1 = step_over_gc_barrier(in1);
    }

    PhaseIterGVN* igvn = phase->is_IterGVN();
    if (in1 != n->in(1)) {
      if (igvn != NULL) {
        n->set_req_X(1, in1, igvn);
      } else {
        n->set_req(1, in1);
      }
      assert(in2 == n->in(2), "only one change");
      return n;
    }
    if (in2 != n->in(2)) {
      if (igvn != NULL) {
        n->set_req_X(2, in2, igvn);
      } else {
        n->set_req(2, in2);
      }
      return n;
    }
  } else if (can_reshape &&
             n->Opcode() == Op_If &&
             ShenandoahBarrierC2Support::is_heap_stable_test(n) &&
             n->in(0) != NULL) {
    Node* dom = n->in(0);
    Node* prev_dom = n;
    int op = n->Opcode();
    int dist = 16;
    // Search up the dominator tree for another heap stable test
    while (dom->Opcode() != op    ||  // Not same opcode?
           !ShenandoahBarrierC2Support::is_heap_stable_test(dom) ||  // Not same input 1?
           prev_dom->in(0) != dom) {  // One path of test does not dominate?
      if (dist < 0) return NULL;

      dist--;
      prev_dom = dom;
      dom = IfNode::up_one_dom(dom);
      if (!dom) return NULL;
    }

    // Check that we did not follow a loop back to ourselves
    if (n == dom) {
      return NULL;
    }

    return n->as_If()->dominated_by(prev_dom, phase->is_IterGVN());
  }

  return NULL;
}

bool ShenandoahBarrierSetC2::has_only_shenandoah_wb_pre_uses(Node* n) {
  for (DUIterator_Fast imax, i = n->fast_outs(imax); i < imax; i++) {
    Node* u = n->fast_out(i);
    if (!is_shenandoah_wb_pre_call(u)) {
      return false;
    }
  }
  return n->outcnt() > 0;
}

bool ShenandoahBarrierSetC2::final_graph_reshaping(Compile* compile, Node* n, uint opcode) const {
  switch (opcode) {
    case Op_CallLeaf:
    case Op_CallLeafNoFP: {
      assert (n->is_Call(), "");
      CallNode *call = n->as_Call();
      if (ShenandoahBarrierSetC2::is_shenandoah_wb_pre_call(call)) {
        uint cnt = ShenandoahBarrierSetC2::write_ref_field_pre_entry_Type()->domain()->cnt();
        if (call->req() > cnt) {
          assert(call->req() == cnt + 1, "only one extra input");
          Node *addp = call->in(cnt);
          assert(!ShenandoahBarrierSetC2::has_only_shenandoah_wb_pre_uses(addp), "useless address computation?");
          call->del_req(cnt);
        }
      }
      return false;
    }
    case Op_ShenandoahCompareAndSwapP:
    case Op_ShenandoahCompareAndSwapN:
    case Op_ShenandoahWeakCompareAndSwapN:
    case Op_ShenandoahWeakCompareAndSwapP:
    case Op_ShenandoahCompareAndExchangeP:
    case Op_ShenandoahCompareAndExchangeN:
      return true;
    case Op_ShenandoahLoadReferenceBarrier:
      assert(false, "should have been expanded already");
      return true;
    default:
      return false;
  }
}

bool ShenandoahBarrierSetC2::escape_add_to_con_graph(ConnectionGraph* conn_graph, PhaseGVN* gvn, Unique_Node_List* delayed_worklist, Node* n, uint opcode) const {
  switch (opcode) {
    case Op_ShenandoahCompareAndExchangeP:
    case Op_ShenandoahCompareAndExchangeN:
      conn_graph->add_objload_to_connection_graph(n, delayed_worklist);
      // fallthrough
    case Op_ShenandoahWeakCompareAndSwapP:
    case Op_ShenandoahWeakCompareAndSwapN:
    case Op_ShenandoahCompareAndSwapP:
    case Op_ShenandoahCompareAndSwapN:
      conn_graph->add_to_congraph_unsafe_access(n, opcode, delayed_worklist);
      return true;
    case Op_StoreP: {
      Node* adr = n->in(MemNode::Address);
      const Type* adr_type = gvn->type(adr);
      // Pointer stores in G1 barriers looks like unsafe access.
      // Ignore such stores to be able scalar replace non-escaping
      // allocations.
      if (adr_type->isa_rawptr() && adr->is_AddP()) {
        Node* base = conn_graph->get_addp_base(adr);
        if (base->Opcode() == Op_LoadP &&
          base->in(MemNode::Address)->is_AddP()) {
          adr = base->in(MemNode::Address);
          Node* tls = conn_graph->get_addp_base(adr);
          if (tls->Opcode() == Op_ThreadLocal) {
             int offs = (int) gvn->find_intptr_t_con(adr->in(AddPNode::Offset), Type::OffsetBot);
             const int buf_offset = in_bytes(ShenandoahThreadLocalData::satb_mark_queue_buffer_offset());
             if (offs == buf_offset) {
               return true; // Pre barrier previous oop value store.
             }
          }
        }
      }
      return false;
    }
    case Op_ShenandoahEnqueueBarrier:
      conn_graph->add_local_var_and_edge(n, PointsToNode::NoEscape, n->in(1), delayed_worklist);
      break;
    case Op_ShenandoahLoadReferenceBarrier:
      conn_graph->add_local_var_and_edge(n, PointsToNode::NoEscape, n->in(ShenandoahLoadReferenceBarrierNode::ValueIn), delayed_worklist);
      return true;
    default:
      // Nothing
      break;
  }
  return false;
}

bool ShenandoahBarrierSetC2::escape_add_final_edges(ConnectionGraph* conn_graph, PhaseGVN* gvn, Node* n, uint opcode) const {
  switch (opcode) {
    case Op_ShenandoahCompareAndExchangeP:
    case Op_ShenandoahCompareAndExchangeN: {
      Node *adr = n->in(MemNode::Address);
      conn_graph->add_local_var_and_edge(n, PointsToNode::NoEscape, adr, NULL);
      // fallthrough
    }
    case Op_ShenandoahCompareAndSwapP:
    case Op_ShenandoahCompareAndSwapN:
    case Op_ShenandoahWeakCompareAndSwapP:
    case Op_ShenandoahWeakCompareAndSwapN:
      return conn_graph->add_final_edges_unsafe_access(n, opcode);
    case Op_ShenandoahEnqueueBarrier:
      conn_graph->add_local_var_and_edge(n, PointsToNode::NoEscape, n->in(1), NULL);
      return true;
    case Op_ShenandoahLoadReferenceBarrier:
      conn_graph->add_local_var_and_edge(n, PointsToNode::NoEscape, n->in(ShenandoahLoadReferenceBarrierNode::ValueIn), NULL);
      return true;
    default:
      // Nothing
      break;
  }
  return false;
}

bool ShenandoahBarrierSetC2::escape_has_out_with_unsafe_object(Node* n) const {
  return n->has_out_with(Op_ShenandoahCompareAndExchangeP) || n->has_out_with(Op_ShenandoahCompareAndExchangeN) ||
         n->has_out_with(Op_ShenandoahCompareAndSwapP, Op_ShenandoahCompareAndSwapN, Op_ShenandoahWeakCompareAndSwapP, Op_ShenandoahWeakCompareAndSwapN);

}

bool ShenandoahBarrierSetC2::matcher_find_shared_post_visit(Matcher* matcher, Node* n, uint opcode) const {
  switch (opcode) {
    case Op_ShenandoahCompareAndExchangeP:
    case Op_ShenandoahCompareAndExchangeN:
    case Op_ShenandoahWeakCompareAndSwapP:
    case Op_ShenandoahWeakCompareAndSwapN:
    case Op_ShenandoahCompareAndSwapP:
    case Op_ShenandoahCompareAndSwapN: {   // Convert trinary to binary-tree
      Node* newval = n->in(MemNode::ValueIn);
      Node* oldval = n->in(LoadStoreConditionalNode::ExpectedIn);
      Node* pair = new BinaryNode(oldval, newval);
      n->set_req(MemNode::ValueIn,pair);
      n->del_req(LoadStoreConditionalNode::ExpectedIn);
      return true;
    }
    default:
      break;
  }
  return false;
}

bool ShenandoahBarrierSetC2::matcher_is_store_load_barrier(Node* x, uint xop) const {
  return xop == Op_ShenandoahCompareAndExchangeP ||
         xop == Op_ShenandoahCompareAndExchangeN ||
         xop == Op_ShenandoahWeakCompareAndSwapP ||
         xop == Op_ShenandoahWeakCompareAndSwapN ||
         xop == Op_ShenandoahCompareAndSwapN ||
         xop == Op_ShenandoahCompareAndSwapP;
}<|MERGE_RESOLUTION|>--- conflicted
+++ resolved
@@ -752,12 +752,8 @@
       load_store = kit->gvn().transform(new DecodeNNode(load_store, load_store->get_ptr_type()));
     }
 #endif
-<<<<<<< HEAD
-    load_store = kit->gvn().transform(new ShenandoahLoadReferenceBarrierNode(NULL, load_store, false));
+    load_store = kit->gvn().transform(new ShenandoahLoadReferenceBarrierNode(NULL, load_store, access.decorators()));
     post_barrier(kit, kit->control(), access.raw_access(), access.base(), access.addr().node(), access.alias_idx(), new_val, T_OBJECT, true);
-=======
-    load_store = kit->gvn().transform(new ShenandoahLoadReferenceBarrierNode(NULL, load_store, access.decorators()));
->>>>>>> b937ad8f
     return load_store;
   }
   return BarrierSetC2::atomic_cmpxchg_val_at_resolved(access, expected_val, new_val, value_type);
