--- conflicted
+++ resolved
@@ -425,27 +425,18 @@
 
       _affiliations[i] = ShenandoahAffiliation::FREE;
     }
-<<<<<<< HEAD
     if (mode()->is_generational()) {
       size_t young_reserve = (young_generation()->max_capacity() * ShenandoahEvacReserve) / 100;
       young_generation()->set_evacuation_reserve(young_reserve);
       old_generation()->set_evacuation_reserve((size_t) 0);
       old_generation()->set_promoted_reserve((size_t) 0);
     }
-=======
     _free_set = new ShenandoahFreeSet(this, _num_regions);
-
->>>>>>> 3d54a802
 
     post_initialize_heuristics();
     // We are initializing free set.  We ignore cset region tallies.
-<<<<<<< HEAD
-    size_t young_cset_regions, old_cset_regions;
-    size_t first_old, last_old, num_old;
-=======
-    size_t young_cset_regions, old_cset_regions, first_old, last_old, num_old;
->>>>>>> 3d54a802
-    _free_set->prepare_to_rebuild(young_cset_regions, old_cset_regions, first_old, last_old, num_old);
+    size_t young_trash_regions, old_trash_regions, first_old, last_old, num_old;
+    _free_set->prepare_to_rebuild(young_trash_regions, old_trash_regions, first_old, last_old, num_old);
     if (mode()->is_generational()) {
       ShenandoahGenerationalHeap* gen_heap = ShenandoahGenerationalHeap::heap();
       // We cannot call
@@ -454,7 +445,7 @@
       size_t allocation_runway = InitialHeapSize / 2;
       gen_heap->compute_old_generation_balance(allocation_runway, old_cset_regions);
     }
-    _free_set->finish_rebuild(young_cset_regions, old_cset_regions, num_old);
+    _free_set->finish_rebuild(young_trash_regions, old_trash_regions, num_old);
   }
 
   if (AlwaysPreTouch) {
@@ -498,15 +489,7 @@
   _phase_timings = new ShenandoahPhaseTimings(max_workers());
   ShenandoahCodeRoots::initialize();
 
-<<<<<<< HEAD
-  if (ShenandoahPacing) {
-    _pacer = new ShenandoahPacer(this);
-    _pacer->setup_for_idle();
-  }
-
   // Initialization of controller markes use of varaibles esstablished by initialize_heuristics.
-=======
->>>>>>> 3d54a802
   initialize_controller();
 
   // Certain initialization of heuristics must be deferred until after controller is initialized.
@@ -595,16 +578,10 @@
 }
 
 void ShenandoahHeap::post_initialize_heuristics() {
-<<<<<<< HEAD
+  _global_generation->post_initialize(this);
   _global_generation->post_initialize_heuristics();
 }
 
-
-=======
-  _global_generation->post_initialize(this);
-}
-
->>>>>>> 3d54a802
 #ifdef _MSC_VER
 #pragma warning( push )
 #pragma warning( disable:4355 ) // 'this' : used in base member initializer list
