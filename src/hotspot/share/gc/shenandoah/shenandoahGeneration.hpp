/*
 * Copyright Amazon.com Inc. or its affiliates. All Rights Reserved.
 * DO NOT ALTER OR REMOVE COPYRIGHT NOTICES OR THIS FILE HEADER.
 *
 * This code is free software; you can redistribute it and/or modify it
 * under the terms of the GNU General Public License version 2 only, as
 * published by the Free Software Foundation.
 *
 * This code is distributed in the hope that it will be useful, but WITHOUT
 * ANY WARRANTY; without even the implied warranty of MERCHANTABILITY or
 * FITNESS FOR A PARTICULAR PURPOSE.  See the GNU General Public License
 * version 2 for more details (a copy is included in the LICENSE file that
 * accompanied this code).
 *
 * You should have received a copy of the GNU General Public License version
 * 2 along with this work; if not, write to the Free Software Foundation,
 * Inc., 51 Franklin St, Fifth Floor, Boston, MA 02110-1301 USA.
 *
 * Please contact Oracle, 500 Oracle Parkway, Redwood Shores, CA 94065 USA
 * or visit www.oracle.com if you need additional information or have any
 * questions.
 *
 */

#ifndef SHARE_VM_GC_SHENANDOAH_SHENANDOAHGENERATION_HPP
#define SHARE_VM_GC_SHENANDOAH_SHENANDOAHGENERATION_HPP

#include "gc/shenandoah/heuristics/shenandoahSpaceInfo.hpp"
#include "gc/shenandoah/shenandoahAffiliation.hpp"
#include "gc/shenandoah/shenandoahFreeSet.hpp"
#include "gc/shenandoah/shenandoahGenerationType.hpp"
#include "gc/shenandoah/shenandoahLock.hpp"
#include "gc/shenandoah/shenandoahMarkingContext.hpp"
#include "memory/allocation.hpp"

class ShenandoahCollectionSet;
class ShenandoahHeap;
class ShenandoahHeapRegion;
class ShenandoahHeapRegionClosure;
class ShenandoahHeuristics;
class ShenandoahMode;
class ShenandoahReferenceProcessor;

class ShenandoahGeneration : public CHeapObj<mtGC>, public ShenandoahSpaceInfo {
  friend class VMStructs;
private:
  ShenandoahGenerationType const _type;

  // Marking task queues and completeness
  ShenandoahObjToScanQueueSet* _task_queues;
  ShenandoahSharedFlag _is_marking_complete;

  ShenandoahReferenceProcessor* const _ref_processor;

  // Bytes reserved within this generation to hold evacuated objects from the collection set
  size_t _evacuation_reserve;

protected:
  ShenandoahFreeSet* _free_set;
  ShenandoahHeuristics* _heuristics;

private:
  // Compute evacuation budgets prior to choosing collection set.
  void compute_evacuation_budgets(ShenandoahHeap* heap);

  // Adjust evacuation budgets after choosing collection set.
  void adjust_evacuation_budgets(ShenandoahHeap* heap,
                                 ShenandoahCollectionSet* collection_set);

  // Preselect for possible inclusion into the collection set exactly the most
  // garbage-dense regions, including those that satisfy criteria 1 & 2 below,
  // and whose live bytes will fit within old_available budget:
  // Criterion 1. region age >= tenuring threshold
  // Criterion 2. region garbage percentage > ShenandoahOldGarbageThreshold
  //
  // Identifies regions eligible for promotion in place,
  // being those of at least tenuring_threshold age that have lower garbage
  // density.
  //
  // Updates promotion_potential and pad_for_promote_in_place fields
  // of the heap. Returns bytes of live object memory in the preselected
  // regions, which are marked in the preselected_regions() indicator
  // array of the heap's collection set, which should be initialized
  // to false.
  size_t select_aged_regions(size_t old_available);

  // Return available assuming that we can allocate no more than capacity bytes within this generation.
  size_t available(size_t capacity) const;

 public:
  ShenandoahGeneration(ShenandoahGenerationType type,
                       uint max_workers);
  ~ShenandoahGeneration();

  inline bool is_young() const                 { return _type == YOUNG; }
  inline bool is_old() const                   { return _type == OLD; }
  inline bool is_global() const                { return _type == GLOBAL || _type == NON_GEN; }
  inline ShenandoahGenerationType type() const { return _type; }

  // see description in field declaration
  void set_evacuation_reserve(size_t new_val);
  size_t get_evacuation_reserve() const;
  void augment_evacuation_reserve(size_t increment);

  virtual ShenandoahHeuristics* heuristics() const { return _heuristics; }

  ShenandoahReferenceProcessor* ref_processor() { return _ref_processor; }

  virtual ShenandoahHeuristics* initialize_heuristics(ShenandoahMode* gc_mode);

  virtual void post_initialize(ShenandoahHeap* heap);

  virtual size_t bytes_allocated_since_gc_start() const override = 0;
  virtual size_t used() const override = 0;
  virtual size_t used_regions() const = 0;
  virtual size_t used_regions_size() const = 0;
  virtual size_t get_humongous_waste() const = 0;
  virtual size_t free_unaffiliated_regions() const = 0;
  virtual size_t get_affiliated_region_count() const = 0;
  virtual size_t max_capacity() const override = 0;

  size_t available() const override;
  size_t available_with_reserve() const;

  // Returns the memory available based on the _soft_ max heap capacity (soft_max_heap - used).
  // The soft max heap size may be adjusted lower than the max heap size to cause the trigger
  // to believe it has less memory available than is _really_ available. Lowering the soft
  // max heap size will cause the adaptive heuristic to run more frequent cycles.
  size_t soft_available() const override;

<<<<<<< HEAD
=======
  size_t bytes_allocated_since_gc_start() const override;

  // Reset the bytes allocated within this generation since the start of GC.  The argument initial_bytes_allocated
  // is normally zero.  In the case that some memory was allocated following the last allocation rate sample that
  // precedes the start of GC, the number of bytes allocated is supplied as the initial value of bytes_allocated_since_gc_start.
  // We will behave as if these bytes were allocated after the start of GC.
  void reset_bytes_allocated_since_gc_start(size_t initial_bytes_allocated);
  void increase_allocated(size_t bytes);

  // These methods change the capacity of the generation by adding or subtracting the given number of bytes from the current
  // capacity, returning the capacity of the generation following the change.
  size_t increase_capacity(size_t increment);
  size_t decrease_capacity(size_t decrement);

  // Set the capacity of the generation, returning the value set
  size_t set_capacity(size_t byte_size);

>>>>>>> 97e5ac6e
  void log_status(const char* msg) const;

  // Used directly by FullGC
  template <bool FOR_CURRENT_CYCLE, bool FULL_GC = false>
  void reset_mark_bitmap();

  // Used by concurrent and degenerated GC to reset remembered set.
  void swap_card_tables();

  // Update the read cards with the state of the write table (write table is not cleared).
  void merge_write_table();

  // Called before init mark, expected to prepare regions for marking.
  virtual void prepare_gc();

  // Called during final mark, chooses collection set, rebuilds free set.
  virtual void prepare_regions_and_collection_set(bool concurrent);

  // Cancel marking (used by Full collect and when cancelling cycle).
  virtual void cancel_marking();

  virtual bool contains(ShenandoahAffiliation affiliation) const = 0;

  // Return true if this region is affiliated with this generation.
  virtual bool contains(ShenandoahHeapRegion* region) const = 0;

  // Return true if this object is affiliated with this generation.
  virtual bool contains(oop obj) const = 0;

  // Apply closure to all regions affiliated with this generation.
  virtual void parallel_heap_region_iterate(ShenandoahHeapRegionClosure* cl) = 0;

  // Apply closure to all regions affiliated with this generation (include free regions);
  virtual void parallel_heap_region_iterate_free(ShenandoahHeapRegionClosure* cl);

  // Apply closure to all regions affiliated with this generation (single threaded).
  virtual void heap_region_iterate(ShenandoahHeapRegionClosure* cl) = 0;

  // This is public to support cancellation of marking when a Full cycle is started.
  virtual void set_concurrent_mark_in_progress(bool in_progress) = 0;

  // Check the bitmap only for regions belong to this generation.
  bool is_bitmap_clear();

  // We need to track the status of marking for different generations.
  bool is_mark_complete() const { return _is_marking_complete.is_set(); }
  virtual void set_mark_complete();
  virtual void set_mark_incomplete();

  ShenandoahMarkingContext* complete_marking_context();

  // Task queues
  ShenandoahObjToScanQueueSet* task_queues() const { return _task_queues; }
  virtual void reserve_task_queues(uint workers);
  virtual ShenandoahObjToScanQueueSet* old_gen_task_queues() const;

  // Scan remembered set at start of concurrent young-gen marking.
  void scan_remembered_set(bool is_concurrent);

  virtual bool is_concurrent_mark_in_progress() = 0;
  void confirm_heuristics_mode();

  virtual void record_success_concurrent(bool abbreviated);
};

#endif // SHARE_VM_GC_SHENANDOAH_SHENANDOAHGENERATION_HPP<|MERGE_RESOLUTION|>--- conflicted
+++ resolved
@@ -128,26 +128,6 @@
   // max heap size will cause the adaptive heuristic to run more frequent cycles.
   size_t soft_available() const override;
 
-<<<<<<< HEAD
-=======
-  size_t bytes_allocated_since_gc_start() const override;
-
-  // Reset the bytes allocated within this generation since the start of GC.  The argument initial_bytes_allocated
-  // is normally zero.  In the case that some memory was allocated following the last allocation rate sample that
-  // precedes the start of GC, the number of bytes allocated is supplied as the initial value of bytes_allocated_since_gc_start.
-  // We will behave as if these bytes were allocated after the start of GC.
-  void reset_bytes_allocated_since_gc_start(size_t initial_bytes_allocated);
-  void increase_allocated(size_t bytes);
-
-  // These methods change the capacity of the generation by adding or subtracting the given number of bytes from the current
-  // capacity, returning the capacity of the generation following the change.
-  size_t increase_capacity(size_t increment);
-  size_t decrease_capacity(size_t decrement);
-
-  // Set the capacity of the generation, returning the value set
-  size_t set_capacity(size_t byte_size);
-
->>>>>>> 97e5ac6e
   void log_status(const char* msg) const;
 
   // Used directly by FullGC
