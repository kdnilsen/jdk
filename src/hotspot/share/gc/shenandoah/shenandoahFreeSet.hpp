/*
 * Copyright (c) 2016, 2019, Red Hat, Inc. All rights reserved.
 * Copyright Amazon.com Inc. or its affiliates. All Rights Reserved.
 * DO NOT ALTER OR REMOVE COPYRIGHT NOTICES OR THIS FILE HEADER.
 *
 * This code is free software; you can redistribute it and/or modify it
 * under the terms of the GNU General Public License version 2 only, as
 * published by the Free Software Foundation.
 *
 * This code is distributed in the hope that it will be useful, but WITHOUT
 * ANY WARRANTY; without even the implied warranty of MERCHANTABILITY or
 * FITNESS FOR A PARTICULAR PURPOSE.  See the GNU General Public License
 * version 2 for more details (a copy is included in the LICENSE file that
 * accompanied this code).
 *
 * You should have received a copy of the GNU General Public License version
 * 2 along with this work; if not, write to the Free Software Foundation,
 * Inc., 51 Franklin St, Fifth Floor, Boston, MA 02110-1301 USA.
 *
 * Please contact Oracle, 500 Oracle Parkway, Redwood Shores, CA 94065 USA
 * or visit www.oracle.com if you need additional information or have any
 * questions.
 *
 */

#ifndef SHARE_GC_SHENANDOAH_SHENANDOAHFREESET_HPP
#define SHARE_GC_SHENANDOAH_SHENANDOAHFREESET_HPP

#include "gc/shenandoah/shenandoahHeap.hpp"
#include "gc/shenandoah/shenandoahHeapRegionSet.hpp"
#include "gc/shenandoah/shenandoahSimpleBitMap.hpp"

// Each ShenandoahHeapRegion is associated with a ShenandoahFreeSetPartitionId.
enum class ShenandoahFreeSetPartitionId : uint8_t {
  Mutator,                      // Region is in the Mutator free set: available memory is available to mutators.
  Collector,                    // Region is in the Collector free set: available memory is reserved for evacuations.
  OldCollector,                 // Region is in the Old Collector free set:
                                //    available memory is reserved for old evacuations and for promotions..
  NotFree                       // Region is in no free set: it has no available memory
};

// ShenandoahRegionPartitions provides an abstraction to help organize the implementation of ShenandoahFreeSet.  This
// class implements partitioning of regions into distinct sets.  Each ShenandoahHeapRegion is either in the Mutator free set,
// the Collector free set, or in neither free set (NotFree).  When we speak of a "free partition", we mean partitions that
// for which the ShenandoahFreeSetPartitionId is not equal to NotFree.
class ShenandoahRegionPartitions {

private:
  // We do not maintain counts, capacity, or used for regions that are not free.  Informally, if a region is NotFree, it is
  // in no partition.  NumPartitions represents the size of an array that may be indexed by Mutator or Collector.
  static constexpr ShenandoahFreeSetPartitionId NumPartitions     =      ShenandoahFreeSetPartitionId::NotFree;
  static constexpr int                          IntNumPartitions  =  int(ShenandoahFreeSetPartitionId::NotFree);
  static constexpr uint                         UIntNumPartitions = uint(ShenandoahFreeSetPartitionId::NotFree);

  const ssize_t _max;           // The maximum number of heap regions
  const size_t _region_size_bytes;
  const ShenandoahFreeSet* _free_set;
  // For each partition, we maintain a bitmap of which regions are affiliated with his partition.
  ShenandoahSimpleBitMap _membership[UIntNumPartitions];

  // For each partition, we track an interval outside of which a region affiliated with that partition is guaranteed
  // not to be found. This makes searches for free space more efficient.  For each partition p, _leftmosts[p]
  // represents its least index, and its _rightmosts[p] its greatest index. Empty intervals are indicated by the
  // canonical [_max, -1].
  ssize_t _leftmosts[UIntNumPartitions];
  ssize_t _rightmosts[UIntNumPartitions];

  // Allocation for humongous objects needs to find regions that are entirely empty.  For each partion p, _leftmosts_empty[p]
  // represents the first region belonging to this partition that is completely empty and _rightmosts_empty[p] represents the
  // last region that is completely empty.  If there is no completely empty region in this partition, this is represented
  // by the canonical [_max, -1].
  ssize_t _leftmosts_empty[UIntNumPartitions];
  ssize_t _rightmosts_empty[UIntNumPartitions];

  // For each partition p, _capacity[p] represents the total amount of memory within the partition at the time
  // of the most recent rebuild, _used[p] represents the total amount of memory that has been allocated within this
  // partition (either already allocated as of the rebuild, or allocated since the rebuild).  _capacity[p] and _used[p]
  // are denoted in bytes.  Note that some regions that had been assigned to a particular partition at rebuild time
  // may have been retired following the rebuild.  The tallies for these regions are still reflected in _capacity[p]
  // and _used[p], even though the region may have been removed from the free set.
  size_t _capacity[UIntNumPartitions];
  size_t _used[UIntNumPartitions];
  size_t _available[UIntNumPartitions];
  size_t _region_counts[UIntNumPartitions];

  // For each partition p, _left_to_right_bias is true iff allocations are normally made from lower indexed regions
  // before higher indexed regions.
  bool _left_to_right_bias[UIntNumPartitions];

  // Shrink the intervals associated with partition when region idx is removed from this free set
  inline void shrink_interval_if_boundary_modified(ShenandoahFreeSetPartitionId partition, ssize_t idx);

  // Shrink the intervals associated with partition when regions low_idx through high_idx inclusive are removed from this free set
  inline void shrink_interval_if_range_modifies_either_boundary(ShenandoahFreeSetPartitionId partition,
                                                                ssize_t low_idx, ssize_t high_idx);
  inline void expand_interval_if_boundary_modified(ShenandoahFreeSetPartitionId partition, ssize_t idx, size_t capacity);

  inline bool is_mutator_partition(ShenandoahFreeSetPartitionId p);
  inline bool is_young_collector_partition(ShenandoahFreeSetPartitionId p);
  inline bool is_old_collector_partition(ShenandoahFreeSetPartitionId p);
  inline bool available_implies_empty(size_t available);

#ifndef PRODUCT
  void dump_bitmap_row(ssize_t region_idx) const;
  void dump_bitmap_range(ssize_t start_region_idx, ssize_t end_region_idx) const;
  void dump_bitmap() const;
#endif
public:
  ShenandoahRegionPartitions(size_t max_regions, ShenandoahFreeSet* free_set);
  ~ShenandoahRegionPartitions() {}

  static const size_t FreeSetUnderConstruction = SIZE_MAX;

  // Remove all regions from all partitions and reset all bounds
  void make_all_regions_unavailable();

  // Set the partition id for a particular region without adjusting interval bounds or usage/capacity tallies
  inline void raw_assign_membership(size_t idx, ShenandoahFreeSetPartitionId p) {
    _membership[int(p)].set_bit(idx);
  }

  // Set the Mutator intervals, usage, and capacity according to arguments.  Reset the Collector intervals, used, capacity
  // to represent empty Collector free set.  We use this at the end of rebuild_free_set() to avoid the overhead of making
  // many redundant incremental adjustments to the mutator intervals as the free set is being rebuilt.
  void establish_mutator_intervals(ssize_t mutator_leftmost, ssize_t mutator_rightmost,
                                   ssize_t mutator_leftmost_empty, ssize_t mutator_rightmost_empty,
                                   size_t mutator_region_count, size_t mutator_used);

  // Set the OldCollector intervals, usage, and capacity according to arguments.  We use this at the end of rebuild_free_set()
  // to avoid the overhead of making many redundant incremental adjustments to the mutator intervals as the free set is being
  // rebuilt.
  void establish_old_collector_intervals(ssize_t old_collector_leftmost, ssize_t old_collector_rightmost,
                                         ssize_t old_collector_leftmost_empty, ssize_t old_collector_rightmost_empty,
                                         size_t old_collector_region_count, size_t old_collector_used);

  // Retire region idx from within partition, , leaving its capacity and used as part of the original free partition's totals.
  // Requires that region idx is in in the Mutator or Collector partitions.  Hereafter, identifies this region as NotFree.
  // Any remnant of available memory at the time of retirement is added to the original partition's total of used bytes.
  void retire_from_partition(ShenandoahFreeSetPartitionId p, ssize_t idx, size_t used_bytes);

  // Retire all regions between low_idx and high_idx inclusive from within partition.  Requires that each region idx is
  // in the same Mutator or Collector partition.  Hereafter, identifies each region as NotFree.   Assumes that each region
  // is now considered fully used, since the region is presumably used to represent a humongous object.
  void retire_range_from_partition(ShenandoahFreeSetPartitionId partition, ssize_t low_idx, ssize_t high_idx);

  // Place region idx into free set which_partition.  Requires that idx is currently NotFree.
  void make_free(ssize_t idx, ShenandoahFreeSetPartitionId which_partition, size_t region_capacity);

  // Place region idx into free partition new_partition, adjusting used and capacity totals for the original and new partition
  // given that available bytes can still be allocated within this region.  Requires that idx is currently not NotFree.
  void move_from_partition_to_partition(ssize_t idx, ShenandoahFreeSetPartitionId orig_partition,
                                        ShenandoahFreeSetPartitionId new_partition, size_t available);

  const char* partition_membership_name(ssize_t idx) const;

  // Return the index of the next available region >= start_index, or maximum_regions if not found.
  inline ssize_t find_index_of_next_available_region(ShenandoahFreeSetPartitionId which_partition, ssize_t start_index) const;

  // Return the index of the previous available region <= last_index, or -1 if not found.
  inline ssize_t find_index_of_previous_available_region(ShenandoahFreeSetPartitionId which_partition, ssize_t last_index) const;

  // Return the index of the next available cluster of cluster_size regions >= start_index, or maximum_regions if not found.
  inline ssize_t find_index_of_next_available_cluster_of_regions(ShenandoahFreeSetPartitionId which_partition,
                                                                 ssize_t start_index, size_t cluster_size) const;

  // Return the index of the previous available cluster of cluster_size regions <= last_index, or -1 if not found.
  inline ssize_t find_index_of_previous_available_cluster_of_regions(ShenandoahFreeSetPartitionId which_partition,
                                                                     ssize_t last_index, size_t cluster_size) const;

  inline bool in_free_set(ShenandoahFreeSetPartitionId which_partition, ssize_t idx) const {
    return _membership[int(which_partition)].is_set(idx);
  }

  // Returns the ShenandoahFreeSetPartitionId affiliation of region idx, NotFree if this region is not currently in any partition.
  // This does not enforce that free_set membership implies allocation capacity.
  inline ShenandoahFreeSetPartitionId membership(ssize_t idx) const;

#ifdef ASSERT
  // Returns true iff region idx's membership is which_partition.  If which_partition represents a free set, asserts
  // that the region has allocation capacity.
  inline bool partition_id_matches(ssize_t idx, ShenandoahFreeSetPartitionId which_partition) const;
#endif

  inline size_t max_regions() const { return _max; }

  inline size_t region_size_bytes() const { return _region_size_bytes; };

  // The following four methods return the left-most and right-most bounds on ranges of regions representing
  // the requested set.  The _empty variants represent bounds on the range that holds completely empty
  // regions, which are required for humongous allocations and desired for "very large" allocations.
  //   if the requested which_partition is empty:
  //     leftmost() and leftmost_empty() return _max, rightmost() and rightmost_empty() return 0
  //   otherwise, expect the following:
  //     0 <= leftmost <= leftmost_empty <= rightmost_empty <= rightmost < _max
  inline ssize_t leftmost(ShenandoahFreeSetPartitionId which_partition) const;
  inline ssize_t rightmost(ShenandoahFreeSetPartitionId which_partition) const;
  ssize_t leftmost_empty(ShenandoahFreeSetPartitionId which_partition);
  ssize_t rightmost_empty(ShenandoahFreeSetPartitionId which_partition);

  inline bool is_empty(ShenandoahFreeSetPartitionId which_partition) const;

  inline void increase_used(ShenandoahFreeSetPartitionId which_partition, size_t bytes);

  inline void set_bias_from_left_to_right(ShenandoahFreeSetPartitionId which_partition, bool value) {
    assert (which_partition < NumPartitions, "selected free set must be valid");
    _left_to_right_bias[int(which_partition)] = value;
  }

  inline bool alloc_from_left_bias(ShenandoahFreeSetPartitionId which_partition) const {
    assert (which_partition < NumPartitions, "selected free set must be valid");
    return _left_to_right_bias[int(which_partition)];
  }

  inline size_t capacity_of(ShenandoahFreeSetPartitionId which_partition) const {
    assert (which_partition < NumPartitions, "selected free set must be valid");
    return _capacity[int(which_partition)];
  }

  inline size_t used_by(ShenandoahFreeSetPartitionId which_partition) const {
    assert (which_partition < NumPartitions, "selected free set must be valid");
    return _used[int(which_partition)];
  }

  inline size_t available_in(ShenandoahFreeSetPartitionId which_partition) const {
    assert (which_partition < NumPartitions, "selected free set must be valid");
    shenandoah_assert_heaplocked();
    assert(_available[int(which_partition)] == _capacity[int(which_partition)] - _used[int(which_partition)],
           "Expect available (%zu) equals capacity (%zu) - used (%zu) for partition %s",
           _available[int(which_partition)], _capacity[int(which_partition)], _used[int(which_partition)],
           partition_membership_name(ssize_t(which_partition)));
    return _available[int(which_partition)];
  }

  // Return available_in assuming caller does not hold the heap lock.  In production builds, available is
  // returned without acquiring the lock.  In debug builds, the global heap lock is acquired in order to
  // enforce a consistency assert.
  inline size_t available_in_not_locked(ShenandoahFreeSetPartitionId which_partition) const {
    assert (which_partition < NumPartitions, "selected free set must be valid");
    shenandoah_assert_not_heaplocked();
#ifdef ASSERT
    ShenandoahHeapLocker locker(ShenandoahHeap::heap()->lock());
    assert((_available[int(which_partition)] == FreeSetUnderConstruction) ||
           (_available[int(which_partition)] == _capacity[int(which_partition)] - _used[int(which_partition)]),
           "Expect available (%zu) equals capacity (%zu) - used (%zu) for partition %s",
           _available[int(which_partition)], _capacity[int(which_partition)], _used[int(which_partition)],
           partition_membership_name(ssize_t(which_partition)));
#endif
    return _available[int(which_partition)];
  }

  inline void set_capacity_of(ShenandoahFreeSetPartitionId which_partition, size_t value) {
    shenandoah_assert_heaplocked();
    assert (which_partition < NumPartitions, "selected free set must be valid");
    _capacity[int(which_partition)] = value;
    _available[int(which_partition)] = value - _used[int(which_partition)];
  }

  inline void set_used_by(ShenandoahFreeSetPartitionId which_partition, size_t value) {
    shenandoah_assert_heaplocked();
    assert (which_partition < NumPartitions, "selected free set must be valid");
    _used[int(which_partition)] = value;
    _available[int(which_partition)] = _capacity[int(which_partition)] - value;
  }

  inline size_t count(ShenandoahFreeSetPartitionId which_partition) const { return _region_counts[int(which_partition)]; }

  // Assure leftmost, rightmost, leftmost_empty, and rightmost_empty bounds are valid for all free sets.
  // Valid bounds honor all of the following (where max is the number of heap regions):
  //   if the set is empty, leftmost equals max and rightmost equals 0
  //   Otherwise (the set is not empty):
  //     0 <= leftmost < max and 0 <= rightmost < max
  //     the region at leftmost is in the set
  //     the region at rightmost is in the set
  //     rightmost >= leftmost
  //     for every idx that is in the set {
  //       idx >= leftmost &&
  //       idx <= rightmost
  //     }
  //   if the set has no empty regions, leftmost_empty equals max and rightmost_empty equals 0
  //   Otherwise (the region has empty regions):
  //     0 <= leftmost_empty < max and 0 <= rightmost_empty < max
  //     rightmost_empty >= leftmost_empty
  //     for every idx that is in the set and is empty {
  //       idx >= leftmost &&
  //       idx <= rightmost
  //     }
  void assert_bounds() NOT_DEBUG_RETURN;
};

// Publicly, ShenandoahFreeSet represents memory that is available to mutator threads.  The public capacity(), used(),
// and available() methods represent this public notion of memory that is under control of the mutator.  Separately,
// ShenandoahFreeSet also represents memory available to garbage collection activities for compaction purposes.
//
// The Shenandoah garbage collector evacuates live objects out of specific regions that are identified as members of the
// collection set (cset).
//
// The ShenandoahFreeSet tries to colocate survivor objects (objects that have been evacuated at least once) at the
// high end of memory.  New mutator allocations are taken from the low end of memory.  Within the mutator's range of regions,
// humongous allocations are taken from the lowest addresses, and LAB (local allocation buffers) and regular shared allocations
// are taken from the higher address of the mutator's range of regions.  This approach allows longer lasting survivor regions
// to congregate at the top of the heap and longer lasting humongous regions to congregate at the bottom of the heap, with
// short-lived frequently evacuated regions occupying the middle of the heap.
//
// Mutator and garbage collection activities tend to scramble the content of regions.  Twice, during each GC pass, we rebuild
// the free set in an effort to restore the efficient segregation of Collector and Mutator regions:
//
//  1. At the start of evacuation, we know exactly how much memory is going to be evacuated, and this guides our
//     sizing of the Collector free set.
//
//  2. At the end of GC, we have reclaimed all of the memory that was spanned by the cset.  We rebuild here to make
//     sure there is enough memory reserved at the high end of memory to hold the objects that might need to be evacuated
//     during the next GC pass.

class ShenandoahFreeSet : public CHeapObj<mtGC> {
private:
  ShenandoahHeap* const _heap;
  ShenandoahRegionPartitions _partitions;

  // How many words have been allocated by the mutator since the ShenandoahFreeSet was most recently rebuilt.
  // This value is modified and fetched only under HeapLock.
  size_t _mutator_words_allocated;

  size_t _mutator_words_allocated_at_rebuild;
  size_t _mutator_words_at_last_sample;

  // Temporarily holds mutator_Free allocatable bytes between prepare_to_rebuild() and finish_rebuild()
  size_t _prepare_to_rebuild_mutator_free;

  HeapWord* allocate_aligned_plab(size_t size, ShenandoahAllocRequest& req, ShenandoahHeapRegion* r);

  // Return the address of memory allocated, setting in_new_region to true iff the allocation is taken
  // from a region that was previously empty.  Return nullptr if memory could not be allocated.
  inline HeapWord* allocate_from_partition_with_affiliation(ShenandoahAffiliation affiliation,
                                                            ShenandoahAllocRequest& req, bool& in_new_region);

  // We re-evaluate the left-to-right allocation bias whenever _alloc_bias_weight is less than zero.  Each time
  // we allocate an object, we decrement the count of this value.  Each time we re-evaluate whether to allocate
  // from right-to-left or left-to-right, we reset the value of this counter to _InitialAllocBiasWeight.
  ssize_t _alloc_bias_weight;

  const ssize_t INITIAL_ALLOC_BIAS_WEIGHT = 256;

  // Record that delta words of memory have been allocated by the mutator.
  inline void increase_mutator_allocations(size_t delta_words) {
    shenandoah_assert_heaplocked();
    _mutator_words_allocated += delta_words;
  }

  // Increases used memory for the partition if the allocation is successful. `in_new_region` will be set
  // if this is the first allocation in the region.
  HeapWord* try_allocate_in(ShenandoahHeapRegion* region, ShenandoahAllocRequest& req, bool& in_new_region);

  // While holding the heap lock, allocate memory for a single object or LAB  which is to be entirely contained
  // within a single HeapRegion as characterized by req.
  //
  // Precondition: !ShenandoahHeapRegion::requires_humongous(req.size())
  HeapWord* allocate_single(ShenandoahAllocRequest& req, bool& in_new_region);

  // While holding the heap lock, allocate memory for a humongous object which spans one or more regions that
  // were previously empty.  Regions that represent humongous objects are entirely dedicated to the humongous
  // object.  No other objects are packed into these regions.
  //
  // Precondition: ShenandoahHeapRegion::requires_humongous(req.size())
  HeapWord* allocate_contiguous(ShenandoahAllocRequest& req);

  // Change region r from the Mutator partition to the GC's Collector or OldCollector partition.  This requires that the
  // region is entirely empty.
  //
  // Typical usage: During evacuation, the GC may find it needs more memory than had been reserved at the start of evacuation to
  // hold evacuated objects.  If this occurs and memory is still available in the Mutator's free set, we will flip a region from
  // the Mutator free set into the Collector or OldCollector free set. The conditions to move this region are checked by
  // the caller, so the given region is always moved.
  void flip_to_gc(ShenandoahHeapRegion* r);

  // Return true if and only if the given region is successfully flipped to the old partition
  bool flip_to_old_gc(ShenandoahHeapRegion* r);

  // Handle allocation for mutator.
  HeapWord* allocate_for_mutator(ShenandoahAllocRequest &req, bool &in_new_region);

  // Update allocation bias and decided whether to allocate from the left or right side of the heap.
  void update_allocation_bias();

  // Search for regions to satisfy allocation request using iterator.
  template<typename Iter>
  HeapWord* allocate_from_regions(Iter& iterator, ShenandoahAllocRequest &req, bool &in_new_region);

  // Handle allocation for collector (for evacuation).
  HeapWord* allocate_for_collector(ShenandoahAllocRequest& req, bool& in_new_region);

  // Search for allocation in region with same affiliation as request, using given iterator.
  template<typename Iter>
  HeapWord* allocate_with_affiliation(Iter& iterator, ShenandoahAffiliation affiliation, ShenandoahAllocRequest& req, bool& in_new_region);

  // Return true if the respective generation for this request has free regions.
  bool can_allocate_in_new_region(const ShenandoahAllocRequest& req);

  // Attempt to allocate memory for an evacuation from the mutator's partition.
  HeapWord* try_allocate_from_mutator(ShenandoahAllocRequest& req, bool& in_new_region);

  void clear_internal();

  // Returns true iff this region is entirely available, either because it is empty() or because it has been found to represent
  // immediate trash and we'll be able to immediately recycle it.  Note that we cannot recycle immediate trash if
  // concurrent weak root processing is in progress.
  inline bool can_allocate_from(ShenandoahHeapRegion *r) const;
  inline bool can_allocate_from(size_t idx) const;

  inline bool has_alloc_capacity(ShenandoahHeapRegion *r) const;

  size_t transfer_empty_regions_from_collector_set_to_mutator_set(ShenandoahFreeSetPartitionId which_collector,
                                                                  size_t max_xfer_regions,
                                                                  size_t& bytes_transferred);
  size_t transfer_non_empty_regions_from_collector_set_to_mutator_set(ShenandoahFreeSetPartitionId which_collector,
                                                                      size_t max_xfer_regions,
                                                                      size_t& bytes_transferred);


  // Determine whether we prefer to allocate from left to right or from right to left within the OldCollector free-set.
  void establish_old_collector_alloc_bias();

  // Set max_capacity for young and old generations
  void establish_generation_sizes(size_t young_region_count, size_t old_region_count);
  size_t get_usable_free_words(size_t free_bytes) const;

  // log status, assuming lock has already been acquired by the caller.
  void log_status();

public:
  static const size_t FreeSetUnderConstruction = ShenandoahRegionPartitions::FreeSetUnderConstruction;

  ShenandoahFreeSet(ShenandoahHeap* heap, size_t max_regions);

  // Public because ShenandoahRegionPartitions assertions require access.
  inline size_t alloc_capacity(ShenandoahHeapRegion *r) const;
  inline size_t alloc_capacity(size_t idx) const;

  void clear();

  // How many words allocated since rebuild
  inline size_t get_mutator_allocations_since_rebuild() {
    shenandoah_assert_not_heaplocked();
    ShenandoahHeapLocker locker(_heap->lock());
    return _mutator_words_allocated;
  }

  // How many total words have been allocated?
  inline size_t get_mutator_allocations() {
    shenandoah_assert_not_heaplocked();
    ShenandoahHeapLocker locker(_heap->lock());
    return _mutator_words_allocated + _mutator_words_allocated_at_rebuild;
  }

  inline size_t get_mutator_allocations_since_previous_sample() {
    shenandoah_assert_not_heaplocked();
    ShenandoahHeapLocker locker(_heap->lock());
    size_t total_words = _mutator_words_allocated + _mutator_words_allocated_at_rebuild;
    size_t result = total_words - _mutator_words_at_last_sample;

    // Note: there's always the possibility that the tally of total allocations exceeds the 64-bit capacity of our size_t
    // counter.  We assume that the difference between relevant samples does not exceed this count.  Example:
    //   Suppose _mutator_words_at_last_sample is 0xffff_ffff_ffff_fff0 (18,446,744,073,709,551,600 Decimal)
    //                        and _total_words is 0x0000_0000_0000_0800 (                    32,768 Decimal)
    // Then, total_words - _mutator_words_at_last_sample can be done adding 1's complement of subtrahend:
    //   1's complement of _mutator_words_at_last_sample is: 0x0000_0000_0000_0010 (    16 Decimal))
    //                                     plus total_words: 0x0000_0000_0000_0800 (32,768 Decimal)
    //                                                  sum: 0x0000_0000_0000_0810 (32,784 Decimal)

    _mutator_words_at_last_sample = total_words;
    return result;
  }

  // Examine the existing free set representation, capturing the current state into var arguments:
  //
  // young_cset_regions is the number of regions currently in the young cset if we are starting to evacuate, or zero
  //   old_cset_regions is the number of regions currently in the old cset if we are starting a mixed evacuation, or zero
  //   first_old_region is the index of the first region that is part of the OldCollector set
  //    last_old_region is the index of the last region that is part of the OldCollector set
  //   old_region_count is the number of regions in the OldCollector set that have memory available to be allocated
  void prepare_to_rebuild(size_t &young_cset_regions, size_t &old_cset_regions,
                          size_t &first_old_region, size_t &last_old_region, size_t &old_region_count);

  // At the end of final mark, but before we begin evacuating, heuristics calculate how much memory is required to
  // hold the results of evacuating to young-gen and to old-gen, and have_evacuation_reserves should be true.
  // These quantities, stored as reserves for their respective generations, are consulted prior to rebuilding
  // the free set (ShenandoahFreeSet) in preparation for evacuation.  When the free set is rebuilt, we make sure
  // to reserve sufficient memory in the collector and old_collector sets to hold evacuations.
  //
  // We also rebuild the free set at the end of GC, as we prepare to idle GC until the next trigger.  In this case,
  // have_evacuation_reserves is false because we don't yet know how much memory will need to be evacuated in the
  // next GC cycle.  When have_evacuation_reserves is false, the free set rebuild operation reserves for the collector
  // and old_collector sets based on alternative mechanisms, such as ShenandoahEvacReserve, ShenandoahOldEvacReserve, and
  // ShenandoahOldCompactionReserve.  In a future planned enhancement, the reserve for old_collector set when the
  // evacuation reserves are unknown, is based in part on anticipated promotion as determined by analysis of live data
  // found during the previous GC pass which is one less than the current tenure age.
  //
  // young_cset_regions is the number of regions currently in the young cset if we are starting to evacuate, or zero
  //   old_cset_regions is the number of regions currently in the old cset if we are starting a mixed evacuation, or zero
  //    num_old_regions is the number of old-gen regions that have available memory for further allocations (excluding old cset)
  // have_evacuation_reserves is true iff the desired values of young-gen and old-gen evacuation reserves and old-gen
  //                    promotion reserve have been precomputed (and can be obtained by invoking
  //                    <generation>->get_evacuation_reserve() or old_gen->get_promoted_reserve()
  //
  // Returns allocatable memory within Mutator partition, in words.
  size_t finish_rebuild(size_t young_cset_regions, size_t old_cset_regions, size_t num_old_regions,
                        bool have_evacuation_reserves = false);

  // When a region is promoted in place, we add the region's available memory if it is greater than plab_min_size()
  // into the old collector partition by invoking this method.
  void add_promoted_in_place_region_to_old_collector(ShenandoahHeapRegion* region);

  // Move up to cset_regions number of regions from being available to the collector to being available to the mutator.
  //
  // Typical usage: At the end of evacuation, when the collector no longer needs the regions that had been reserved
  // for evacuation, invoke this to make regions available for mutator allocations.
  void move_regions_from_collector_to_mutator(size_t cset_regions);

  void recycle_trash();

  // Acquire heap lock and log status, assuming heap lock is not acquired by the caller.
  void log_status_under_lock();

  // Note that capacity is the number of regions that had available memory at most recent rebuild.  It is not the
  // entire size of the young or global generation.  (Regions within the generation that were fully utilized at time of
  // rebuild are not counted as part of capacity.)
<<<<<<< HEAD
  inline size_t capacity()  const { return _partitions.capacity_of(ShenandoahFreeSetPartitionId::Mutator);   }
  inline size_t used()      const { return _partitions.used_by(ShenandoahFreeSetPartitionId::Mutator);       }
  inline size_t reserved()  const { return _partitions.capacity_of(ShenandoahFreeSetPartitionId::Collector); }
=======
>>>>>>> 9586817c

  // All three of the following functions may produce stale data if called without owning the global heap lock.
  // Changes to the values of these variables are performed with a lock.  A change to capacity or used "atomically"
  // adjusts available with respect to lock holders.  However, sequential calls to these three functions may produce
  // inconsistent data: available may not equal capacity - used because the intermediate states of any "atomic"
  // locked action can be seen by these unlocked functions.
  inline size_t capacity()  const { return _partitions.capacity_of(ShenandoahFreeSetPartitionId::Mutator);             }
  inline size_t used()      const { return _partitions.used_by(ShenandoahFreeSetPartitionId::Mutator);                 }
  inline size_t available() const { return _partitions.available_in_not_locked(ShenandoahFreeSetPartitionId::Mutator); }

  HeapWord* allocate(ShenandoahAllocRequest& req, bool& in_new_region);

  /*
   * Internal fragmentation metric: describes how fragmented the heap regions are.
   *
   * It is derived as:
   *
   *               sum(used[i]^2, i=0..k)
   *   IF = 1 - ------------------------------
   *              C * sum(used[i], i=0..k)
   *
   * ...where k is the number of regions in computation, C is the region capacity, and
   * used[i] is the used space in the region.
   *
   * The non-linearity causes IF to be lower for the cases where the same total heap
   * used is densely packed. For example:
   *   a) Heap is completely full  => IF = 0
   *   b) Heap is half full, first 50% regions are completely full => IF = 0
   *   c) Heap is half full, each region is 50% full => IF = 1/2
   *   d) Heap is quarter full, first 50% regions are completely full => IF = 0
   *   e) Heap is quarter full, each region is 25% full => IF = 3/4
   *   f) Heap has one small object per each region => IF =~ 1
   */
  double internal_fragmentation();

  /*
   * External fragmentation metric: describes how fragmented the heap is.
   *
   * It is derived as:
   *
   *   EF = 1 - largest_contiguous_free / total_free
   *
   * For example:
   *   a) Heap is completely empty => EF = 0
   *   b) Heap is completely full => EF = 0
   *   c) Heap is first-half full => EF = 1/2
   *   d) Heap is half full, full and empty regions interleave => EF =~ 1
   */
  double external_fragmentation();

  void print_on(outputStream* out) const;

  // This function places all regions that have allocation capacity into the mutator partition, or if the region
  // is already affiliated with old, into the old collector partition, identifying regions that have no allocation
  // capacity as NotFree.  Capture the modified state of the freeset into var arguments:
  //
  // young_cset_regions is the number of regions currently in the young cset if we are starting to evacuate, or zero
  //   old_cset_regions is the number of regions currently in the old cset if we are starting a mixed evacuation, or zero
  //   first_old_region is the index of the first region that is part of the OldCollector set
  //    last_old_region is the index of the last region that is part of the OldCollector set
  //   old_region_count is the number of regions in the OldCollector set that have memory available to be allocated
  //
  // Returns allocatable memory within Mutator partition, in words.
  size_t find_regions_with_alloc_capacity(size_t &young_cset_regions, size_t &old_cset_regions,
                                          size_t &first_old_region, size_t &last_old_region, size_t &old_region_count);

  // Ensure that Collector has at least to_reserve bytes of available memory, and OldCollector has at least old_reserve
  // bytes of available memory.  On input, old_region_count holds the number of regions already present in the
  // OldCollector partition.  Upon return, old_region_count holds the updated number of regions in the OldCollector partition.
  //
  // Returns allocatable memory within Mutator partition, in words.
  size_t reserve_regions(size_t to_reserve, size_t old_reserve, size_t &old_region_count);

  // Reserve space for evacuations, with regions reserved for old evacuations placed to the right
  // of regions reserved of young evacuations.
  void compute_young_and_old_reserves(size_t young_cset_regions, size_t old_cset_regions, bool have_evacuation_reserves,
                                      size_t &young_reserve_result, size_t &old_reserve_result) const;
};

#endif // SHARE_GC_SHENANDOAH_SHENANDOAHFREESET_HPP<|MERGE_RESOLUTION|>--- conflicted
+++ resolved
@@ -520,23 +520,19 @@
   // Acquire heap lock and log status, assuming heap lock is not acquired by the caller.
   void log_status_under_lock();
 
-  // Note that capacity is the number of regions that had available memory at most recent rebuild.  It is not the
-  // entire size of the young or global generation.  (Regions within the generation that were fully utilized at time of
-  // rebuild are not counted as part of capacity.)
-<<<<<<< HEAD
-  inline size_t capacity()  const { return _partitions.capacity_of(ShenandoahFreeSetPartitionId::Mutator);   }
-  inline size_t used()      const { return _partitions.used_by(ShenandoahFreeSetPartitionId::Mutator);       }
-  inline size_t reserved()  const { return _partitions.capacity_of(ShenandoahFreeSetPartitionId::Collector); }
-=======
->>>>>>> 9586817c
-
-  // All three of the following functions may produce stale data if called without owning the global heap lock.
+  // All four of the following functions may produce stale data if called without owning the global heap lock.
   // Changes to the values of these variables are performed with a lock.  A change to capacity or used "atomically"
   // adjusts available with respect to lock holders.  However, sequential calls to these three functions may produce
   // inconsistent data: available may not equal capacity - used because the intermediate states of any "atomic"
   // locked action can be seen by these unlocked functions.
+
+  // Note that capacity is the number of regions that had available memory at most recent rebuild.  It is not the
+  // entire size of the young or global generation.  (Regions within the generation that were fully utilized at time of
+  // rebuild are not counted as part of capacity.)
   inline size_t capacity()  const { return _partitions.capacity_of(ShenandoahFreeSetPartitionId::Mutator);             }
+
   inline size_t used()      const { return _partitions.used_by(ShenandoahFreeSetPartitionId::Mutator);                 }
+  inline size_t reserved()  const { return _partitions.capacity_of(ShenandoahFreeSetPartitionId::Collector);           }
   inline size_t available() const { return _partitions.available_in_not_locked(ShenandoahFreeSetPartitionId::Mutator); }
 
   HeapWord* allocate(ShenandoahAllocRequest& req, bool& in_new_region);
