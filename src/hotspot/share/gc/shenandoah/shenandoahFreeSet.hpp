--- conflicted
+++ resolved
@@ -439,7 +439,6 @@
   ShenandoahHeap* const _heap;
   ShenandoahRegionPartitions _partitions;
 
-<<<<<<< HEAD
   // How many words have been allocated by the mutator since the ShenandoahFreeSet was most recently rebuilt.
   // This value is modified and fetched only under HeapLock.
   size_t _mutator_words_allocated;
@@ -451,9 +450,8 @@
   size_t _prepare_to_rebuild_mutator_free;
 
   HeapWord* allocate_aligned_plab(size_t size, ShenandoahAllocRequest& req, ShenandoahHeapRegion* r);
-=======
+
   size_t _total_humongous_waste;
->>>>>>> 3d54a802
 
   HeapWord* allocate_aligned_plab(size_t size, ShenandoahAllocRequest& req, ShenandoahHeapRegion* r);
 
@@ -464,12 +462,6 @@
 
   const ssize_t INITIAL_ALLOC_BIAS_WEIGHT = 256;
 
-<<<<<<< HEAD
-  // Record that delta words of memory have been allocated by the mutator.
-  inline void increase_mutator_allocations(size_t delta_words) {
-    shenandoah_assert_heaplocked();
-    _mutator_words_allocated += delta_words;
-=======
   // bytes used by young
   size_t _total_young_used;
   template<bool UsedByMutatorChanged, bool UsedByCollectorChanged>
@@ -567,7 +559,6 @@
     }
     assert(_global_affiliated_regions * ShenandoahHeapRegion::region_size_bytes() >= _total_global_used, "sanity");
 #endif
->>>>>>> 3d54a802
   }
 
   // Increases used memory for the partition if the allocation is successful. `in_new_region` will be set
@@ -901,14 +892,10 @@
   // Ensure that Collector has at least to_reserve bytes of available memory, and OldCollector has at least old_reserve
   // bytes of available memory.  On input, old_region_count holds the number of regions already present in the
   // OldCollector partition.  Upon return, old_region_count holds the updated number of regions in the OldCollector partition.
-<<<<<<< HEAD
   //
   // Returns allocatable memory within Mutator partition, in words.
-  size_t reserve_regions(size_t to_reserve, size_t old_reserve, size_t &old_region_count);
-=======
-  void reserve_regions(size_t to_reserve, size_t old_reserve, size_t &old_region_count,
+  size_t reserve_regions(size_t to_reserve, size_t old_reserve, size_t &old_region_count,
                        size_t &young_used_regions, size_t &old_used_regions, size_t &young_used_bytes, size_t &old_used_bytes);
->>>>>>> 3d54a802
 
   // Reserve space for evacuations, with regions reserved for old evacuations placed to the right
   // of regions reserved of young evacuations.
