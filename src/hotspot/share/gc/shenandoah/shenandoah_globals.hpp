/*
 * Copyright (c) 2020, 2024, Oracle and/or its affiliates. All rights reserved.
 * Copyright (c) 2016, 2021, Red Hat, Inc. All rights reserved.
 * Copyright Amazon.com Inc. or its affiliates. All Rights Reserved.
 * DO NOT ALTER OR REMOVE COPYRIGHT NOTICES OR THIS FILE HEADER.
 *
 * This code is free software; you can redistribute it and/or modify it
 * under the terms of the GNU General Public License version 2 only, as
 * published by the Free Software Foundation.
 *
 * This code is distributed in the hope that it will be useful, but WITHOUT
 * ANY WARRANTY; without even the implied warranty of MERCHANTABILITY or
 * FITNESS FOR A PARTICULAR PURPOSE.  See the GNU General Public License
 * version 2 for more details (a copy is included in the LICENSE file that
 * accompanied this code).
 *
 * You should have received a copy of the GNU General Public License version
 * 2 along with this work; if not, write to the Free Software Foundation,
 * Inc., 51 Franklin St, Fifth Floor, Boston, MA 02110-1301 USA.
 *
 * Please contact Oracle, 500 Oracle Parkway, Redwood Shores, CA 94065 USA
 * or visit www.oracle.com if you need additional information or have any
 * questions.
 *
 */

#ifndef SHARE_GC_SHENANDOAH_SHENANDOAH_GLOBALS_HPP
#define SHARE_GC_SHENANDOAH_SHENANDOAH_GLOBALS_HPP

#define GC_SHENANDOAH_FLAGS(develop,                                        \
                            develop_pd,                                     \
                            product,                                        \
                            product_pd,                                     \
                            range,                                          \
                            constraint)                                     \
                                                                            \
<<<<<<< HEAD
  product(uintx, ShenandoahRateAccelerationSampleSize, 10, EXPERIMENTAL,    \
          "In selected ShenandoahControlIntervals (if 3 ms has passed "     \
=======
  product(uintx, ShenandoahRateAccelerationSampleSize, 8, EXPERIMENTAL,     \
          "In selected ShenandoahControlIntervals (if 5 ms has passed "     \
>>>>>>> ca0b779b
          "since previous allocation rate sample), "                        \
          "we compute the allocation rate since the previous rate was "     \
          "sampled.  This many samples are analyzed to determine whether "  \
          "allocation rates are accelerating.  Acceleration may occur "     \
          "due to increasing client demand or due to phase changes in "     \
          "an application.  A larger value reduces sensitivity to "         \
          "noise and delays recognition of the accelerating trend.  A "     \
          "larger value may also cause the heuristic to miss detection "    \
          "of very quick accelerations.  Smaller values may cause random "  \
          "noise to be perceived as acceleration of allocation rate, "      \
          "triggering excess collections.")                                 \
                                                                            \
  product(uintx, ShenandoahMomentaryAllocationRateSpikeSampleSize,          \
          3, EXPERIMENTAL,                                                  \
          "In selected ShenandoahControlIntervals (if 5 ms has passed "     \
          "since previous allocation rate sample), we compute "             \
          "the allocation rate since the previous rate was sampled. "       \
          "The weighted average of this "                                   \
          "many most recent momentary allocation rate samples is compared " \
          "against current allocation runway and anticipated GC time to "   \
          "determine whether a spike in momentary allocation rate "         \
          "justifies an early GC trigger.  Momentary allocation spike "     \
          "detection is in addition to previously implemented "             \
          "ShenandoahAdaptiveInitialSpikeThreshold, the latter of which "   \
          "is more effective at detecting slower spikes.  The latter "      \
          "spike detection samples at the rate specifieid by "              \
          "ShenandoahAdaptiveSampleFrequencyHz.  The value of this "        \
          "parameter must be less than the value of "                       \
          "ShenandoahRateAccelerationSampleSize.  A larger value makes "    \
          "momentary spike detection less sensitive.  A smaller value "     \
          "may result in excessive GC triggers.")                           \
                                                                            \
  product(uintx, ShenandoahGenerationalHumongousReserve, 0, EXPERIMENTAL,   \
          "(Generational mode only) What percent of the heap should be "    \
          "reserved for humongous objects if possible.  Old-generation "    \
          "collections will endeavor to evacuate old-gen regions within "   \
          "this reserved area even if these regions do not contain high "   \
          "percentage of garbage.  Setting a larger value will cause "      \
          "more frequent old-gen collections.  A smaller value will "       \
          "increase the likelihood that humongous object allocations "      \
          "fail, resulting in stop-the-world full GCs.")                    \
          range(0,100)                                                      \
                                                                            \
  product(double, ShenandoahMinOldGenGrowthPercent, 12.5, EXPERIMENTAL,     \
          "(Generational mode only) If the usage within old generation "    \
          "has grown by at least this percent of its live memory size "     \
          "at completion of the most recent old-generation marking "        \
          "effort, heuristics may trigger the start of a new old-gen "      \
          "collection.")                                                    \
          range(0.0,100.0)                                                  \
                                                                            \
  product(uintx, ShenandoahIgnoreOldGrowthBelowPercentage,10, EXPERIMENTAL, \
          "(Generational mode only) If the total usage of the old "         \
          "generation is smaller than this percent, we do not trigger "     \
          "old gen collections even if old has grown, except when "         \
          "ShenandoahGenerationalDoNotIgnoreGrowthAfterYoungCycles "        \
          "consecutive cycles have been completed following the "           \
          "preceding old-gen collection.")                                  \
          range(0,100)                                                      \
                                                                            \
  product(uintx, ShenandoahDoNotIgnoreGrowthAfterYoungCycles,               \
          50, EXPERIMENTAL,                                                 \
          "(Generational mode only) Even if the usage of old generation "   \
          "is below ShenandoahIgnoreOldGrowthBelowPercentage, "             \
          "trigger an old-generation mark if old has grown and this "       \
          "many consecutive young-gen collections have been "               \
          "completed following the preceding old-gen collection.")          \
                                                                            \
  product(bool, ShenandoahGenerationalCensusAtEvac, false, EXPERIMENTAL,    \
          "(Generational mode only) Object age census at evacuation, "      \
          "rather than during marking.")                                    \
                                                                            \
  product(bool, ShenandoahGenerationalAdaptiveTenuring, true, EXPERIMENTAL, \
          "(Generational mode only) Dynamically adapt tenuring age.")       \
                                                                            \
  product(bool, ShenandoahGenerationalCensusIgnoreOlderCohorts, true,       \
                                                               EXPERIMENTAL,\
          "(Generational mode only) Ignore mortality rates older than the " \
          "oldest cohort under the tenuring age for the last cycle." )      \
                                                                            \
  product(uintx, ShenandoahGenerationalMinTenuringAge, 1, EXPERIMENTAL,     \
          "(Generational mode only) Floor for adaptive tenuring age. "      \
          "Setting floor and ceiling to the same value fixes the tenuring " \
          "age; setting both to 1 simulates a poor approximation to "       \
          "AlwaysTenure, and setting both to 16 simulates NeverTenure.")    \
          range(1,16)                                                       \
                                                                            \
  product(uintx, ShenandoahGenerationalMaxTenuringAge, 15, EXPERIMENTAL,    \
          "(Generational mode only) Ceiling for adaptive tenuring age. "    \
          "Setting floor and ceiling to the same value fixes the tenuring " \
          "age; setting both to 1 simulates a poor approximation to "       \
          "AlwaysTenure, and setting both to 16 simulates NeverTenure.")    \
          range(1,16)                                                       \
                                                                            \
  product(double, ShenandoahGenerationalTenuringMortalityRateThreshold,     \
                                                         0.1, EXPERIMENTAL, \
          "(Generational mode only) Cohort mortality rates below this "     \
          "value will be treated as indicative of longevity, leading to "   \
          "tenuring. A lower value delays tenuring, a higher value hastens "\
          "it. Used only when ShenandoahGenerationalhenAdaptiveTenuring is "\
          "enabled.")                                                       \
          range(0.001,0.999)                                                \
                                                                            \
  product(size_t, ShenandoahGenerationalTenuringCohortPopulationThreshold,  \
                                                         4*K, EXPERIMENTAL, \
          "(Generational mode only) Cohorts whose population is lower than "\
          "this value in the previous census are ignored wrt tenuring "     \
          "decisions. Effectively this makes then tenurable as soon as all "\
          "older cohorts are. Set this value to the largest cohort "        \
          "population volume that you are comfortable ignoring when making "\
          "tenuring decisions.")                                            \
                                                                            \
  product(size_t, ShenandoahRegionSize, 0, EXPERIMENTAL,                    \
          "Static heap region size. Set zero to enable automatic sizing.")  \
                                                                            \
  product(size_t, ShenandoahTargetNumRegions, 2048, EXPERIMENTAL,           \
          "With automatic region sizing, this is the approximate number "   \
          "of regions that would be used, within min/max region size "      \
          "limits.")                                                        \
                                                                            \
  product(size_t, ShenandoahMinRegionSize, 256 * K, EXPERIMENTAL,           \
          "With automatic region sizing, the regions would be at least "    \
          "this large.")                                                    \
                                                                            \
  product(size_t, ShenandoahMaxRegionSize, 32 * M, EXPERIMENTAL,            \
          "With automatic region sizing, the regions would be at most "     \
          "this large.")                                                    \
                                                                            \
  product(ccstr, ShenandoahGCMode, "satb",                                  \
          "GC mode to use.  Among other things, this defines which "        \
          "barriers are in in use. Possible values are:"                    \
          " satb - snapshot-at-the-beginning concurrent GC (three pass mark-evac-update);"  \
          " passive - stop the world GC only (either degenerated or full);" \
          " generational - generational concurrent GC")                     \
                                                                            \
  product(ccstr, ShenandoahGCHeuristics, "adaptive",                        \
          "GC heuristics to use. This fine-tunes the GC mode selected, "    \
          "by choosing when to start the GC, how much to process on each "  \
          "cycle, and what other features to automatically enable. "        \
          "Possible values are:"                                            \
          " adaptive - adapt to maintain the given amount of free heap "    \
          "at all times, even during the GC cycle;"                         \
          " static -  trigger GC when free heap falls below the threshold;" \
          " aggressive - run GC continuously, try to evacuate everything;"  \
          " compact - run GC more frequently and with deeper targets to "   \
          "free up more memory.")                                           \
                                                                            \
  product(uintx, ShenandoahExpeditePromotionsThreshold, 5, EXPERIMENTAL,    \
          "When Shenandoah expects to promote at least this percentage "    \
          "of the young generation, trigger a young collection to "         \
          "expedite these promotions.")                                     \
          range(0,100)                                                      \
                                                                            \
  product(uintx, ShenandoahExpediteMixedThreshold, 10, EXPERIMENTAL,        \
          "When there are this many old regions waiting to be collected, "  \
          "trigger a mixed collection immediately.")                        \
                                                                            \
  product(uintx, ShenandoahGarbageThreshold, 25, EXPERIMENTAL,              \
          "How much garbage a region has to contain before it would be "    \
          "taken for collection. This a guideline only, as GC heuristics "  \
          "may select the region for collection even if it has little "     \
          "garbage. This also affects how much internal fragmentation the " \
          "collector accepts. In percents of heap region size.")            \
          range(0,100)                                                      \
                                                                            \
  product(uintx, ShenandoahOldGarbageThreshold, 15, EXPERIMENTAL,           \
          "How much garbage an old region has to contain before it would "  \
          "be taken for collection.")                                       \
          range(0,100)                                                      \
                                                                            \
  product(uintx, ShenandoahIgnoreGarbageThreshold, 5, EXPERIMENTAL,         \
          "When less than this amount of garbage (as a percentage of "      \
          "region size) exists within a region, the region will not be "    \
          "added to the collection set, even when the heuristic has "       \
          "chosen to aggressively add regions with less than "              \
          "ShenandoahGarbageThreshold amount of garbage into the "          \
          "collection set.")                                                \
          range(0,100)                                                      \
                                                                            \
  product(uintx, ShenandoahInitFreeThreshold, 70, EXPERIMENTAL,             \
          "When less than this amount of memory is free within the "        \
          "heap or generation, trigger a learning cycle if we are "         \
          "in learning mode.  Learning mode happens during initialization " \
          "and following a drastic state change, such as following a "      \
          "degenerated or Full GC cycle.  In percents of soft max "         \
          "heap size.")                                                     \
          range(0,100)                                                      \
                                                                            \
  product(uintx, ShenandoahMinFreeThreshold, 10, EXPERIMENTAL,              \
          "Percentage of free heap memory (or young generation, in "        \
          "generational mode) below which most heuristics trigger "         \
          "collection independent of other triggers. Provides a safety "    \
          "margin for many heuristics. In percents of (soft) max heap "     \
          "size.")                                                          \
          range(0,100)                                                      \
                                                                            \
  product(uintx, ShenandoahAllocationThreshold, 0, EXPERIMENTAL,            \
          "How many new allocations should happen since the last GC cycle " \
          "before some heuristics trigger the collection. In percents of "  \
          "(soft) max heap size. Set to zero to effectively disable.")      \
          range(0,100)                                                      \
                                                                            \
  product(uintx, ShenandoahAllocSpikeFactor, 5, EXPERIMENTAL,               \
          "How much of heap should some heuristics reserve for absorbing "  \
          "the allocation spikes. Larger value wastes more memory in "      \
          "non-emergency cases, but provides more safety in emergency "     \
          "cases. In percents of (soft) max heap size.")                    \
          range(0,100)                                                      \
                                                                            \
  product(uintx, ShenandoahLearningSteps, 5, EXPERIMENTAL,                  \
          "The number of cycles some heuristics take to collect in order "  \
          "to learn application and GC performance.")                       \
          range(0,100)                                                      \
                                                                            \
  product(uintx, ShenandoahImmediateThreshold, 70, EXPERIMENTAL,            \
          "The cycle may shortcut when enough garbage can be reclaimed "    \
          "from the immediate garbage (completely garbage regions). "       \
          "In percents of total garbage found. Setting this threshold "     \
          "to 100 effectively disables the shortcut.")                      \
          range(0,100)                                                      \
                                                                            \
  product(uintx, ShenandoahAdaptiveSampleFrequencyHz, 10, EXPERIMENTAL,     \
          "The number of times per second to update the allocation rate "   \
          "moving average.")                                                \
                                                                            \
  product(uintx, ShenandoahAdaptiveSampleSizeSeconds, 10, EXPERIMENTAL,     \
          "The size of the moving window over which the average "           \
          "allocation rate is maintained. The total number of samples "     \
          "is the product of this number and the sample frequency.")        \
                                                                            \
  product(double, ShenandoahAdaptiveInitialConfidence, 1.8, EXPERIMENTAL,   \
          "The number of standard deviations used to determine an initial " \
          "margin of error for the average cycle time and average "         \
          "allocation rate. Increasing this value will cause the "          \
          "heuristic to initiate more concurrent cycles." )                 \
                                                                            \
  product(double, ShenandoahAdaptiveInitialSpikeThreshold, 1.8, EXPERIMENTAL, \
          "If the most recently sampled allocation rate is more than "      \
          "this many standard deviations away from the moving average, "    \
          "then a cycle is initiated. This value controls how sensitive "   \
          "the heuristic is to allocation spikes. Decreasing this number "  \
          "increases the sensitivity. ")                                    \
                                                                            \
  product(double, ShenandoahAdaptiveDecayFactor, 0.5, EXPERIMENTAL,         \
          "The decay factor (alpha) used for values in the weighted "       \
          "moving average of cycle time and allocation rate. "              \
          "Larger values give more weight to recent values.")               \
          range(0,1.0)                                                      \
                                                                            \
  product(uintx, ShenandoahGuaranteedGCInterval, 5*60*1000, EXPERIMENTAL,   \
          "Many heuristics would guarantee a concurrent GC cycle at "       \
          "least with this interval. This is useful when large idle "       \
          "intervals are present, where GC can run without stealing "       \
          "time from active application. Time is in milliseconds. "         \
          "Setting this to 0 disables the feature.")                        \
                                                                            \
  product(uintx, ShenandoahGuaranteedOldGCInterval, 10*60*1000, EXPERIMENTAL, \
          "Run a collection of the old generation at least this often. "    \
          "Heuristics may trigger collections more frequently. Time is in " \
          "milliseconds. Setting this to 0 disables the feature.")          \
                                                                            \
  product(uintx, ShenandoahGuaranteedYoungGCInterval, 5*60*1000,  EXPERIMENTAL,  \
          "Run a collection of the young generation at least this often. "  \
          "Heuristics may trigger collections more frequently. Time is in " \
          "milliseconds. Setting this to 0 disables the feature.")          \
                                                                            \
  product(bool, ShenandoahAlwaysClearSoftRefs, false, EXPERIMENTAL,         \
          "Unconditionally clear soft references, instead of using any "    \
          "other cleanup policy. This minimizes footprint at expense of"    \
          "more soft reference churn in applications.")                     \
                                                                            \
  product(bool, ShenandoahUncommit, true, EXPERIMENTAL,                     \
          "Allow to uncommit memory under unused regions and metadata. "    \
          "This optimizes footprint at expense of allocation latency in "   \
          "regions that require committing back. Uncommits would be "       \
          "disabled by some heuristics, or with static heap size.")         \
                                                                            \
  product(uintx, ShenandoahUncommitDelay, 5*60*1000, EXPERIMENTAL,          \
          "Uncommit memory for regions that were not used for more than "   \
          "this time. First use after that would incur allocation stalls. " \
          "Actively used regions would never be uncommitted, because they " \
          "do not become unused longer than this delay. Time is in "        \
          "milliseconds. Setting this delay to 0 effectively uncommits "    \
          "regions almost immediately after they become unused.")           \
                                                                            \
  product(bool, ShenandoahRegionSampling, false, EXPERIMENTAL,              \
          "Provide heap region sampling data via jvmstat.")                 \
                                                                            \
  product(int, ShenandoahRegionSamplingRate, 40, EXPERIMENTAL,              \
          "Sampling rate for heap region sampling. In milliseconds between "\
          "the samples. Higher values provide more fidelity, at expense "   \
          "of more sampling overhead.")                                     \
                                                                            \
  product(uintx, ShenandoahControlIntervalMin, 1, EXPERIMENTAL,             \
          "The minimum sleep interval for the control loop that drives "    \
          "the cycles. Lower values would increase GC responsiveness "      \
          "to changing heap conditions, at the expense of higher perf "     \
          "overhead. Time is in milliseconds.")                             \
          range(1, 999)                                                     \
                                                                            \
  product(uintx, ShenandoahControlIntervalMax, 10, EXPERIMENTAL,            \
          "The maximum sleep interval for control loop that drives "        \
          "the cycles. Lower values would increase GC responsiveness "      \
          "to changing heap conditions, at the expense of higher perf "     \
          "overhead. Time is in milliseconds.")                             \
          range(1, 999)                                                     \
                                                                            \
  product(uintx, ShenandoahControlIntervalAdjustPeriod, 1000, EXPERIMENTAL, \
          "The time period for one step in control loop interval "          \
          "adjustment. Lower values make adjustments faster, at the "       \
          "expense of higher perf overhead. Time is in milliseconds.")      \
                                                                            \
  product(bool, ShenandoahVerify, false, DIAGNOSTIC,                        \
          "Enable internal verification. This would catch many GC bugs, "   \
          "but it would also stall the collector during the verification, " \
          "which prolongs the pauses and might hide other bugs.")           \
                                                                            \
  product(intx, ShenandoahVerifyLevel, 4, DIAGNOSTIC,                       \
          "Verification level, higher levels check more, taking more time. "\
          "Accepted values are:"                                            \
          " 0 = basic heap checks; "                                        \
          " 1 = previous level, plus basic region checks; "                 \
          " 2 = previous level, plus all roots; "                           \
          " 3 = previous level, plus all reachable objects; "               \
          " 4 = previous level, plus all marked objects")                   \
                                                                            \
  product(uintx, ShenandoahEvacReserve, 5, EXPERIMENTAL,                    \
          "How much of (young-generation) heap to reserve for "             \
          "(young-generation) evacuations.  Larger values allow GC to "     \
          "evacuate more live objects on every cycle, while leaving "       \
          "less headroom for application to allocate while GC is "          \
          "evacuating and updating references. This parameter is "          \
          "consulted at the end of marking, before selecting the "          \
          "collection set.  If available memory at this time is smaller "   \
          "than the indicated reserve, the bound on collection set size is "\
          "adjusted downward.  The size of a generational mixed "           \
          "evacuation collection set (comprised of both young and old "     \
          "regions) is also bounded by this parameter.  In percents of "    \
          "total (young-generation) heap size.")                            \
          range(1,100)                                                      \
                                                                            \
  product(double, ShenandoahEvacWaste, 1.2, EXPERIMENTAL,                   \
          "How much waste evacuations produce within the reserved space. "  \
          "Larger values make evacuations more resilient against "          \
          "evacuation conflicts, at expense of evacuating less on each "    \
          "GC cycle.  Smaller values increase the risk of evacuation "      \
          "failures, which will trigger stop-the-world Full GC passes.")    \
          range(1.0,100.0)                                                  \
                                                                            \
  product(double, ShenandoahOldEvacWaste, 1.4, EXPERIMENTAL,                \
          "How much waste evacuations produce within the reserved space. "  \
          "Larger values make evacuations more resilient against "          \
          "evacuation conflicts, at expense of evacuating less on each "    \
          "GC cycle.  Smaller values increase the risk of evacuation "      \
          "failures, which will trigger stop-the-world Full GC passes.")    \
          range(1.0,100.0)                                                  \
                                                                            \
  product(double, ShenandoahPromoEvacWaste, 1.2, EXPERIMENTAL,              \
          "How much waste promotions produce within the reserved space. "   \
          "Larger values make evacuations more resilient against "          \
          "evacuation conflicts, at expense of promoting less on each "     \
          "GC cycle.  Smaller values increase the risk of evacuation "      \
          "failures, which will trigger stop-the-world Full GC passes.")    \
          range(1.0,100.0)                                                  \
                                                                            \
  product(bool, ShenandoahEvacReserveOverflow, true, EXPERIMENTAL,          \
          "Allow evacuations to overflow the reserved space. Enabling it "  \
          "will make evacuations more resilient when evacuation "           \
          "reserve/waste is incorrect, at the risk that application "       \
          "runs out of memory too early.")                                  \
                                                                            \
  product(uintx, ShenandoahOldEvacRatioPercent, 75, EXPERIMENTAL,           \
          "The maximum proportion of evacuation from old-gen memory, "      \
          "expressed as a percentage. The default value 75 denotes that no" \
          "more than 75% of the collection set evacuation workload may be " \
          "towards evacuation of old-gen heap regions. This limits both the"\
          "promotion of aged regions and the compaction of existing old "   \
          "regions.  A value of 75 denotes that the total evacuation work"  \
          "may increase to up to four times the young gen evacuation work." \
          "A larger value allows quicker promotion and allows"              \
          "a smaller number of mixed evacuations to process "               \
          "the entire list of old-gen collection candidates at the cost "   \
          "of an increased disruption of the normal cadence of young-gen "  \
          "collections.  A value of 100 allows a mixed evacuation to "      \
          "focus entirely on old-gen memory, allowing no young-gen "        \
          "regions to be collected, likely resulting in subsequent "        \
          "allocation failures because the allocation pool is not "         \
          "replenished.  A value of 0 allows a mixed evacuation to"         \
          "focus entirely on young-gen memory, allowing no old-gen "        \
          "regions to be collected, likely resulting in subsequent "        \
          "promotion failures and triggering of stop-the-world full GC "    \
          "events.")                                                        \
          range(0,100)                                                      \
                                                                            \
  product(uintx, ShenandoahMinYoungPercentage, 20, EXPERIMENTAL,            \
          "The minimum percentage of the heap to use for the young "        \
          "generation. Heuristics will not adjust the young generation "    \
          "to be less than this.")                                          \
          range(0, 100)                                                     \
                                                                            \
  product(uintx, ShenandoahMaxYoungPercentage, 100, EXPERIMENTAL,           \
          "The maximum percentage of the heap to use for the young "        \
          "generation. Heuristics will not adjust the young generation "    \
          "to be more than this.")                                          \
          range(0, 100)                                                     \
                                                                            \
  product(bool, ShenandoahPacing, true, EXPERIMENTAL,                       \
          "Pace application allocations to give GC chance to start "        \
          "and complete before allocation failure is reached.")             \
                                                                            \
  product(uintx, ShenandoahPacingMaxDelay, 10, EXPERIMENTAL,                \
          "Max delay for pacing application allocations. Larger values "    \
          "provide more resilience against out of memory, at expense at "   \
          "hiding the GC latencies in the allocation path. Time is in "     \
          "milliseconds. Setting it to arbitrarily large value makes "      \
          "GC effectively stall the threads indefinitely instead of going " \
          "to degenerated or Full GC.")                                     \
                                                                            \
  product(uintx, ShenandoahPacingIdleSlack, 2, EXPERIMENTAL,                \
          "How much of heap counted as non-taxable allocations during idle "\
          "phases. Larger value makes the pacing milder when collector is " \
          "idle, requiring less rendezvous with control thread. Lower "     \
          "value makes the pacing control less responsive to out-of-cycle " \
          "allocs. In percent of total heap size.")                         \
          range(0, 100)                                                     \
                                                                            \
  product(uintx, ShenandoahPacingCycleSlack, 10, EXPERIMENTAL,              \
          "How much of free space to take as non-taxable allocations "      \
          "the GC cycle. Larger value makes the pacing milder at the "      \
          "beginning of the GC cycle. Lower value makes the pacing less "   \
          "uniform during the cycle. In percent of free space.")            \
          range(0, 100)                                                     \
                                                                            \
  product(double, ShenandoahPacingSurcharge, 1.1, EXPERIMENTAL,             \
          "Additional pacing tax surcharge to help unclutter the heap. "    \
          "Larger values makes the pacing more aggressive. Lower values "   \
          "risk GC cycles finish with less memory than were available at "  \
          "the beginning of it.")                                           \
          range(1.0, 100.0)                                                 \
                                                                            \
  product(uintx, ShenandoahCriticalFreeThreshold, 1, EXPERIMENTAL,          \
          "How much of the heap needs to be free after recovery cycles, "   \
          "either Degenerated or Full GC to be claimed successful. If this "\
          "much space is not available, next recovery step would be "       \
          "triggered.")                                                     \
          range(0, 100)                                                     \
                                                                            \
  product(bool, ShenandoahDegeneratedGC, true, DIAGNOSTIC,                  \
          "Enable Degenerated GC as the graceful degradation step. "        \
          "Disabling this option leads to degradation to Full GC instead. " \
          "When running in passive mode, this can be toggled to measure "   \
          "either Degenerated GC or Full GC costs.")                        \
                                                                            \
  product(uintx, ShenandoahFullGCThreshold, 3, EXPERIMENTAL,                \
          "How many back-to-back Degenerated GCs should happen before "     \
          "going to a Full GC.")                                            \
                                                                            \
  product(uintx, ShenandoahNoProgressThreshold, 5, EXPERIMENTAL,            \
          "After this number of consecutive Full GCs fail to make "         \
          "progress, Shenandoah will raise out of memory errors. Note "     \
          "that progress is determined by ShenandoahCriticalFreeThreshold") \
                                                                            \
  product(bool, ShenandoahImplicitGCInvokesConcurrent, false, EXPERIMENTAL, \
          "Should internally-caused GC requests invoke concurrent cycles, " \
          "should they do the stop-the-world (Degenerated / Full GC)? "     \
          "Many heuristics automatically enable this. This option is "      \
          "similar to global ExplicitGCInvokesConcurrent.")                 \
                                                                            \
  product(bool, ShenandoahHumongousMoves, true, DIAGNOSTIC,                 \
          "Allow moving humongous regions. This makes GC more resistant "   \
          "to external fragmentation that may otherwise fail other "        \
          "humongous allocations, at the expense of higher GC copying "     \
          "costs. Currently affects stop-the-world (Full) cycle only.")     \
                                                                            \
  product(bool, ShenandoahOOMDuringEvacALot, false, DIAGNOSTIC,             \
          "Testing: simulate OOM during evacuation.")                       \
                                                                            \
  product(bool, ShenandoahAllocFailureALot, false, DIAGNOSTIC,              \
          "Testing: make lots of artificial allocation failures.")          \
                                                                            \
  product(uintx, ShenandoahCoalesceChance, 0, DIAGNOSTIC,                   \
          "Testing: Abandon remaining mixed collections with this "         \
          "likelihood. Following each mixed collection, abandon all "       \
          "remaining mixed collection candidate regions with likelihood "   \
          "ShenandoahCoalesceChance. Abandoning a mixed collection will "   \
          "cause the old regions to be made parsable, rather than being "   \
          "evacuated.")                                                     \
          range(0, 100)                                                     \
                                                                            \
  product(intx, ShenandoahMarkScanPrefetch, 32, EXPERIMENTAL,               \
          "How many objects to prefetch ahead when traversing mark bitmaps."\
          "Set to 0 to disable prefetching.")                               \
          range(0, 256)                                                     \
                                                                            \
  product(uintx, ShenandoahMarkLoopStride, 1000, EXPERIMENTAL,              \
          "How many items to process during one marking iteration before "  \
          "checking for cancellation, yielding, etc. Larger values improve "\
          "marking performance at expense of responsiveness.")              \
                                                                            \
  product(uintx, ShenandoahParallelRegionStride, 0, EXPERIMENTAL,           \
          "How many regions to process at once during parallel region "     \
          "iteration. Affects heaps with lots of regions. "                 \
          "Set to 0 to let Shenandoah to decide the best value.")           \
                                                                            \
  product(size_t, ShenandoahSATBBufferSize, 1 * K, EXPERIMENTAL,            \
          "Number of entries in an SATB log buffer.")                       \
          range(1, max_uintx)                                               \
                                                                            \
  product(uintx, ShenandoahMaxSATBBufferFlushes, 5, EXPERIMENTAL,           \
          "How many times to maximum attempt to flush SATB buffers at the " \
          "end of concurrent marking.")                                     \
                                                                            \
  product(bool, ShenandoahSATBBarrier, true, DIAGNOSTIC,                    \
          "Turn on/off SATB barriers in Shenandoah")                        \
                                                                            \
  product(bool, ShenandoahCardBarrier, false, DIAGNOSTIC,                   \
          "Turn on/off card-marking post-write barrier in Shenandoah: "     \
          " true when ShenandoahGCMode is generational, false otherwise")   \
                                                                            \
  product(bool, ShenandoahCASBarrier, true, DIAGNOSTIC,                     \
          "Turn on/off CAS barriers in Shenandoah")                         \
                                                                            \
  product(bool, ShenandoahCloneBarrier, true, DIAGNOSTIC,                   \
          "Turn on/off clone barriers in Shenandoah")                       \
                                                                            \
  product(bool, ShenandoahLoadRefBarrier, true, DIAGNOSTIC,                 \
          "Turn on/off load-reference barriers in Shenandoah")              \
                                                                            \
  product(bool, ShenandoahStackWatermarkBarrier, true, DIAGNOSTIC,          \
          "Turn on/off stack watermark barriers in Shenandoah")             \
                                                                            \
  develop(bool, ShenandoahVerifyOptoBarriers, trueInDebug,                  \
          "Verify no missing barriers in C2.")                              \
                                                                            \
  product(uintx, ShenandoahOldCompactionReserve, 8, EXPERIMENTAL,           \
          "During generational GC, prevent promotions from filling "        \
          "this number of heap regions.  These regions are reserved "       \
          "for the purpose of supporting compaction of old-gen "            \
          "memory.  Otherwise, old-gen memory cannot be compacted.")        \
          range(0, 128)                                                     \
                                                                            \
  product(bool, ShenandoahAllowOldMarkingPreemption, true, DIAGNOSTIC,      \
          "Allow young generation collections to suspend concurrent"        \
          " marking in the old generation.")                                \
                                                                            \
  product(uintx, ShenandoahAgingCyclePeriod, 1, EXPERIMENTAL,               \
          "With generational mode, increment the age of objects and"        \
          "regions each time this many young-gen GC cycles are completed.") \
                                                                            \
  develop(bool, ShenandoahEnableCardStats, false,                           \
          "Enable statistics collection related to clean & dirty cards")    \
                                                                            \
  develop(int, ShenandoahCardStatsLogInterval, 50,                          \
          "Log cumulative card stats every so many remembered set or "      \
          "update refs scans")                                              \
                                                                            \
  product(uintx, ShenandoahMinimumOldTimeMs, 100, EXPERIMENTAL,             \
         "Minimum amount of time in milliseconds to run old collections "   \
         "before a young collection is allowed to run. This is intended "   \
         "to prevent starvation of the old collector. Setting this to "     \
         "0 will allow back to back young collections to run during old "   \
         "collections.")                                                    \
  // end of GC_SHENANDOAH_FLAGS

#endif // SHARE_GC_SHENANDOAH_SHENANDOAH_GLOBALS_HPP<|MERGE_RESOLUTION|>--- conflicted
+++ resolved
@@ -34,13 +34,8 @@
                             range,                                          \
                             constraint)                                     \
                                                                             \
-<<<<<<< HEAD
-  product(uintx, ShenandoahRateAccelerationSampleSize, 10, EXPERIMENTAL,    \
-          "In selected ShenandoahControlIntervals (if 3 ms has passed "     \
-=======
   product(uintx, ShenandoahRateAccelerationSampleSize, 8, EXPERIMENTAL,     \
           "In selected ShenandoahControlIntervals (if 5 ms has passed "     \
->>>>>>> ca0b779b
           "since previous allocation rate sample), "                        \
           "we compute the allocation rate since the previous rate was "     \
           "sampled.  This many samples are analyzed to determine whether "  \
