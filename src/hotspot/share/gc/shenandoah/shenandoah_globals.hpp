--- conflicted
+++ resolved
@@ -34,7 +34,6 @@
                             range,                                          \
                             constraint)                                     \
                                                                             \
-<<<<<<< HEAD
   product(uintx, ShenandoahRateAccelerationSampleSize, 20, EXPERIMENTAL,    \
           "In selected ShenandoahControlIntervals (if 8 ms has passed "     \
           "since previous allocation rate sample), "                        \
@@ -75,7 +74,7 @@
           "momentary spike detection less sensitive.  A smaller value "     \
           "may result in excessive GC triggers.")                           \
           range(0,32)                                                       \
-=======
+                                                                            \
   product(uintx, ShenandoahGenerationalMinPIPUsage, 30, EXPERIMENTAL,       \
           "(Generational mode only) What percent of a heap region "         \
           "should be used before we consider promoting a region in "        \
@@ -89,7 +88,6 @@
           "a later time in order to compact old-gen memory to enable "      \
           "future humongous allocations.")                                  \
           range(0,100)                                                      \
->>>>>>> 3d54a802
                                                                             \
   product(uintx, ShenandoahGenerationalHumongousReserve, 0, EXPERIMENTAL,   \
           "(Generational mode only) What percent of the heap should be "    \
