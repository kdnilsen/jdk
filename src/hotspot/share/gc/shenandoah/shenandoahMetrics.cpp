--- conflicted
+++ resolved
@@ -41,24 +41,12 @@
   assert(free_actual != ShenandoahFreeSet::FreeSetUnderConstruction, "Avoid this race");
 
   // ShenandoahCriticalFreeThreshold is expressed as a percentage.  We multiply this percentage by 1/100th
-<<<<<<< HEAD
-  // of the generation capacity to determine whether the available memory within the generation exceeds the
-  // critical threshold.
-  size_t free_expected = (generation->max_capacity() / 100) * ShenandoahCriticalFreeThreshold;
-
-  bool prog_free = free_actual >= free_expected;
-  log_info(gc, ergo)("%s progress for free space: %zu%s, need %zu%s",
-                     prog_free ? "Good" : "Bad",
-                     byte_size_in_proper_unit(free_actual),   proper_unit_for_byte_size(free_actual),
-                     byte_size_in_proper_unit(free_expected), proper_unit_for_byte_size(free_expected));
-=======
   // of the soft max capacity to determine whether the available memory within the mutator partition of the
   // freeset exceeds the critical threshold.
   const size_t free_expected = (ShenandoahHeap::heap()->soft_max_capacity() / 100) * ShenandoahCriticalFreeThreshold;
   const bool prog_free = free_actual >= free_expected;
   log_info(gc, ergo)("%s progress for free space: " PROPERFMT ", need " PROPERFMT,
                      prog_free ? "Good" : "Bad", PROPERFMTARGS(free_actual), PROPERFMTARGS(free_expected));
->>>>>>> 3d54a802
   if (!prog_free) {
     return false;
   }
