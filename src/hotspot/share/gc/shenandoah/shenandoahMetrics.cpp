--- conflicted
+++ resolved
@@ -57,21 +57,15 @@
 
 bool ShenandoahMetricsSnapshot::is_good_progress(ShenandoahGeneration* generation) {
   // Under the critical threshold?
-<<<<<<< HEAD
-  size_t free_actual   = _heap->free_set()->available();
-  // To generalize this code for both traditional and generational
-  // Shenandoah, use free_set() capacity + free_set() reserved capacity rather than heap capacity.
-  size_t free_expected = (_heap->free_set()->capacity() + _heap->free_set()->reserved())/ 100 * ShenandoahCriticalFreeThreshold;
-=======
+
   ShenandoahFreeSet* free_set = _heap->free_set();
   size_t free_actual   = free_set->available();
 
-  // ShenandoahCriticalFreeThreshold is expressed as a percentage.  We multiple this percentage by 1/100th
+  // ShenandoahCriticalFreeThreshold is expressed as a percentage.  We multiply this percentage by 1/100th
   // of the generation capacity to determine whether the available memory within the generation exceeds the
   // critical threshold.
   size_t free_expected = (generation->max_capacity() / 100) * ShenandoahCriticalFreeThreshold;
 
->>>>>>> 02a4ce23
   bool prog_free = free_actual >= free_expected;
   log_info(gc, ergo)("%s progress for free space: %zu%s, need %zu%s",
                      prog_free ? "Good" : "Bad",
