
/*
 * Copyright Amazon.com Inc. or its affiliates. All Rights Reserved.
 * Copyright (c) 2025, Oracle and/or its affiliates. All rights reserved.
 * DO NOT ALTER OR REMOVE COPYRIGHT NOTICES OR THIS FILE HEADER.
 *
 * This code is free software; you can redistribute it and/or modify it
 * under the terms of the GNU General Public License version 2 only, as
 * published by the Free Software Foundation.
 *
 * This code is distributed in the hope that it will be useful, but WITHOUT
 * ANY WARRANTY; without even the implied warranty of MERCHANTABILITY or
 * FITNESS FOR A PARTICULAR PURPOSE.  See the GNU General Public License
 * version 2 for more details (a copy is included in the LICENSE file that
 * accompanied this code).
 *
 * You should have received a copy of the GNU General Public License version
 * 2 along with this work; if not, write to the Free Software Foundation,
 * Inc., 51 Franklin St, Fifth Floor, Boston, MA 02110-1301 USA.
 *
 * Please contact Oracle, 500 Oracle Parkway, Redwood Shores, CA 94065 USA
 * or visit www.oracle.com if you need additional information or have any
 * questions.
 *
 */

#include "gc/shenandoah/heuristics/shenandoahOldHeuristics.hpp"
#include "gc/shenandoah/shenandoahAsserts.hpp"
#include "gc/shenandoah/shenandoahCardTable.hpp"
#include "gc/shenandoah/shenandoahClosures.inline.hpp"
#include "gc/shenandoah/shenandoahCollectorPolicy.hpp"
#include "gc/shenandoah/shenandoahFreeSet.hpp"
#include "gc/shenandoah/shenandoahGenerationalHeap.hpp"
#include "gc/shenandoah/shenandoahHeap.inline.hpp"
#include "gc/shenandoah/shenandoahHeapRegion.hpp"
#include "gc/shenandoah/shenandoahHeapRegionClosures.hpp"
#include "gc/shenandoah/shenandoahMonitoringSupport.hpp"
#include "gc/shenandoah/shenandoahOldGeneration.hpp"
#include "gc/shenandoah/shenandoahReferenceProcessor.hpp"
#include "gc/shenandoah/shenandoahScanRemembered.inline.hpp"
#include "gc/shenandoah/shenandoahUtils.hpp"
#include "gc/shenandoah/shenandoahWorkerPolicy.hpp"
#include "gc/shenandoah/shenandoahYoungGeneration.hpp"
#include "runtime/threads.hpp"
#include "utilities/events.hpp"

class ShenandoahPurgeSATBTask : public WorkerTask {
public:
  explicit ShenandoahPurgeSATBTask() : WorkerTask("Purge SATB") {
    Threads::change_thread_claim_token();
  }

  void work(uint worker_id) override {
    ShenandoahParallelWorkerSession worker_session(worker_id);
    ShenandoahSATBMarkQueueSet &satb_queues = ShenandoahBarrierSet::satb_mark_queue_set();
    ShenandoahFlushSATB flusher(satb_queues);
    Threads::possibly_parallel_threads_do(true /* is_par */, &flusher);
  }
};

class ShenandoahConcurrentCoalesceAndFillTask : public WorkerTask {
private:
  uint                    _nworkers;
  ShenandoahHeapRegion**  _coalesce_and_fill_region_array;
  uint                    _coalesce_and_fill_region_count;
  volatile bool           _is_preempted;

public:
  ShenandoahConcurrentCoalesceAndFillTask(uint nworkers,
                                          ShenandoahHeapRegion** coalesce_and_fill_region_array,
                                          uint region_count) :
    WorkerTask("Shenandoah Concurrent Coalesce and Fill"),
    _nworkers(nworkers),
    _coalesce_and_fill_region_array(coalesce_and_fill_region_array),
    _coalesce_and_fill_region_count(region_count),
    _is_preempted(false) {
  }

  void work(uint worker_id) override {
    ShenandoahWorkerTimingsTracker timer(ShenandoahPhaseTimings::conc_coalesce_and_fill, ShenandoahPhaseTimings::ScanClusters, worker_id);
    for (uint region_idx = worker_id; region_idx < _coalesce_and_fill_region_count; region_idx += _nworkers) {
      ShenandoahHeapRegion* r = _coalesce_and_fill_region_array[region_idx];
      if (r->is_humongous()) {
        // There is only one object in this region and it is not garbage,
        // so no need to coalesce or fill.
        continue;
      }

      if (!r->oop_coalesce_and_fill(true)) {
        // Coalesce and fill has been preempted
        AtomicAccess::store(&_is_preempted, true);
        return;
      }
    }
  }

  // Value returned from is_completed() is only valid after all worker thread have terminated.
  bool is_completed() {
    return !AtomicAccess::load(&_is_preempted);
  }
};

ShenandoahOldGeneration::ShenandoahOldGeneration(uint max_queues)
  : ShenandoahGeneration(OLD, max_queues),
    _coalesce_and_fill_region_array(NEW_C_HEAP_ARRAY(ShenandoahHeapRegion*, ShenandoahHeap::heap()->num_regions(), mtGC)),
    _old_heuristics(nullptr),
    _region_balance(0),
    _promoted_reserve(0),
    _promoted_expended(0),
    _promotion_potential(0),
    _pad_for_promote_in_place(0),
    _promotion_failure_count(0),
    _promotion_failure_words(0),
    _promotable_humongous_regions(0),
    _promotable_regular_regions(0),
    _is_parsable(true),
    _card_scan(nullptr),
    _state(WAITING_FOR_BOOTSTRAP),
    _growth_before_compaction(INITIAL_GROWTH_BEFORE_COMPACTION),
    _min_growth_before_compaction ((ShenandoahMinOldGenGrowthPercent * FRACTIONAL_DENOMINATOR) / 100)
{
  assert(type() == ShenandoahGenerationType::OLD, "OO sanity");
  _live_bytes_after_last_mark = ShenandoahHeap::heap()->capacity() * INITIAL_LIVE_FRACTION / FRACTIONAL_DENOMINATOR;
  // Always clear references for old generation
  ref_processor()->set_soft_reference_policy(true);

  if (ShenandoahCardBarrier) {
    ShenandoahCardTable* card_table = ShenandoahBarrierSet::barrier_set()->card_table();
    size_t card_count = card_table->cards_required(ShenandoahHeap::heap()->reserved_region().word_size());
    auto rs = new ShenandoahDirectCardMarkRememberedSet(card_table, card_count);
    _card_scan = new ShenandoahScanRemembered(rs);
  }
}

void ShenandoahOldGeneration::set_promoted_reserve(size_t new_val) {
  shenandoah_assert_heaplocked_or_safepoint();
  _promoted_reserve = new_val;
}

size_t ShenandoahOldGeneration::get_promoted_reserve() const {
  return _promoted_reserve;
}

void ShenandoahOldGeneration::augment_promoted_reserve(size_t increment) {
  shenandoah_assert_heaplocked_or_safepoint();
  _promoted_reserve += increment;
}

void ShenandoahOldGeneration::reset_promoted_expended() {
  shenandoah_assert_heaplocked_or_safepoint();
  AtomicAccess::store(&_promoted_expended, static_cast<size_t>(0));
  AtomicAccess::store(&_promotion_failure_count, static_cast<size_t>(0));
  AtomicAccess::store(&_promotion_failure_words, static_cast<size_t>(0));
}

size_t ShenandoahOldGeneration::expend_promoted(size_t increment) {
  shenandoah_assert_heaplocked_or_safepoint();
  assert(get_promoted_expended() + increment <= get_promoted_reserve(), "Do not expend more promotion than budgeted");
  return AtomicAccess::add(&_promoted_expended, increment);
}

size_t ShenandoahOldGeneration::unexpend_promoted(size_t decrement) {
  return AtomicAccess::sub(&_promoted_expended, decrement);
}

size_t ShenandoahOldGeneration::get_promoted_expended() const {
  return AtomicAccess::load(&_promoted_expended);
}

bool ShenandoahOldGeneration::can_allocate(const ShenandoahAllocRequest &req) const {
  assert(req.type() != ShenandoahAllocRequest::_alloc_gclab, "GCLAB pertains only to young-gen memory");

  const size_t requested_bytes = req.size() * HeapWordSize;
  // The promotion reserve may also be used for evacuations. If we can promote this object,
  // then we can also evacuate it.
  if (can_promote(requested_bytes)) {
    // The promotion reserve should be able to accommodate this request. The request
    // might still fail if alignment with the card table increases the size. The request
    // may also fail if the heap is badly fragmented and the free set cannot find room for it.
    return true;
  }

  if (req.type() == ShenandoahAllocRequest::_alloc_plab) {
    // The promotion reserve cannot accommodate this plab request. Check if we still have room for
    // evacuations. Note that we cannot really know how much of the plab will be used for evacuations,
    // so here we only check that some evacuation reserve still exists.
    return get_evacuation_reserve() > 0;
  }

  // This is a shared allocation request. We've already checked that it can't be promoted, so if
  // it is a promotion, we return false. Otherwise, it is a shared evacuation request, and we allow
  // the allocation to proceed.
  return !req.is_promotion();
}

void
ShenandoahOldGeneration::configure_plab_for_current_thread(const ShenandoahAllocRequest &req) {
  // Note: Even when a mutator is performing a promotion outside a LAB, we use a 'shared_gc' request.
  if (req.is_gc_alloc()) {
    const size_t actual_size = req.actual_size() * HeapWordSize;
    if (req.type() ==  ShenandoahAllocRequest::_alloc_plab) {
      // We've created a new plab. Now we configure it whether it will be used for promotions
      // and evacuations - or just evacuations.
      Thread* thread = Thread::current();
      ShenandoahThreadLocalData::reset_plab_promoted(thread);

      // The actual size of the allocation may be larger than the requested bytes (due to alignment on card boundaries).
      // If this puts us over our promotion budget, we need to disable future PLAB promotions for this thread.
      if (can_promote(actual_size)) {
        // Assume the entirety of this PLAB will be used for promotion.  This prevents promotion from overreach.
        // When we retire this plab, we'll unexpend what we don't really use.
        log_debug(gc, plab)("Thread can promote using PLAB of %zu bytes. Expended: %zu, available: %zu",
                            actual_size, get_promoted_expended(), get_promoted_reserve());
        expend_promoted(actual_size);
        ShenandoahThreadLocalData::enable_plab_promotions(thread);
        ShenandoahThreadLocalData::set_plab_actual_size(thread, actual_size);
      } else {
        // Disable promotions in this thread because entirety of this PLAB must be available to hold old-gen evacuations.
        ShenandoahThreadLocalData::disable_plab_promotions(thread);
        ShenandoahThreadLocalData::set_plab_actual_size(thread, 0);
        log_debug(gc, plab)("Thread cannot promote using PLAB of %zu bytes. Expended: %zu, available: %zu, mixed evacuations? %s",
                            actual_size, get_promoted_expended(), get_promoted_reserve(), BOOL_TO_STR(ShenandoahHeap::heap()->collection_set()->has_old_regions()));
      }
    } else if (req.is_promotion()) {
      // Shared promotion.
      log_debug(gc, plab)("Expend shared promotion of %zu bytes", actual_size);
      expend_promoted(actual_size);
    }
  }
}

size_t ShenandoahOldGeneration::get_live_bytes_after_last_mark() const {
  return _live_bytes_after_last_mark;
}

void ShenandoahOldGeneration::set_live_bytes_after_last_mark(size_t bytes) {
  if (bytes == 0) {
    // Restart search for best old-gen size to the initial state
    _live_bytes_after_last_mark = ShenandoahHeap::heap()->capacity() * INITIAL_LIVE_FRACTION / FRACTIONAL_DENOMINATOR;
    _growth_before_compaction = INITIAL_GROWTH_BEFORE_COMPACTION;
  } else {
    _live_bytes_after_last_mark = bytes;
    _growth_before_compaction /= 2;
    if (_growth_before_compaction < _min_growth_before_compaction) {
      _growth_before_compaction = _min_growth_before_compaction;
    }
  }
}

void ShenandoahOldGeneration::handle_failed_transfer() {
  _old_heuristics->trigger_cannot_expand();
}

size_t ShenandoahOldGeneration::usage_trigger_threshold() const {
  size_t result = _live_bytes_after_last_mark + (_live_bytes_after_last_mark * _growth_before_compaction) / FRACTIONAL_DENOMINATOR;
  return result;
}

bool ShenandoahOldGeneration::contains(ShenandoahAffiliation affiliation) const {
  return affiliation == OLD_GENERATION;
}
bool ShenandoahOldGeneration::contains(ShenandoahHeapRegion* region) const {
  return region->is_old();
}

void ShenandoahOldGeneration::parallel_heap_region_iterate(ShenandoahHeapRegionClosure* cl) {
  ShenandoahIncludeRegionClosure<OLD_GENERATION> old_regions_cl(cl);
  ShenandoahHeap::heap()->parallel_heap_region_iterate(&old_regions_cl);
}

void ShenandoahOldGeneration::heap_region_iterate(ShenandoahHeapRegionClosure* cl) {
  ShenandoahIncludeRegionClosure<OLD_GENERATION> old_regions_cl(cl);
  ShenandoahHeap::heap()->heap_region_iterate(&old_regions_cl);
}

void ShenandoahOldGeneration::set_concurrent_mark_in_progress(bool in_progress) {
  ShenandoahHeap::heap()->set_concurrent_old_mark_in_progress(in_progress);
}

bool ShenandoahOldGeneration::is_concurrent_mark_in_progress() {
  return ShenandoahHeap::heap()->is_concurrent_old_mark_in_progress();
}

void ShenandoahOldGeneration::cancel_marking() {
  if (is_concurrent_mark_in_progress()) {
    log_debug(gc)("Abandon SATB buffers");
    ShenandoahBarrierSet::satb_mark_queue_set().abandon_partial_marking();
  }

  ShenandoahGeneration::cancel_marking();
}

void ShenandoahOldGeneration::cancel_gc() {
  shenandoah_assert_safepoint();
  if (is_idle()) {
#ifdef ASSERT
    validate_waiting_for_bootstrap();
#endif
  } else {
    log_info(gc)("Terminating old gc cycle.");
    // Stop marking
    cancel_marking();
    // Stop tracking old regions
    abandon_collection_candidates();
    // Remove old generation access to young generation mark queues
    ShenandoahHeap::heap()->young_generation()->set_old_gen_task_queues(nullptr);
    // Transition to IDLE now.
    transition_to(ShenandoahOldGeneration::WAITING_FOR_BOOTSTRAP);
  }
}

void ShenandoahOldGeneration::prepare_gc() {
  // Now that we have made the old generation parsable, it is safe to reset the mark bitmap.
  assert(state() != FILLING, "Cannot reset old without making it parsable");

  ShenandoahGeneration::prepare_gc();
}

bool ShenandoahOldGeneration::entry_coalesce_and_fill() {
  ShenandoahHeap* const heap = ShenandoahHeap::heap();

  static const char* msg = "Coalescing and filling (Old)";
  ShenandoahConcurrentPhase gc_phase(msg, ShenandoahPhaseTimings::conc_coalesce_and_fill);

  TraceCollectorStats tcs(heap->monitoring_support()->concurrent_collection_counters());
  EventMark em("%s", msg);
  ShenandoahWorkerScope scope(heap->workers(),
                              ShenandoahWorkerPolicy::calc_workers_for_conc_marking(),
                              msg);

  return coalesce_and_fill();
}

// Make the old generation regions parsable, so they can be safely
// scanned when looking for objects in memory indicated by dirty cards.
bool ShenandoahOldGeneration::coalesce_and_fill() {
  transition_to(FILLING);

  // This code will see the same set of regions to fill on each resumption as it did
  // on the initial run. That's okay because each region keeps track of its own coalesce
  // and fill state. Regions that were filled on a prior attempt will not try to fill again.
  uint coalesce_and_fill_regions_count = _old_heuristics->get_coalesce_and_fill_candidates(_coalesce_and_fill_region_array);
  assert(coalesce_and_fill_regions_count <= ShenandoahHeap::heap()->num_regions(), "Sanity");
  if (coalesce_and_fill_regions_count == 0) {
    // No regions need to be filled.
    abandon_collection_candidates();
    return true;
  }

  ShenandoahHeap* const heap = ShenandoahHeap::heap();
  WorkerThreads* workers = heap->workers();
  uint nworkers = workers->active_workers();
  ShenandoahConcurrentCoalesceAndFillTask task(nworkers, _coalesce_and_fill_region_array, coalesce_and_fill_regions_count);

  log_debug(gc)("Starting (or resuming) coalesce-and-fill of " UINT32_FORMAT " old heap regions", coalesce_and_fill_regions_count);
  workers->run_task(&task);
  if (task.is_completed()) {
    // We no longer need to track regions that need to be coalesced and filled.
    abandon_collection_candidates();
    return true;
  } else {
    // Coalesce-and-fill has been preempted. We'll finish that effort in the future.  Do not invoke
    // ShenandoahGeneration::prepare_gc() until coalesce-and-fill is done because it resets the mark bitmap
    // and invokes set_mark_incomplete().  Coalesce-and-fill depends on the mark bitmap.
    log_debug(gc)("Suspending coalesce-and-fill of old heap regions");
    return false;
  }
}

void ShenandoahOldGeneration::transfer_pointers_from_satb() const {
  const ShenandoahHeap* heap = ShenandoahHeap::heap();
  assert(heap->is_concurrent_old_mark_in_progress(), "Only necessary during old marking.");
  log_debug(gc)("Transfer SATB buffers");
  ShenandoahPurgeSATBTask purge_satb_task;
  heap->workers()->run_task(&purge_satb_task);
}

bool ShenandoahOldGeneration::contains(oop obj) const {
  return ShenandoahHeap::heap()->is_in_old(obj);
}

void ShenandoahOldGeneration::prepare_regions_and_collection_set(bool concurrent) {
  ShenandoahHeap* heap = ShenandoahHeap::heap();
  assert(!heap->is_full_gc_in_progress(), "Only for concurrent and degenerated GC");

  {
    ShenandoahGCPhase phase(concurrent ?
        ShenandoahPhaseTimings::final_update_region_states :
        ShenandoahPhaseTimings::degen_gc_final_update_region_states);
    ShenandoahFinalMarkUpdateRegionStateClosure cl(complete_marking_context());

    parallel_heap_region_iterate(&cl);
    heap->assert_pinned_region_status(this);
  }

  {
    // This doesn't actually choose a collection set, but prepares a list of
    // regions as 'candidates' for inclusion in a mixed collection.
    ShenandoahGCPhase phase(concurrent ?
        ShenandoahPhaseTimings::choose_cset :
        ShenandoahPhaseTimings::degen_gc_choose_cset);
    ShenandoahHeapLocker locker(heap->lock());
    _old_heuristics->prepare_for_old_collections();
  }

  {
    // Though we did not choose a collection set above, we still may have
    // freed up immediate garbage regions so proceed with rebuilding the free set.
    ShenandoahGCPhase phase(concurrent ?
        ShenandoahPhaseTimings::final_rebuild_freeset :
        ShenandoahPhaseTimings::degen_gc_final_rebuild_freeset);
    ShenandoahHeapLocker locker(heap->lock());
    size_t young_trash_regions, old_trash_regions;
    size_t first_old, last_old, num_old;
<<<<<<< HEAD
    heap->free_set()->prepare_to_rebuild(cset_young_regions, cset_old_regions, first_old, last_old, num_old);
    // This is just old-gen completion.  No future budgeting required here.  The only reason to rebuild the freeset here
    // is in case there was any immediate old garbage identified.
    size_t mutator_free = heap->free_set()->finish_rebuild(cset_young_regions, cset_old_regions, num_old);
#undef KELVIN_VISIBLE
#ifdef KELVIN_VISIBLE
    log_info(gc)("resuming idle span with mutator_free: " SIZE_FORMAT, mutator_free);
#endif
    ((ShenandoahAdaptiveHeuristics *) (heap->young_generation()->heuristics()))->resume_idle_span();
=======
    heap->free_set()->prepare_to_rebuild(young_trash_regions, old_trash_regions, first_old, last_old, num_old);
    // At the end of old-gen, we may find that we have reclaimed immediate garbage, allowing a longer allocation runway.
    // We may also find that we have accumulated canddiate regions for mixed evacuation.  If so, we will want to expand
    // the OldCollector reserve in order to make room for these mixed evacuations.
    assert(ShenandoahHeap::heap()->mode()->is_generational(), "sanity");
    assert(young_trash_regions == 0, "sanity");
    ShenandoahGenerationalHeap* gen_heap = ShenandoahGenerationalHeap::heap();
    size_t allocation_runway =
      gen_heap->young_generation()->heuristics()->bytes_of_allocation_runway_before_gc_trigger(young_trash_regions);
    gen_heap->compute_old_generation_balance(allocation_runway, old_trash_regions);

    heap->free_set()->finish_rebuild(young_trash_regions, old_trash_regions, num_old);
>>>>>>> 3d54a802
  }
}

const char* ShenandoahOldGeneration::state_name(State state) {
  switch (state) {
    case WAITING_FOR_BOOTSTRAP:   return "Waiting for Bootstrap";
    case FILLING:                 return "Coalescing";
    case BOOTSTRAPPING:           return "Bootstrapping";
    case MARKING:                 return "Marking";
    case EVACUATING:              return "Evacuating";
    case EVACUATING_AFTER_GLOBAL: return "Evacuating (G)";
    default:
      ShouldNotReachHere();
      return "Unknown";
  }
}

void ShenandoahOldGeneration::transition_to(State new_state) {
  if (_state != new_state) {
    log_debug(gc, thread)("Old generation transition from %s to %s", state_name(_state), state_name(new_state));
    EventMark event("Old was %s, now is %s", state_name(_state), state_name(new_state));
    validate_transition(new_state);
    _state = new_state;
  }
}

#ifdef ASSERT
// This diagram depicts the expected state transitions for marking the old generation
// and preparing for old collections. When a young generation cycle executes, the
// remembered set scan must visit objects in old regions. Visiting an object which
// has become dead on previous old cycles will result in crashes. To avoid visiting
// such objects, the remembered set scan will use the old generation mark bitmap when
// possible. It is _not_ possible to use the old generation bitmap when old marking
// is active (bitmap is not complete). For this reason, the old regions are made
// parsable _before_ the old generation bitmap is reset. The diagram does not depict
// cancellation of old collections by global or full collections.
//
// When a global collection supersedes an old collection, the global mark still
// "completes" the old mark bitmap. Subsequent remembered set scans may use the
// old generation mark bitmap, but any uncollected old regions must still be made parsable
// before the next old generation cycle begins. For this reason, a global collection may
// create mixed collection candidates and coalesce and fill candidates and will put
// the old generation in the respective states (EVACUATING or FILLING). After a Full GC,
// the mark bitmaps are all reset, all regions are parsable and the mark context will
// not be "complete". After a Full GC, remembered set scans will _not_ use the mark bitmap
// and we expect the old generation to be waiting for bootstrap.
//
//                              +-----------------+
//               +------------> |     FILLING     | <---+
//               |   +--------> |                 |     |
//               |   |          +-----------------+     |
//               |   |            |                     |
//               |   |            | Filling Complete    | <-> A global collection may
//               |   |            v                     |     move the old generation
//               |   |          +-----------------+     |     directly from waiting for
//           +-- |-- |--------> |     WAITING     |     |     bootstrap to filling or
//           |   |   |    +---- |  FOR BOOTSTRAP  | ----+     evacuating. It may also
//           |   |   |    |     +-----------------+           move from filling to waiting
//           |   |   |    |       |                           for bootstrap.
//           |   |   |    |       | Reset Bitmap
//           |   |   |    |       v
//           |   |   |    |     +-----------------+     +----------------------+
//           |   |   |    |     |    BOOTSTRAP    | <-> |       YOUNG GC       |
//           |   |   |    |     |                 |     | (RSet Parses Region) |
//           |   |   |    |     +-----------------+     +----------------------+
//           |   |   |    |       |
//           |   |   |    |       | Old Marking
//           |   |   |    |       v
//           |   |   |    |     +-----------------+     +----------------------+
//           |   |   |    |     |     MARKING     | <-> |       YOUNG GC       |
//           |   |   +--------- |                 |     | (RSet Parses Region) |
//           |   |        |     +-----------------+     +----------------------+
//           |   |        |       |
//           |   |        |       | Has Evacuation Candidates
//           |   |        |       v
//           |   |        |     +-----------------+     +--------------------+
//           |   |        +---> |    EVACUATING   | <-> |      YOUNG GC      |
//           |   +------------- |                 |     | (RSet Uses Bitmap) |
//           |                  +-----------------+     +--------------------+
//           |                    |
//           |                    | Global Cycle Coalesces and Fills Old Regions
//           |                    v
//           |                  +-----------------+     +--------------------+
//           +----------------- |    EVACUATING   | <-> |      YOUNG GC      |
//                              |   AFTER GLOBAL  |     | (RSet Uses Bitmap) |
//                              +-----------------+     +--------------------+
//
//
void ShenandoahOldGeneration::validate_transition(State new_state) {
  ShenandoahGenerationalHeap* heap = ShenandoahGenerationalHeap::heap();
  switch (new_state) {
    case FILLING:
      assert(_state != BOOTSTRAPPING, "Cannot begin making old regions parsable after bootstrapping");
      assert(is_mark_complete(), "Cannot begin filling without first completing marking, state is '%s'", state_name(_state));
      assert(_old_heuristics->has_coalesce_and_fill_candidates(), "Cannot begin filling without something to fill.");
      break;
    case WAITING_FOR_BOOTSTRAP:
      // GC cancellation can send us back here from any state.
      validate_waiting_for_bootstrap();
      break;
    case BOOTSTRAPPING:
      assert(_state == WAITING_FOR_BOOTSTRAP, "Cannot reset bitmap without making old regions parsable, state is '%s'", state_name(_state));
      assert(_old_heuristics->unprocessed_old_collection_candidates() == 0, "Cannot bootstrap with mixed collection candidates");
      assert(!heap->is_prepare_for_old_mark_in_progress(), "Cannot still be making old regions parsable.");
      break;
    case MARKING:
      assert(_state == BOOTSTRAPPING, "Must have finished bootstrapping before marking, state is '%s'", state_name(_state));
      assert(heap->young_generation()->old_gen_task_queues() != nullptr, "Young generation needs old mark queues.");
      assert(heap->is_concurrent_old_mark_in_progress(), "Should be marking old now.");
      break;
    case EVACUATING_AFTER_GLOBAL:
      assert(_state == EVACUATING, "Must have been evacuating, state is '%s'", state_name(_state));
      break;
    case EVACUATING:
      assert(_state == WAITING_FOR_BOOTSTRAP || _state == MARKING, "Cannot have old collection candidates without first marking, state is '%s'", state_name(_state));
      assert(_old_heuristics->unprocessed_old_collection_candidates() > 0, "Must have collection candidates here.");
      break;
    default:
      fatal("Unknown new state");
  }
}

bool ShenandoahOldGeneration::validate_waiting_for_bootstrap() {
  ShenandoahHeap* heap = ShenandoahHeap::heap();
  assert(!heap->is_concurrent_old_mark_in_progress(), "Cannot become ready for bootstrap during old mark.");
  assert(heap->young_generation()->old_gen_task_queues() == nullptr, "Cannot become ready for bootstrap when still setup for bootstrapping.");
  assert(!is_concurrent_mark_in_progress(), "Cannot be marking in IDLE");
  assert(!heap->young_generation()->is_bootstrap_cycle(), "Cannot have old mark queues if IDLE");
  assert(!_old_heuristics->has_coalesce_and_fill_candidates(), "Cannot have coalesce and fill candidates in IDLE");
  assert(_old_heuristics->unprocessed_old_collection_candidates() == 0, "Cannot have mixed collection candidates in IDLE");
  return true;
}
#endif

ShenandoahHeuristics* ShenandoahOldGeneration::initialize_heuristics(ShenandoahMode* gc_mode) {
  _old_heuristics = new ShenandoahOldHeuristics(this, ShenandoahGenerationalHeap::heap());
  _old_heuristics->set_guaranteed_gc_interval(ShenandoahGuaranteedOldGCInterval);
  _heuristics = _old_heuristics;
  return _heuristics;
}

void ShenandoahOldGeneration::record_success_concurrent(bool abbreviated) {
  heuristics()->record_success_concurrent();
  ShenandoahHeap::heap()->shenandoah_policy()->record_success_old();
}

void ShenandoahOldGeneration::handle_failed_evacuation() {
  if (_failed_evacuation.try_set()) {
    log_debug(gc)("Old gen evac failure.");
  }
}

void ShenandoahOldGeneration::handle_failed_promotion(Thread* thread, size_t size) {
  AtomicAccess::inc(&_promotion_failure_count);
  AtomicAccess::add(&_promotion_failure_words, size);

  LogTarget(Debug, gc, plab) lt;
  LogStream ls(lt);
  if (lt.is_enabled()) {
    log_failed_promotion(ls, thread, size);
  }
}

void ShenandoahOldGeneration::log_failed_promotion(LogStream& ls, Thread* thread, size_t size) const {
  // We squelch excessive reports to reduce noise in logs.
  constexpr size_t MaxReportsPerEpoch = 4;
  static size_t last_report_epoch = 0;
  static size_t epoch_report_count = 0;

  const auto heap = ShenandoahGenerationalHeap::heap();
  const size_t gc_id = heap->control_thread()->get_gc_id();
  if ((gc_id != last_report_epoch) || (epoch_report_count++ < MaxReportsPerEpoch)) {
    // Promotion failures should be very rare.  Invest in providing useful diagnostic info.
    PLAB* const plab = ShenandoahThreadLocalData::plab(thread);
    const size_t words_remaining = (plab == nullptr)? 0: plab->words_remaining();
    const char* promote_enabled = ShenandoahThreadLocalData::allow_plab_promotions(thread)? "enabled": "disabled";

    // Promoted reserve is only changed by vm or control thread. Promoted expended is always accessed atomically.
    const size_t promotion_reserve = get_promoted_reserve();
    const size_t promotion_expended = get_promoted_expended();

    ls.print_cr("Promotion failed, size %zu, has plab? %s, PLAB remaining: %zu"
                ", plab promotions %s, promotion reserve: %zu, promotion expended: %zu"
                ", old capacity: %zu, old_used: %zu, old unaffiliated regions: %zu",
                size * HeapWordSize, plab == nullptr? "no": "yes",
                words_remaining * HeapWordSize, promote_enabled, promotion_reserve, promotion_expended,
                max_capacity(), used(), free_unaffiliated_regions());

    if (gc_id != last_report_epoch) {
      last_report_epoch = gc_id;
      epoch_report_count = 1;
    }
  }
}

void ShenandoahOldGeneration::handle_evacuation(HeapWord* obj, size_t words) const {
  // Only register the copy of the object that won the evacuation race.
  _card_scan->register_object_without_lock(obj);

  // Mark the entire range of the evacuated object as dirty.  At next remembered set scan,
  // we will clear dirty bits that do not hold interesting pointers.  It's more efficient to
  // do this in batch, in a background GC thread than to try to carefully dirty only cards
  // that hold interesting pointers right now.
  _card_scan->mark_range_as_dirty(obj, words);
}

bool ShenandoahOldGeneration::has_unprocessed_collection_candidates() {
  return _old_heuristics->unprocessed_old_collection_candidates() > 0;
}

size_t ShenandoahOldGeneration::unprocessed_collection_candidates_live_memory() {
  return _old_heuristics->unprocessed_old_collection_candidates_live_memory();
}

void ShenandoahOldGeneration::abandon_collection_candidates() {
  _old_heuristics->abandon_collection_candidates();
}

void ShenandoahOldGeneration::prepare_for_mixed_collections_after_global_gc() {
  assert(is_mark_complete(), "Expected old generation mark to be complete after global cycle.");
  _old_heuristics->prepare_for_old_collections();
  log_info(gc, ergo)("After choosing global collection set, mixed candidates: " UINT32_FORMAT ", coalescing candidates: %zu",
               _old_heuristics->unprocessed_old_collection_candidates(),
               _old_heuristics->coalesce_and_fill_candidates_count());
}

void ShenandoahOldGeneration::parallel_heap_region_iterate_free(ShenandoahHeapRegionClosure* cl) {
  // Iterate over old and free regions (exclude young).
  ShenandoahExcludeRegionClosure<YOUNG_GENERATION> exclude_cl(cl);
  ShenandoahGeneration::parallel_heap_region_iterate_free(&exclude_cl);
}

void ShenandoahOldGeneration::set_parsable(bool parsable) {
  _is_parsable = parsable;
  if (_is_parsable) {
    // The current state would have been chosen during final mark of the global
    // collection, _before_ any decisions about class unloading have been made.
    //
    // After unloading classes, we have made the old generation regions parsable.
    // We can skip filling or transition to a state that knows everything has
    // already been filled.
    switch (state()) {
      case ShenandoahOldGeneration::EVACUATING:
        transition_to(ShenandoahOldGeneration::EVACUATING_AFTER_GLOBAL);
        break;
      case ShenandoahOldGeneration::FILLING:
        assert(_old_heuristics->unprocessed_old_collection_candidates() == 0, "Expected no mixed collection candidates");
        assert(_old_heuristics->coalesce_and_fill_candidates_count() > 0, "Expected coalesce and fill candidates");
        // When the heuristic put the old generation in this state, it didn't know
        // that we would unload classes and make everything parsable. But, we know
        // that now so we can override this state.
        abandon_collection_candidates();
        transition_to(ShenandoahOldGeneration::WAITING_FOR_BOOTSTRAP);
        break;
      default:
        // We can get here during a full GC. The full GC will cancel anything
        // happening in the old generation and return it to the waiting for bootstrap
        // state. The full GC will then record that the old regions are parsable
        // after rebuilding the remembered set.
        assert(is_idle(), "Unexpected state %s at end of global GC", state_name());
        break;
    }
  }
}

void ShenandoahOldGeneration::complete_mixed_evacuations() {
  assert(is_doing_mixed_evacuations(), "Mixed evacuations should be in progress");
  if (!_old_heuristics->has_coalesce_and_fill_candidates()) {
    // No candidate regions to coalesce and fill
    transition_to(ShenandoahOldGeneration::WAITING_FOR_BOOTSTRAP);
    return;
  }

  if (state() == ShenandoahOldGeneration::EVACUATING) {
    transition_to(ShenandoahOldGeneration::FILLING);
    return;
  }

  // Here, we have no more candidates for mixed collections. The candidates for coalescing
  // and filling have already been processed during the global cycle, so there is nothing
  // more to do.
  assert(state() == ShenandoahOldGeneration::EVACUATING_AFTER_GLOBAL, "Should be evacuating after a global cycle");
  abandon_collection_candidates();
  transition_to(ShenandoahOldGeneration::WAITING_FOR_BOOTSTRAP);
}

void ShenandoahOldGeneration::abandon_mixed_evacuations() {
  switch(state()) {
    case ShenandoahOldGeneration::EVACUATING:
      transition_to(ShenandoahOldGeneration::FILLING);
      break;
    case ShenandoahOldGeneration::EVACUATING_AFTER_GLOBAL:
      abandon_collection_candidates();
      transition_to(ShenandoahOldGeneration::WAITING_FOR_BOOTSTRAP);
      break;
    default:
      log_warning(gc)("Abandon mixed evacuations in unexpected state: %s", state_name(state()));
      ShouldNotReachHere();
      break;
  }
}

void ShenandoahOldGeneration::clear_cards_for(ShenandoahHeapRegion* region) {
  _card_scan->mark_range_as_empty(region->bottom(), pointer_delta(region->end(), region->bottom()));
}

void ShenandoahOldGeneration::mark_card_as_dirty(void* location) {
  _card_scan->mark_card_as_dirty((HeapWord*)location);
}

size_t ShenandoahOldGeneration::used() const {
  return _free_set->old_used();
}

size_t ShenandoahOldGeneration::bytes_allocated_since_gc_start() const {
  assert(ShenandoahHeap::heap()->mode()->is_generational(), "NON_GEN implies not generational");
  return 0;
}

size_t ShenandoahOldGeneration::get_affiliated_region_count() const {
  return _free_set->old_affiliated_regions();
}

size_t ShenandoahOldGeneration::get_humongous_waste() const {
  return _free_set->humongous_waste_in_old();
}

size_t ShenandoahOldGeneration::used_regions() const {
  return _free_set->old_affiliated_regions();
}

size_t ShenandoahOldGeneration::used_regions_size() const {
  size_t used_regions = _free_set->old_affiliated_regions();
  return used_regions * ShenandoahHeapRegion::region_size_bytes();
}

size_t ShenandoahOldGeneration::max_capacity() const {
  size_t total_regions = _free_set->total_old_regions();
  return total_regions * ShenandoahHeapRegion::region_size_bytes();
}

size_t ShenandoahOldGeneration::free_unaffiliated_regions() const {
  return _free_set->old_unaffiliated_regions();
}<|MERGE_RESOLUTION|>--- conflicted
+++ resolved
@@ -410,19 +410,7 @@
         ShenandoahPhaseTimings::final_rebuild_freeset :
         ShenandoahPhaseTimings::degen_gc_final_rebuild_freeset);
     ShenandoahHeapLocker locker(heap->lock());
-    size_t young_trash_regions, old_trash_regions;
-    size_t first_old, last_old, num_old;
-<<<<<<< HEAD
-    heap->free_set()->prepare_to_rebuild(cset_young_regions, cset_old_regions, first_old, last_old, num_old);
-    // This is just old-gen completion.  No future budgeting required here.  The only reason to rebuild the freeset here
-    // is in case there was any immediate old garbage identified.
-    size_t mutator_free = heap->free_set()->finish_rebuild(cset_young_regions, cset_old_regions, num_old);
-#undef KELVIN_VISIBLE
-#ifdef KELVIN_VISIBLE
-    log_info(gc)("resuming idle span with mutator_free: " SIZE_FORMAT, mutator_free);
-#endif
-    ((ShenandoahAdaptiveHeuristics *) (heap->young_generation()->heuristics()))->resume_idle_span();
-=======
+    size_t young_trash_regions, old_trash_regions, first_old, last_old, num_old;
     heap->free_set()->prepare_to_rebuild(young_trash_regions, old_trash_regions, first_old, last_old, num_old);
     // At the end of old-gen, we may find that we have reclaimed immediate garbage, allowing a longer allocation runway.
     // We may also find that we have accumulated canddiate regions for mixed evacuation.  If so, we will want to expand
@@ -434,8 +422,12 @@
       gen_heap->young_generation()->heuristics()->bytes_of_allocation_runway_before_gc_trigger(young_trash_regions);
     gen_heap->compute_old_generation_balance(allocation_runway, old_trash_regions);
 
-    heap->free_set()->finish_rebuild(young_trash_regions, old_trash_regions, num_old);
->>>>>>> 3d54a802
+    size_t mutator_free = heap->free_set()->finish_rebuild(young_trash_regions, old_trash_regions, num_old);
+#undef KELVIN_VISIBLE
+#ifdef KELVIN_VISIBLE
+    log_info(gc)("resuming idle span with mutator_free: " SIZE_FORMAT, mutator_free);
+#endif
+    ((ShenandoahAdaptiveHeuristics *) (heap->young_generation()->heuristics()))->resume_idle_span();
   }
 }
 
