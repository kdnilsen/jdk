
/*
 * Copyright Amazon.com Inc. or its affiliates. All Rights Reserved.
 * Copyright (c) 2025, Oracle and/or its affiliates. All rights reserved.
 * DO NOT ALTER OR REMOVE COPYRIGHT NOTICES OR THIS FILE HEADER.
 *
 * This code is free software; you can redistribute it and/or modify it
 * under the terms of the GNU General Public License version 2 only, as
 * published by the Free Software Foundation.
 *
 * This code is distributed in the hope that it will be useful, but WITHOUT
 * ANY WARRANTY; without even the implied warranty of MERCHANTABILITY or
 * FITNESS FOR A PARTICULAR PURPOSE.  See the GNU General Public License
 * version 2 for more details (a copy is included in the LICENSE file that
 * accompanied this code).
 *
 * You should have received a copy of the GNU General Public License version
 * 2 along with this work; if not, write to the Free Software Foundation,
 * Inc., 51 Franklin St, Fifth Floor, Boston, MA 02110-1301 USA.
 *
 * Please contact Oracle, 500 Oracle Parkway, Redwood Shores, CA 94065 USA
 * or visit www.oracle.com if you need additional information or have any
 * questions.
 *
 */

#include "gc/shenandoah/heuristics/shenandoahOldHeuristics.hpp"
#include "gc/shenandoah/shenandoahAsserts.hpp"
#include "gc/shenandoah/shenandoahCardTable.hpp"
#include "gc/shenandoah/shenandoahClosures.inline.hpp"
#include "gc/shenandoah/shenandoahCollectorPolicy.hpp"
#include "gc/shenandoah/shenandoahFreeSet.hpp"
#include "gc/shenandoah/shenandoahGenerationalHeap.hpp"
#include "gc/shenandoah/shenandoahHeap.inline.hpp"
#include "gc/shenandoah/shenandoahHeapRegion.hpp"
#include "gc/shenandoah/shenandoahHeapRegionClosures.hpp"
#include "gc/shenandoah/shenandoahMonitoringSupport.hpp"
#include "gc/shenandoah/shenandoahOldGeneration.hpp"
#include "gc/shenandoah/shenandoahReferenceProcessor.hpp"
#include "gc/shenandoah/shenandoahScanRemembered.inline.hpp"
#include "gc/shenandoah/shenandoahUtils.hpp"
#include "gc/shenandoah/shenandoahWorkerPolicy.hpp"
#include "gc/shenandoah/shenandoahYoungGeneration.hpp"
#include "runtime/threads.hpp"
#include "utilities/events.hpp"

class ShenandoahPurgeSATBTask : public WorkerTask {
public:
  explicit ShenandoahPurgeSATBTask() : WorkerTask("Purge SATB") {
    Threads::change_thread_claim_token();
  }

  void work(uint worker_id) override {
    ShenandoahParallelWorkerSession worker_session(worker_id);
    ShenandoahSATBMarkQueueSet &satb_queues = ShenandoahBarrierSet::satb_mark_queue_set();
    ShenandoahFlushSATB flusher(satb_queues);
    Threads::possibly_parallel_threads_do(true /* is_par */, &flusher);
  }
};

class ShenandoahConcurrentCoalesceAndFillTask : public WorkerTask {
private:
  uint                    _nworkers;
  ShenandoahHeapRegion**  _coalesce_and_fill_region_array;
  uint                    _coalesce_and_fill_region_count;
  volatile bool           _is_preempted;

public:
  ShenandoahConcurrentCoalesceAndFillTask(uint nworkers,
                                          ShenandoahHeapRegion** coalesce_and_fill_region_array,
                                          uint region_count) :
    WorkerTask("Shenandoah Concurrent Coalesce and Fill"),
    _nworkers(nworkers),
    _coalesce_and_fill_region_array(coalesce_and_fill_region_array),
    _coalesce_and_fill_region_count(region_count),
    _is_preempted(false) {
  }

  void work(uint worker_id) override {
    ShenandoahWorkerTimingsTracker timer(ShenandoahPhaseTimings::conc_coalesce_and_fill, ShenandoahPhaseTimings::ScanClusters, worker_id);
    for (uint region_idx = worker_id; region_idx < _coalesce_and_fill_region_count; region_idx += _nworkers) {
      ShenandoahHeapRegion* r = _coalesce_and_fill_region_array[region_idx];
      if (r->is_humongous()) {
        // There is only one object in this region and it is not garbage,
        // so no need to coalesce or fill.
        continue;
      }

      if (!r->oop_coalesce_and_fill(true)) {
        // Coalesce and fill has been preempted
        AtomicAccess::store(&_is_preempted, true);
        return;
      }
    }
  }

  // Value returned from is_completed() is only valid after all worker thread have terminated.
  bool is_completed() {
    return !AtomicAccess::load(&_is_preempted);
  }
};

ShenandoahOldGeneration::ShenandoahOldGeneration(uint max_queues)
  : ShenandoahGeneration(OLD, max_queues),
    _coalesce_and_fill_region_array(NEW_C_HEAP_ARRAY(ShenandoahHeapRegion*, ShenandoahHeap::heap()->num_regions(), mtGC)),
    _old_heuristics(nullptr),
    _region_balance(0),
    _promoted_reserve(0),
    _promoted_expended(0),
    _promotion_potential(0),
    _pad_for_promote_in_place(0),
    _promotion_failure_count(0),
    _promotion_failure_words(0),
    _promotable_humongous_regions(0),
    _promotable_regular_regions(0),
    _is_parsable(true),
    _card_scan(nullptr),
    _state(WAITING_FOR_BOOTSTRAP),
    _growth_before_compaction(INITIAL_GROWTH_BEFORE_COMPACTION),
    _min_growth_before_compaction ((ShenandoahMinOldGenGrowthPercent * FRACTIONAL_DENOMINATOR) / 100)
{
  assert(type() == ShenandoahGenerationType::OLD, "OO sanity");
  _live_bytes_after_last_mark = ShenandoahHeap::heap()->capacity() * INITIAL_LIVE_FRACTION / FRACTIONAL_DENOMINATOR;
  // Always clear references for old generation
  ref_processor()->set_soft_reference_policy(true);

  if (ShenandoahCardBarrier) {
    ShenandoahCardTable* card_table = ShenandoahBarrierSet::barrier_set()->card_table();
    size_t card_count = card_table->cards_required(ShenandoahHeap::heap()->reserved_region().word_size());
    auto rs = new ShenandoahDirectCardMarkRememberedSet(card_table, card_count);
    _card_scan = new ShenandoahScanRemembered(rs);
  }
}

void ShenandoahOldGeneration::set_promoted_reserve(size_t new_val) {
  shenandoah_assert_heaplocked_or_safepoint();
  _promoted_reserve = new_val;
}

size_t ShenandoahOldGeneration::get_promoted_reserve() const {
  return _promoted_reserve;
}

void ShenandoahOldGeneration::augment_promoted_reserve(size_t increment) {
  shenandoah_assert_heaplocked_or_safepoint();
  _promoted_reserve += increment;
}

void ShenandoahOldGeneration::reset_promoted_expended() {
  shenandoah_assert_heaplocked_or_safepoint();
  AtomicAccess::store(&_promoted_expended, static_cast<size_t>(0));
  AtomicAccess::store(&_promotion_failure_count, static_cast<size_t>(0));
  AtomicAccess::store(&_promotion_failure_words, static_cast<size_t>(0));
}

size_t ShenandoahOldGeneration::expend_promoted(size_t increment) {
  shenandoah_assert_heaplocked_or_safepoint();
  assert(get_promoted_expended() + increment <= get_promoted_reserve(), "Do not expend more promotion than budgeted");
  return AtomicAccess::add(&_promoted_expended, increment);
}

size_t ShenandoahOldGeneration::unexpend_promoted(size_t decrement) {
  return AtomicAccess::sub(&_promoted_expended, decrement);
}

size_t ShenandoahOldGeneration::get_promoted_expended() const {
  return AtomicAccess::load(&_promoted_expended);
}

bool ShenandoahOldGeneration::can_allocate(const ShenandoahAllocRequest &req) const {
  assert(req.type() != ShenandoahAllocRequest::_alloc_gclab, "GCLAB pertains only to young-gen memory");

  const size_t requested_bytes = req.size() * HeapWordSize;
  // The promotion reserve may also be used for evacuations. If we can promote this object,
  // then we can also evacuate it.
  if (can_promote(requested_bytes)) {
    // The promotion reserve should be able to accommodate this request. The request
    // might still fail if alignment with the card table increases the size. The request
    // may also fail if the heap is badly fragmented and the free set cannot find room for it.
    return true;
  }

  if (req.type() == ShenandoahAllocRequest::_alloc_plab) {
    // The promotion reserve cannot accommodate this plab request. Check if we still have room for
    // evacuations. Note that we cannot really know how much of the plab will be used for evacuations,
    // so here we only check that some evacuation reserve still exists.
    return get_evacuation_reserve() > 0;
  }

  // This is a shared allocation request. We've already checked that it can't be promoted, so if
  // it is a promotion, we return false. Otherwise, it is a shared evacuation request, and we allow
  // the allocation to proceed.
  return !req.is_promotion();
}

void
ShenandoahOldGeneration::configure_plab_for_current_thread(const ShenandoahAllocRequest &req) {
  // Note: Even when a mutator is performing a promotion outside a LAB, we use a 'shared_gc' request.
  if (req.is_gc_alloc()) {
    const size_t actual_size = req.actual_size() * HeapWordSize;
    if (req.type() ==  ShenandoahAllocRequest::_alloc_plab) {
      // We've created a new plab. Now we configure it whether it will be used for promotions
      // and evacuations - or just evacuations.
      Thread* thread = Thread::current();
      ShenandoahThreadLocalData::reset_plab_promoted(thread);

      // The actual size of the allocation may be larger than the requested bytes (due to alignment on card boundaries).
      // If this puts us over our promotion budget, we need to disable future PLAB promotions for this thread.
      if (can_promote(actual_size)) {
        // Assume the entirety of this PLAB will be used for promotion.  This prevents promotion from overreach.
        // When we retire this plab, we'll unexpend what we don't really use.
        log_debug(gc, plab)("Thread can promote using PLAB of %zu bytes. Expended: %zu, available: %zu",
                            actual_size, get_promoted_expended(), get_promoted_reserve());
        expend_promoted(actual_size);
        ShenandoahThreadLocalData::enable_plab_promotions(thread);
        ShenandoahThreadLocalData::set_plab_actual_size(thread, actual_size);
      } else {
        // Disable promotions in this thread because entirety of this PLAB must be available to hold old-gen evacuations.
        ShenandoahThreadLocalData::disable_plab_promotions(thread);
        ShenandoahThreadLocalData::set_plab_actual_size(thread, 0);
        log_debug(gc, plab)("Thread cannot promote using PLAB of %zu bytes. Expended: %zu, available: %zu, mixed evacuations? %s",
                            actual_size, get_promoted_expended(), get_promoted_reserve(), BOOL_TO_STR(ShenandoahHeap::heap()->collection_set()->has_old_regions()));
      }
    } else if (req.is_promotion()) {
      // Shared promotion.
      log_debug(gc, plab)("Expend shared promotion of %zu bytes", actual_size);
      expend_promoted(actual_size);
    }
  }
}

size_t ShenandoahOldGeneration::get_live_bytes_after_last_mark() const {
  return _live_bytes_after_last_mark;
}

void ShenandoahOldGeneration::set_live_bytes_after_last_mark(size_t bytes) {
  if (bytes == 0) {
    // Restart search for best old-gen size to the initial state
    _live_bytes_after_last_mark = ShenandoahHeap::heap()->capacity() * INITIAL_LIVE_FRACTION / FRACTIONAL_DENOMINATOR;
    _growth_before_compaction = INITIAL_GROWTH_BEFORE_COMPACTION;
  } else {
    _live_bytes_after_last_mark = bytes;
    _growth_before_compaction /= 2;
    if (_growth_before_compaction < _min_growth_before_compaction) {
      _growth_before_compaction = _min_growth_before_compaction;
    }
  }
}

void ShenandoahOldGeneration::handle_failed_transfer() {
  _old_heuristics->trigger_cannot_expand();
}

size_t ShenandoahOldGeneration::usage_trigger_threshold() const {
  size_t result = _live_bytes_after_last_mark + (_live_bytes_after_last_mark * _growth_before_compaction) / FRACTIONAL_DENOMINATOR;
  return result;
}

bool ShenandoahOldGeneration::contains(ShenandoahAffiliation affiliation) const {
  return affiliation == OLD_GENERATION;
}
bool ShenandoahOldGeneration::contains(ShenandoahHeapRegion* region) const {
  return region->is_old();
}

void ShenandoahOldGeneration::parallel_heap_region_iterate(ShenandoahHeapRegionClosure* cl) {
  ShenandoahIncludeRegionClosure<OLD_GENERATION> old_regions_cl(cl);
  ShenandoahHeap::heap()->parallel_heap_region_iterate(&old_regions_cl);
}

void ShenandoahOldGeneration::heap_region_iterate(ShenandoahHeapRegionClosure* cl) {
  ShenandoahIncludeRegionClosure<OLD_GENERATION> old_regions_cl(cl);
  ShenandoahHeap::heap()->heap_region_iterate(&old_regions_cl);
}

void ShenandoahOldGeneration::set_concurrent_mark_in_progress(bool in_progress) {
  ShenandoahHeap::heap()->set_concurrent_old_mark_in_progress(in_progress);
}

bool ShenandoahOldGeneration::is_concurrent_mark_in_progress() {
  return ShenandoahHeap::heap()->is_concurrent_old_mark_in_progress();
}

void ShenandoahOldGeneration::cancel_marking() {
  if (is_concurrent_mark_in_progress()) {
    log_debug(gc)("Abandon SATB buffers");
    ShenandoahBarrierSet::satb_mark_queue_set().abandon_partial_marking();
  }

  ShenandoahGeneration::cancel_marking();
}

void ShenandoahOldGeneration::cancel_gc() {
  shenandoah_assert_safepoint();
  if (is_idle()) {
#ifdef ASSERT
    validate_waiting_for_bootstrap();
#endif
  } else {
    log_info(gc)("Terminating old gc cycle.");
    // Stop marking
    cancel_marking();
    // Stop tracking old regions
    abandon_collection_candidates();
    // Remove old generation access to young generation mark queues
    ShenandoahHeap::heap()->young_generation()->set_old_gen_task_queues(nullptr);
    // Transition to IDLE now.
    transition_to(ShenandoahOldGeneration::WAITING_FOR_BOOTSTRAP);
  }
}

void ShenandoahOldGeneration::prepare_gc() {
  // Now that we have made the old generation parsable, it is safe to reset the mark bitmap.
  assert(state() != FILLING, "Cannot reset old without making it parsable");

  ShenandoahGeneration::prepare_gc();
}

bool ShenandoahOldGeneration::entry_coalesce_and_fill() {
  ShenandoahHeap* const heap = ShenandoahHeap::heap();

  static const char* msg = "Coalescing and filling (Old)";
  ShenandoahConcurrentPhase gc_phase(msg, ShenandoahPhaseTimings::conc_coalesce_and_fill);

  TraceCollectorStats tcs(heap->monitoring_support()->concurrent_collection_counters());
  EventMark em("%s", msg);
  ShenandoahWorkerScope scope(heap->workers(),
                              ShenandoahWorkerPolicy::calc_workers_for_conc_marking(),
                              msg);

  return coalesce_and_fill();
}

// Make the old generation regions parsable, so they can be safely
// scanned when looking for objects in memory indicated by dirty cards.
bool ShenandoahOldGeneration::coalesce_and_fill() {
  transition_to(FILLING);

  // This code will see the same set of regions to fill on each resumption as it did
  // on the initial run. That's okay because each region keeps track of its own coalesce
  // and fill state. Regions that were filled on a prior attempt will not try to fill again.
  uint coalesce_and_fill_regions_count = _old_heuristics->get_coalesce_and_fill_candidates(_coalesce_and_fill_region_array);
  assert(coalesce_and_fill_regions_count <= ShenandoahHeap::heap()->num_regions(), "Sanity");
  if (coalesce_and_fill_regions_count == 0) {
    // No regions need to be filled.
    abandon_collection_candidates();
    return true;
  }

  ShenandoahHeap* const heap = ShenandoahHeap::heap();
  WorkerThreads* workers = heap->workers();
  uint nworkers = workers->active_workers();
  ShenandoahConcurrentCoalesceAndFillTask task(nworkers, _coalesce_and_fill_region_array, coalesce_and_fill_regions_count);

  log_debug(gc)("Starting (or resuming) coalesce-and-fill of " UINT32_FORMAT " old heap regions", coalesce_and_fill_regions_count);
  workers->run_task(&task);
  if (task.is_completed()) {
    // We no longer need to track regions that need to be coalesced and filled.
    abandon_collection_candidates();
    return true;
  } else {
    // Coalesce-and-fill has been preempted. We'll finish that effort in the future.  Do not invoke
    // ShenandoahGeneration::prepare_gc() until coalesce-and-fill is done because it resets the mark bitmap
    // and invokes set_mark_incomplete().  Coalesce-and-fill depends on the mark bitmap.
    log_debug(gc)("Suspending coalesce-and-fill of old heap regions");
    return false;
  }
}

void ShenandoahOldGeneration::transfer_pointers_from_satb() const {
  const ShenandoahHeap* heap = ShenandoahHeap::heap();
  assert(heap->is_concurrent_old_mark_in_progress(), "Only necessary during old marking.");
  log_debug(gc)("Transfer SATB buffers");
  ShenandoahPurgeSATBTask purge_satb_task;
  heap->workers()->run_task(&purge_satb_task);
}

bool ShenandoahOldGeneration::contains(oop obj) const {
  return ShenandoahHeap::heap()->is_in_old(obj);
}

void ShenandoahOldGeneration::prepare_regions_and_collection_set(bool concurrent) {
  ShenandoahHeap* heap = ShenandoahHeap::heap();
  assert(!heap->is_full_gc_in_progress(), "Only for concurrent and degenerated GC");

  {
    ShenandoahGCPhase phase(concurrent ?
        ShenandoahPhaseTimings::final_update_region_states :
        ShenandoahPhaseTimings::degen_gc_final_update_region_states);
    ShenandoahFinalMarkUpdateRegionStateClosure cl(complete_marking_context());

    parallel_heap_region_iterate(&cl);
    heap->assert_pinned_region_status(this);
  }

  {
    // This doesn't actually choose a collection set, but prepares a list of
    // regions as 'candidates' for inclusion in a mixed collection.
    ShenandoahGCPhase phase(concurrent ?
        ShenandoahPhaseTimings::choose_cset :
        ShenandoahPhaseTimings::degen_gc_choose_cset);
    ShenandoahHeapLocker locker(heap->lock());
    _old_heuristics->prepare_for_old_collections();
  }
<<<<<<< HEAD
=======

  {
    // Though we did not choose a collection set above, we still may have
    // freed up immediate garbage regions so proceed with rebuilding the free set.
    ShenandoahGCPhase phase(concurrent ?
        ShenandoahPhaseTimings::final_rebuild_freeset :
        ShenandoahPhaseTimings::degen_gc_final_rebuild_freeset);
    ShenandoahHeapLocker locker(heap->lock());
    size_t young_trash_regions, old_trash_regions;
    size_t first_old, last_old, num_old;
    heap->free_set()->prepare_to_rebuild(young_trash_regions, old_trash_regions, first_old, last_old, num_old);
    // At the end of old-gen, we may find that we have reclaimed immediate garbage, allowing a longer allocation runway.
    // We may also find that we have accumulated canddiate regions for mixed evacuation.  If so, we will want to expand
    // the OldCollector reserve in order to make room for these mixed evacuations.
    assert(ShenandoahHeap::heap()->mode()->is_generational(), "sanity");
    assert(young_trash_regions == 0, "sanity");
    ShenandoahGenerationalHeap* gen_heap = ShenandoahGenerationalHeap::heap();
    size_t allocation_runway =
      gen_heap->young_generation()->heuristics()->bytes_of_allocation_runway_before_gc_trigger(young_trash_regions);
    gen_heap->compute_old_generation_balance(allocation_runway, old_trash_regions);

    heap->free_set()->finish_rebuild(young_trash_regions, old_trash_regions, num_old);
  }
>>>>>>> 9bc23608
}

const char* ShenandoahOldGeneration::state_name(State state) {
  switch (state) {
    case WAITING_FOR_BOOTSTRAP:   return "Waiting for Bootstrap";
    case FILLING:                 return "Coalescing";
    case BOOTSTRAPPING:           return "Bootstrapping";
    case MARKING:                 return "Marking";
    case EVACUATING:              return "Evacuating";
    case EVACUATING_AFTER_GLOBAL: return "Evacuating (G)";
    default:
      ShouldNotReachHere();
      return "Unknown";
  }
}

void ShenandoahOldGeneration::transition_to(State new_state) {
  if (_state != new_state) {
    log_debug(gc, thread)("Old generation transition from %s to %s", state_name(_state), state_name(new_state));
    EventMark event("Old was %s, now is %s", state_name(_state), state_name(new_state));
    validate_transition(new_state);
    _state = new_state;
  }
}

#ifdef ASSERT
// This diagram depicts the expected state transitions for marking the old generation
// and preparing for old collections. When a young generation cycle executes, the
// remembered set scan must visit objects in old regions. Visiting an object which
// has become dead on previous old cycles will result in crashes. To avoid visiting
// such objects, the remembered set scan will use the old generation mark bitmap when
// possible. It is _not_ possible to use the old generation bitmap when old marking
// is active (bitmap is not complete). For this reason, the old regions are made
// parsable _before_ the old generation bitmap is reset. The diagram does not depict
// cancellation of old collections by global or full collections.
//
// When a global collection supersedes an old collection, the global mark still
// "completes" the old mark bitmap. Subsequent remembered set scans may use the
// old generation mark bitmap, but any uncollected old regions must still be made parsable
// before the next old generation cycle begins. For this reason, a global collection may
// create mixed collection candidates and coalesce and fill candidates and will put
// the old generation in the respective states (EVACUATING or FILLING). After a Full GC,
// the mark bitmaps are all reset, all regions are parsable and the mark context will
// not be "complete". After a Full GC, remembered set scans will _not_ use the mark bitmap
// and we expect the old generation to be waiting for bootstrap.
//
//                              +-----------------+
//               +------------> |     FILLING     | <---+
//               |   +--------> |                 |     |
//               |   |          +-----------------+     |
//               |   |            |                     |
//               |   |            | Filling Complete    | <-> A global collection may
//               |   |            v                     |     move the old generation
//               |   |          +-----------------+     |     directly from waiting for
//           +-- |-- |--------> |     WAITING     |     |     bootstrap to filling or
//           |   |   |    +---- |  FOR BOOTSTRAP  | ----+     evacuating. It may also
//           |   |   |    |     +-----------------+           move from filling to waiting
//           |   |   |    |       |                           for bootstrap.
//           |   |   |    |       | Reset Bitmap
//           |   |   |    |       v
//           |   |   |    |     +-----------------+     +----------------------+
//           |   |   |    |     |    BOOTSTRAP    | <-> |       YOUNG GC       |
//           |   |   |    |     |                 |     | (RSet Parses Region) |
//           |   |   |    |     +-----------------+     +----------------------+
//           |   |   |    |       |
//           |   |   |    |       | Old Marking
//           |   |   |    |       v
//           |   |   |    |     +-----------------+     +----------------------+
//           |   |   |    |     |     MARKING     | <-> |       YOUNG GC       |
//           |   |   +--------- |                 |     | (RSet Parses Region) |
//           |   |        |     +-----------------+     +----------------------+
//           |   |        |       |
//           |   |        |       | Has Evacuation Candidates
//           |   |        |       v
//           |   |        |     +-----------------+     +--------------------+
//           |   |        +---> |    EVACUATING   | <-> |      YOUNG GC      |
//           |   +------------- |                 |     | (RSet Uses Bitmap) |
//           |                  +-----------------+     +--------------------+
//           |                    |
//           |                    | Global Cycle Coalesces and Fills Old Regions
//           |                    v
//           |                  +-----------------+     +--------------------+
//           +----------------- |    EVACUATING   | <-> |      YOUNG GC      |
//                              |   AFTER GLOBAL  |     | (RSet Uses Bitmap) |
//                              +-----------------+     +--------------------+
//
//
void ShenandoahOldGeneration::validate_transition(State new_state) {
  ShenandoahGenerationalHeap* heap = ShenandoahGenerationalHeap::heap();
  switch (new_state) {
    case FILLING:
      assert(_state != BOOTSTRAPPING, "Cannot begin making old regions parsable after bootstrapping");
      assert(is_mark_complete(), "Cannot begin filling without first completing marking, state is '%s'", state_name(_state));
      assert(_old_heuristics->has_coalesce_and_fill_candidates(), "Cannot begin filling without something to fill.");
      break;
    case WAITING_FOR_BOOTSTRAP:
      // GC cancellation can send us back here from any state.
      validate_waiting_for_bootstrap();
      break;
    case BOOTSTRAPPING:
      assert(_state == WAITING_FOR_BOOTSTRAP, "Cannot reset bitmap without making old regions parsable, state is '%s'", state_name(_state));
      assert(_old_heuristics->unprocessed_old_collection_candidates() == 0, "Cannot bootstrap with mixed collection candidates");
      assert(!heap->is_prepare_for_old_mark_in_progress(), "Cannot still be making old regions parsable.");
      break;
    case MARKING:
      assert(_state == BOOTSTRAPPING, "Must have finished bootstrapping before marking, state is '%s'", state_name(_state));
      assert(heap->young_generation()->old_gen_task_queues() != nullptr, "Young generation needs old mark queues.");
      assert(heap->is_concurrent_old_mark_in_progress(), "Should be marking old now.");
      break;
    case EVACUATING_AFTER_GLOBAL:
      assert(_state == EVACUATING, "Must have been evacuating, state is '%s'", state_name(_state));
      break;
    case EVACUATING:
      assert(_state == WAITING_FOR_BOOTSTRAP || _state == MARKING, "Cannot have old collection candidates without first marking, state is '%s'", state_name(_state));
      assert(_old_heuristics->unprocessed_old_collection_candidates() > 0, "Must have collection candidates here.");
      break;
    default:
      fatal("Unknown new state");
  }
}

bool ShenandoahOldGeneration::validate_waiting_for_bootstrap() {
  ShenandoahHeap* heap = ShenandoahHeap::heap();
  assert(!heap->is_concurrent_old_mark_in_progress(), "Cannot become ready for bootstrap during old mark.");
  assert(heap->young_generation()->old_gen_task_queues() == nullptr, "Cannot become ready for bootstrap when still setup for bootstrapping.");
  assert(!is_concurrent_mark_in_progress(), "Cannot be marking in IDLE");
  assert(!heap->young_generation()->is_bootstrap_cycle(), "Cannot have old mark queues if IDLE");
  assert(!_old_heuristics->has_coalesce_and_fill_candidates(), "Cannot have coalesce and fill candidates in IDLE");
  assert(_old_heuristics->unprocessed_old_collection_candidates() == 0, "Cannot have mixed collection candidates in IDLE");
  return true;
}
#endif

ShenandoahHeuristics* ShenandoahOldGeneration::initialize_heuristics(ShenandoahMode* gc_mode) {
  _old_heuristics = new ShenandoahOldHeuristics(this, ShenandoahGenerationalHeap::heap());
  _old_heuristics->set_guaranteed_gc_interval(ShenandoahGuaranteedOldGCInterval);
  _heuristics = _old_heuristics;
  return _heuristics;
}

void ShenandoahOldGeneration::record_success_concurrent(bool abbreviated) {
  heuristics()->record_success_concurrent();
  ShenandoahHeap::heap()->shenandoah_policy()->record_success_old();
}

void ShenandoahOldGeneration::handle_failed_evacuation() {
  if (_failed_evacuation.try_set()) {
    log_debug(gc)("Old gen evac failure.");
  }
}

void ShenandoahOldGeneration::handle_failed_promotion(Thread* thread, size_t size) {
  AtomicAccess::inc(&_promotion_failure_count);
  AtomicAccess::add(&_promotion_failure_words, size);

  LogTarget(Debug, gc, plab) lt;
  LogStream ls(lt);
  if (lt.is_enabled()) {
    log_failed_promotion(ls, thread, size);
  }
}

void ShenandoahOldGeneration::log_failed_promotion(LogStream& ls, Thread* thread, size_t size) const {
  // We squelch excessive reports to reduce noise in logs.
  constexpr size_t MaxReportsPerEpoch = 4;
  static size_t last_report_epoch = 0;
  static size_t epoch_report_count = 0;

  const auto heap = ShenandoahGenerationalHeap::heap();
  const size_t gc_id = heap->control_thread()->get_gc_id();
  if ((gc_id != last_report_epoch) || (epoch_report_count++ < MaxReportsPerEpoch)) {
    // Promotion failures should be very rare.  Invest in providing useful diagnostic info.
    PLAB* const plab = ShenandoahThreadLocalData::plab(thread);
    const size_t words_remaining = (plab == nullptr)? 0: plab->words_remaining();
    const char* promote_enabled = ShenandoahThreadLocalData::allow_plab_promotions(thread)? "enabled": "disabled";

    // Promoted reserve is only changed by vm or control thread. Promoted expended is always accessed atomically.
    const size_t promotion_reserve = get_promoted_reserve();
    const size_t promotion_expended = get_promoted_expended();

    ls.print_cr("Promotion failed, size %zu, has plab? %s, PLAB remaining: %zu"
                ", plab promotions %s, promotion reserve: %zu, promotion expended: %zu"
                ", old capacity: %zu, old_used: %zu, old unaffiliated regions: %zu",
                size * HeapWordSize, plab == nullptr? "no": "yes",
                words_remaining * HeapWordSize, promote_enabled, promotion_reserve, promotion_expended,
                max_capacity(), used(), free_unaffiliated_regions());

    if (gc_id != last_report_epoch) {
      last_report_epoch = gc_id;
      epoch_report_count = 1;
    }
  }
}

void ShenandoahOldGeneration::handle_evacuation(HeapWord* obj, size_t words, bool promotion) {
  // Only register the copy of the object that won the evacuation race.
  _card_scan->register_object_without_lock(obj);

  // Mark the entire range of the evacuated object as dirty.  At next remembered set scan,
  // we will clear dirty bits that do not hold interesting pointers.  It's more efficient to
  // do this in batch, in a background GC thread than to try to carefully dirty only cards
  // that hold interesting pointers right now.
  _card_scan->mark_range_as_dirty(obj, words);
}

bool ShenandoahOldGeneration::has_unprocessed_collection_candidates() {
  return _old_heuristics->unprocessed_old_collection_candidates() > 0;
}

size_t ShenandoahOldGeneration::unprocessed_collection_candidates_live_memory() {
  return _old_heuristics->unprocessed_old_collection_candidates_live_memory();
}

void ShenandoahOldGeneration::abandon_collection_candidates() {
  _old_heuristics->abandon_collection_candidates();
}

void ShenandoahOldGeneration::prepare_for_mixed_collections_after_global_gc() {
  assert(is_mark_complete(), "Expected old generation mark to be complete after global cycle.");
  _old_heuristics->prepare_for_old_collections();
  log_info(gc, ergo)("After choosing global collection set, mixed candidates: " UINT32_FORMAT ", coalescing candidates: %zu",
               _old_heuristics->unprocessed_old_collection_candidates(),
               _old_heuristics->coalesce_and_fill_candidates_count());
}

void ShenandoahOldGeneration::parallel_heap_region_iterate_free(ShenandoahHeapRegionClosure* cl) {
  // Iterate over old and free regions (exclude young).
  ShenandoahExcludeRegionClosure<YOUNG_GENERATION> exclude_cl(cl);
  ShenandoahGeneration::parallel_heap_region_iterate_free(&exclude_cl);
}

void ShenandoahOldGeneration::set_parsable(bool parsable) {
  _is_parsable = parsable;
  if (_is_parsable) {
    // The current state would have been chosen during final mark of the global
    // collection, _before_ any decisions about class unloading have been made.
    //
    // After unloading classes, we have made the old generation regions parsable.
    // We can skip filling or transition to a state that knows everything has
    // already been filled.
    switch (state()) {
      case ShenandoahOldGeneration::EVACUATING:
        transition_to(ShenandoahOldGeneration::EVACUATING_AFTER_GLOBAL);
        break;
      case ShenandoahOldGeneration::FILLING:
        assert(_old_heuristics->unprocessed_old_collection_candidates() == 0, "Expected no mixed collection candidates");
        assert(_old_heuristics->coalesce_and_fill_candidates_count() > 0, "Expected coalesce and fill candidates");
        // When the heuristic put the old generation in this state, it didn't know
        // that we would unload classes and make everything parsable. But, we know
        // that now so we can override this state.
        abandon_collection_candidates();
        transition_to(ShenandoahOldGeneration::WAITING_FOR_BOOTSTRAP);
        break;
      default:
        // We can get here during a full GC. The full GC will cancel anything
        // happening in the old generation and return it to the waiting for bootstrap
        // state. The full GC will then record that the old regions are parsable
        // after rebuilding the remembered set.
        assert(is_idle(), "Unexpected state %s at end of global GC", state_name());
        break;
    }
  }
}

void ShenandoahOldGeneration::complete_mixed_evacuations() {
  assert(is_doing_mixed_evacuations(), "Mixed evacuations should be in progress");
  if (!_old_heuristics->has_coalesce_and_fill_candidates()) {
    // No candidate regions to coalesce and fill
    transition_to(ShenandoahOldGeneration::WAITING_FOR_BOOTSTRAP);
    return;
  }

  if (state() == ShenandoahOldGeneration::EVACUATING) {
    transition_to(ShenandoahOldGeneration::FILLING);
    return;
  }

  // Here, we have no more candidates for mixed collections. The candidates for coalescing
  // and filling have already been processed during the global cycle, so there is nothing
  // more to do.
  assert(state() == ShenandoahOldGeneration::EVACUATING_AFTER_GLOBAL, "Should be evacuating after a global cycle");
  abandon_collection_candidates();
  transition_to(ShenandoahOldGeneration::WAITING_FOR_BOOTSTRAP);
}

void ShenandoahOldGeneration::abandon_mixed_evacuations() {
  switch(state()) {
    case ShenandoahOldGeneration::EVACUATING:
      transition_to(ShenandoahOldGeneration::FILLING);
      break;
    case ShenandoahOldGeneration::EVACUATING_AFTER_GLOBAL:
      abandon_collection_candidates();
      transition_to(ShenandoahOldGeneration::WAITING_FOR_BOOTSTRAP);
      break;
    default:
      log_warning(gc)("Abandon mixed evacuations in unexpected state: %s", state_name(state()));
      ShouldNotReachHere();
      break;
  }
}

void ShenandoahOldGeneration::clear_cards_for(ShenandoahHeapRegion* region) {
  _card_scan->mark_range_as_empty(region->bottom(), pointer_delta(region->end(), region->bottom()));
}

void ShenandoahOldGeneration::mark_card_as_dirty(void* location) {
  _card_scan->mark_card_as_dirty((HeapWord*)location);
}

size_t ShenandoahOldGeneration::used() const {
  return _free_set->old_used();
}

size_t ShenandoahOldGeneration::bytes_allocated_since_gc_start() const {
  assert(ShenandoahHeap::heap()->mode()->is_generational(), "NON_GEN implies not generational");
  return 0;
}

size_t ShenandoahOldGeneration::get_affiliated_region_count() const {
  return _free_set->old_affiliated_regions();
}

size_t ShenandoahOldGeneration::get_humongous_waste() const {
  return _free_set->humongous_waste_in_old();
}

size_t ShenandoahOldGeneration::used_regions() const {
  return _free_set->old_affiliated_regions();
}

size_t ShenandoahOldGeneration::used_regions_size() const {
  size_t used_regions = _free_set->old_affiliated_regions();
  return used_regions * ShenandoahHeapRegion::region_size_bytes();
}

size_t ShenandoahOldGeneration::max_capacity() const {
  size_t total_regions = _free_set->total_old_regions();
  return total_regions * ShenandoahHeapRegion::region_size_bytes();
}

size_t ShenandoahOldGeneration::free_unaffiliated_regions() const {
  return _free_set->old_unaffiliated_regions();
}<|MERGE_RESOLUTION|>--- conflicted
+++ resolved
@@ -402,8 +402,6 @@
     ShenandoahHeapLocker locker(heap->lock());
     _old_heuristics->prepare_for_old_collections();
   }
-<<<<<<< HEAD
-=======
 
   {
     // Though we did not choose a collection set above, we still may have
@@ -423,11 +421,9 @@
     ShenandoahGenerationalHeap* gen_heap = ShenandoahGenerationalHeap::heap();
     size_t allocation_runway =
       gen_heap->young_generation()->heuristics()->bytes_of_allocation_runway_before_gc_trigger(young_trash_regions);
-    gen_heap->compute_old_generation_balance(allocation_runway, old_trash_regions);
-
+    gen_heap->compute_old_generation_balance(allocation_runway, old_trash_regions, young_trash_regions);
     heap->free_set()->finish_rebuild(young_trash_regions, old_trash_regions, num_old);
   }
->>>>>>> 9bc23608
 }
 
 const char* ShenandoahOldGeneration::state_name(State state) {
