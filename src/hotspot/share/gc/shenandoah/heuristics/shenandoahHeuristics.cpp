/*
 * Copyright (c) 2018, 2020, Red Hat, Inc. All rights reserved.
 * Copyright Amazon.com Inc. or its affiliates. All Rights Reserved.
 * Copyright (c) 2025, Oracle and/or its affiliates. All rights reserved.
 * DO NOT ALTER OR REMOVE COPYRIGHT NOTICES OR THIS FILE HEADER.
 *
 * This code is free software; you can redistribute it and/or modify it
 * under the terms of the GNU General Public License version 2 only, as
 * published by the Free Software Foundation.
 *
 * This code is distributed in the hope that it will be useful, but WITHOUT
 * ANY WARRANTY; without even the implied warranty of MERCHANTABILITY or
 * FITNESS FOR A PARTICULAR PURPOSE.  See the GNU General Public License
 * version 2 for more details (a copy is included in the LICENSE file that
 * accompanied this code).
 *
 * You should have received a copy of the GNU General Public License version
 * 2 along with this work; if not, write to the Free Software Foundation,
 * Inc., 51 Franklin St, Fifth Floor, Boston, MA 02110-1301 USA.
 *
 * Please contact Oracle, 500 Oracle Parkway, Redwood Shores, CA 94065 USA
 * or visit www.oracle.com if you need additional information or have any
 * questions.
 *
 */

#include "gc/shared/gcCause.hpp"
#include "gc/shenandoah/shenandoahCollectorPolicy.hpp"
#include "gc/shenandoah/shenandoahHeapRegion.inline.hpp"
#include "gc/shenandoah/shenandoahMarkingContext.inline.hpp"
#include "gc/shenandoah/heuristics/shenandoahHeuristics.hpp"
#include "logging/log.hpp"
#include "logging/logTag.hpp"
#include "runtime/globals_extension.hpp"
#include "utilities/quickSort.hpp"

// sort by decreasing garbage (so most garbage comes first)
int ShenandoahHeuristics::compare_by_garbage(RegionData a, RegionData b) {
  if (a.get_garbage() > b.get_garbage()) {
    return -1;
  } else if (a.get_garbage() < b.get_garbage()) {
    return 1;
  } else {
    return 0;
  }
}

ShenandoahHeuristics::ShenandoahHeuristics(ShenandoahSpaceInfo* space_info) :
<<<<<<< HEAD
  _declined_trigger_count(0),
  _previous_trigger_declinations(0),
=======
  _start_gc_is_pending(false),
  _declined_trigger_count(0),
  _most_recent_declined_trigger_count(0),
>>>>>>> 02a4ce23
  _space_info(space_info),
  _region_data(nullptr),
  _guaranteed_gc_interval(0),
  _precursor_cycle_start(os::elapsedTime()),
  _cycle_start(_precursor_cycle_start),
  _last_cycle_end(0),
  _gc_times_learned(0),
  _gc_time_penalties(0),
  _gc_cycle_time_history(new TruncatedSeq(Moving_Average_Samples, ShenandoahAdaptiveDecayFactor)),
  _metaspace_oom()
{
  size_t num_regions = ShenandoahHeap::heap()->num_regions();
  assert(num_regions > 0, "Sanity");

  _region_data = NEW_C_HEAP_ARRAY(RegionData, num_regions, mtGC);
  for (size_t i = 0; i < num_regions; i++) {
    _region_data[i].clear();
  }
}

ShenandoahHeuristics::~ShenandoahHeuristics() {
  FREE_C_HEAP_ARRAY(RegionGarbage, _region_data);
}

void ShenandoahHeuristics::choose_collection_set(ShenandoahCollectionSet* collection_set) {
  assert(collection_set->is_empty(), "Must be empty");

  ShenandoahHeap* heap = ShenandoahHeap::heap();

  // Check all pinned regions have updated status before choosing the collection set.
  heap->assert_pinned_region_status();

  // Step 1. Build up the region candidates we care about, rejecting losers and accepting winners right away.

  size_t num_regions = heap->num_regions();

  RegionData* candidates = _region_data;

  size_t cand_idx = 0;

  size_t total_garbage = 0;

  size_t immediate_garbage = 0;
  size_t immediate_regions = 0;

  size_t free = 0;
  size_t free_regions = 0;

  ShenandoahMarkingContext* const ctx = heap->complete_marking_context();

  for (size_t i = 0; i < num_regions; i++) {
    ShenandoahHeapRegion* region = heap->get_region(i);

    size_t garbage = region->garbage();
    total_garbage += garbage;

    if (region->is_empty()) {
      free_regions++;
      free += ShenandoahHeapRegion::region_size_bytes();
    } else if (region->is_regular()) {
      if (!region->has_live()) {
        // We can recycle it right away and put it in the free set.
        immediate_regions++;
        immediate_garbage += garbage;
        region->make_trash_immediate();
      } else {
        // This is our candidate for later consideration.
        candidates[cand_idx].set_region_and_garbage(region, garbage);
        cand_idx++;
      }
    } else if (region->is_humongous_start()) {
      // Reclaim humongous regions here, and count them as the immediate garbage
#ifdef ASSERT
      bool reg_live = region->has_live();
      bool bm_live = ctx->is_marked(cast_to_oop(region->bottom()));
      assert(reg_live == bm_live,
             "Humongous liveness and marks should agree. Region live: %s; Bitmap live: %s; Region Live Words: %zu",
             BOOL_TO_STR(reg_live), BOOL_TO_STR(bm_live), region->get_live_data_words());
#endif
      if (!region->has_live()) {
        heap->trash_humongous_region_at(region);

        // Count only the start. Continuations would be counted on "trash" path
        immediate_regions++;
        immediate_garbage += garbage;
      }
    } else if (region->is_trash()) {
      // Count in just trashed collection set, during coalesced CM-with-UR
      immediate_regions++;
      immediate_garbage += garbage;
    }
  }

  // Step 2. Look back at garbage statistics, and decide if we want to collect anything,
  // given the amount of immediately reclaimable garbage. If we do, figure out the collection set.

  assert (immediate_garbage <= total_garbage,
          "Cannot have more immediate garbage than total garbage: %zu%s vs %zu%s",
          byte_size_in_proper_unit(immediate_garbage), proper_unit_for_byte_size(immediate_garbage),
          byte_size_in_proper_unit(total_garbage),     proper_unit_for_byte_size(total_garbage));

  size_t immediate_percent = (total_garbage == 0) ? 0 : (immediate_garbage * 100 / total_garbage);

  if (immediate_percent <= ShenandoahImmediateThreshold) {
    choose_collection_set_from_regiondata(collection_set, candidates, cand_idx, immediate_garbage + free);
  }

  size_t cset_percent = (total_garbage == 0) ? 0 : (collection_set->garbage() * 100 / total_garbage);
  size_t collectable_garbage = collection_set->garbage() + immediate_garbage;
  size_t collectable_garbage_percent = (total_garbage == 0) ? 0 : (collectable_garbage * 100 / total_garbage);

  log_info(gc, ergo)("Collectable Garbage: %zu%s (%zu%%), "
                     "Immediate: %zu%s (%zu%%), %zu regions, "
                     "CSet: %zu%s (%zu%%), %zu regions",

                     byte_size_in_proper_unit(collectable_garbage),
                     proper_unit_for_byte_size(collectable_garbage),
                     collectable_garbage_percent,

                     byte_size_in_proper_unit(immediate_garbage),
                     proper_unit_for_byte_size(immediate_garbage),
                     immediate_percent,
                     immediate_regions,

                     byte_size_in_proper_unit(collection_set->garbage()),
                     proper_unit_for_byte_size(collection_set->garbage()),
                     cset_percent,
                     collection_set->count());
}

void ShenandoahHeuristics::start_idle_span() {
  // do nothing
#undef KELVIN_VERBOSE
#ifdef KELVIN_VERBOSE
  log_info(gc)("Made it to do-nothing implementation of start_idle_span()");
#endif
}

void ShenandoahHeuristics::start_evac_span() {
  // do nothing
}

void ShenandoahHeuristics::resume_idle_span() {
  // do nothing
}

void ShenandoahHeuristics::record_degenerated_cycle_start(bool out_of_cycle) {
  if (out_of_cycle) {
    _precursor_cycle_start = _cycle_start = os::elapsedTime();
#undef KELVIN_VERBOSITY
#ifdef KELVIN_VERBOSITY
    log_info(gc)("record_degen_cycle_start(true), _precursor_cycle_start (aka cycle_start): %0.3f",
                 _precursor_cycle_start);
#endif
  } else {
    _precursor_cycle_start = _cycle_start;
    _cycle_start = os::elapsedTime();
#ifdef KELVIN_VERBOSITY
    log_info(gc)("record_degen_cycle_start(false), _precursor_cycle_start: %0.3f, cycle_start: %0.3f",
                 _precursor_cycle_start, _cycle_start);
#endif
  }
}

void ShenandoahHeuristics::record_cycle_start() {
  _cycle_start = os::elapsedTime();
}

void ShenandoahHeuristics::record_cycle_end() {
  _last_cycle_end = os::elapsedTime();
}

bool ShenandoahHeuristics::should_start_gc() {
  if (_start_gc_is_pending) {
    log_trigger("GC start is already pending");
    return true;
  }
  // Perform GC to cleanup metaspace
  if (has_metaspace_oom()) {
    // Some of vmTestbase/metaspace tests depend on following line to count GC cycles
    log_trigger("%s", GCCause::to_string(GCCause::_metadata_GC_threshold));
<<<<<<< HEAD
    _previous_trigger_declinations = _declined_trigger_count;
    _declined_trigger_count = 0;
=======
    accept_trigger();
>>>>>>> 02a4ce23
    return true;
  }

  if (_guaranteed_gc_interval > 0) {
    double last_time_ms = (os::elapsedTime() - _last_cycle_end) * 1000;
    if (last_time_ms > _guaranteed_gc_interval) {
      log_trigger("Time since last GC (%.0f ms) is larger than guaranteed interval (%zu ms)",
                   last_time_ms, _guaranteed_gc_interval);
<<<<<<< HEAD
      _previous_trigger_declinations = _declined_trigger_count;
      _declined_trigger_count = 0;
      return true;
    }
  }
  _declined_trigger_count++;
=======
      accept_trigger();
      return true;
    }
  }
  decline_trigger();
>>>>>>> 02a4ce23
  return false;
}

bool ShenandoahHeuristics::should_degenerate_cycle() {
  return ShenandoahHeap::heap()->shenandoah_policy()->consecutive_degenerated_gc_count() <= ShenandoahFullGCThreshold;
}

void ShenandoahHeuristics::adjust_penalty(intx step) {
  assert(0 <= _gc_time_penalties && _gc_time_penalties <= 100,
         "In range before adjustment: %zd", _gc_time_penalties);

<<<<<<< HEAD
  if (_previous_trigger_declinations < 5) {
    // Don't penalize if heuristics are not responsible for a negative outcome.  Allow heuristics 5 checks following
    // previous GC to calibrate itself without penalty.
=======
  if ((_most_recent_declined_trigger_count <= Penalty_Free_Declinations) && (step > 0)) {
    // Don't penalize if heuristics are not responsible for a negative outcome.  Allow Penalty_Free_Declinations following
    // previous GC for self calibration without penalty.
>>>>>>> 02a4ce23
    step = 0;
  }

  intx new_val = _gc_time_penalties + step;
  if (new_val < 0) {
    new_val = 0;
  }
  if (new_val > 100) {
    new_val = 100;
  }
  _gc_time_penalties = new_val;

  assert(0 <= _gc_time_penalties && _gc_time_penalties <= 100,
         "In range after adjustment: %zd", _gc_time_penalties);
}

void ShenandoahHeuristics::log_trigger(const char* fmt, ...) {
  LogTarget(Info, gc) lt;
  if (lt.is_enabled()) {
    ResourceMark rm;
    LogStream ls(lt);
    ls.print_raw("Trigger", 7);
    if (ShenandoahHeap::heap()->mode()->is_generational()) {
      ls.print(" (%s)", _space_info->name());
    }
    ls.print_raw(": ", 2);
    va_list va;
    va_start(va, fmt);
    ls.vprint(fmt, va);
    va_end(va);
    ls.cr();
  }
}

void ShenandoahHeuristics::record_success_concurrent() {
  _gc_cycle_time_history->add(elapsed_cycle_time());
  _gc_times_learned++;

  adjust_penalty(Concurrent_Adjust);
}

void ShenandoahHeuristics::record_success_degenerated() {
  adjust_penalty(Degenerated_Penalty);
}

void ShenandoahHeuristics::record_success_full() {
  adjust_penalty(Full_Penalty);
}

void ShenandoahHeuristics::record_allocation_failure_gc() {
  // Do nothing.
}

void ShenandoahHeuristics::record_requested_gc() {
  // Assume users call System.gc() when external state changes significantly,
  // which forces us to re-learn the GC timings and allocation rates.
  _gc_times_learned = 0;
}

bool ShenandoahHeuristics::can_unload_classes() {
  return ClassUnloading;
}

bool ShenandoahHeuristics::should_unload_classes() {
  if (!can_unload_classes()) return false;
  if (has_metaspace_oom()) return true;
  return ClassUnloadingWithConcurrentMark;
}

void ShenandoahHeuristics::initialize() {
  // Nothing to do by default.
}

void ShenandoahHeuristics::post_initialize() {
  // Nothing to do by default.
}

double ShenandoahHeuristics::elapsed_cycle_time() const {
  return os::elapsedTime() - _cycle_start;
}


// Includes the time spent in abandoned concurrent GC cycle that may have triggered this degenerated cycle.
double ShenandoahHeuristics::elapsed_degenerated_cycle_time() const {
  double now = os::elapsedTime();
#ifdef KELVIN_VERBOSITY
  log_info(gc)("degen elapsed cycle time: %0.3f", now - _precursor_cycle_start);
#endif
  return now - _precursor_cycle_start;
}<|MERGE_RESOLUTION|>--- conflicted
+++ resolved
@@ -46,14 +46,9 @@
 }
 
 ShenandoahHeuristics::ShenandoahHeuristics(ShenandoahSpaceInfo* space_info) :
-<<<<<<< HEAD
-  _declined_trigger_count(0),
-  _previous_trigger_declinations(0),
-=======
   _start_gc_is_pending(false),
   _declined_trigger_count(0),
   _most_recent_declined_trigger_count(0),
->>>>>>> 02a4ce23
   _space_info(space_info),
   _region_data(nullptr),
   _guaranteed_gc_interval(0),
@@ -235,12 +230,7 @@
   if (has_metaspace_oom()) {
     // Some of vmTestbase/metaspace tests depend on following line to count GC cycles
     log_trigger("%s", GCCause::to_string(GCCause::_metadata_GC_threshold));
-<<<<<<< HEAD
-    _previous_trigger_declinations = _declined_trigger_count;
-    _declined_trigger_count = 0;
-=======
     accept_trigger();
->>>>>>> 02a4ce23
     return true;
   }
 
@@ -249,20 +239,11 @@
     if (last_time_ms > _guaranteed_gc_interval) {
       log_trigger("Time since last GC (%.0f ms) is larger than guaranteed interval (%zu ms)",
                    last_time_ms, _guaranteed_gc_interval);
-<<<<<<< HEAD
-      _previous_trigger_declinations = _declined_trigger_count;
-      _declined_trigger_count = 0;
-      return true;
-    }
-  }
-  _declined_trigger_count++;
-=======
       accept_trigger();
       return true;
     }
   }
   decline_trigger();
->>>>>>> 02a4ce23
   return false;
 }
 
@@ -273,16 +254,9 @@
 void ShenandoahHeuristics::adjust_penalty(intx step) {
   assert(0 <= _gc_time_penalties && _gc_time_penalties <= 100,
          "In range before adjustment: %zd", _gc_time_penalties);
-
-<<<<<<< HEAD
-  if (_previous_trigger_declinations < 5) {
-    // Don't penalize if heuristics are not responsible for a negative outcome.  Allow heuristics 5 checks following
-    // previous GC to calibrate itself without penalty.
-=======
   if ((_most_recent_declined_trigger_count <= Penalty_Free_Declinations) && (step > 0)) {
     // Don't penalize if heuristics are not responsible for a negative outcome.  Allow Penalty_Free_Declinations following
     // previous GC for self calibration without penalty.
->>>>>>> 02a4ce23
     step = 0;
   }
 
