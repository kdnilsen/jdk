/*
 * Copyright (c) 2018, 2019, Red Hat, Inc. All rights reserved.
 * Copyright (c) 2025, Oracle and/or its affiliates. All rights reserved.
 * DO NOT ALTER OR REMOVE COPYRIGHT NOTICES OR THIS FILE HEADER.
 *
 * This code is free software; you can redistribute it and/or modify it
 * under the terms of the GNU General Public License version 2 only, as
 * published by the Free Software Foundation.
 *
 * This code is distributed in the hope that it will be useful, but WITHOUT
 * ANY WARRANTY; without even the implied warranty of MERCHANTABILITY or
 * FITNESS FOR A PARTICULAR PURPOSE.  See the GNU General Public License
 * version 2 for more details (a copy is included in the LICENSE file that
 * accompanied this code).
 *
 * You should have received a copy of the GNU General Public License version
 * 2 along with this work; if not, write to the Free Software Foundation,
 * Inc., 51 Franklin St, Fifth Floor, Boston, MA 02110-1301 USA.
 *
 * Please contact Oracle, 500 Oracle Parkway, Redwood Shores, CA 94065 USA
 * or visit www.oracle.com if you need additional information or have any
 * questions.
 *
 */


#include "gc/shenandoah/heuristics/shenandoahStaticHeuristics.hpp"
#include "gc/shenandoah/shenandoahCollectionSet.hpp"
#include "gc/shenandoah/shenandoahFreeSet.hpp"
#include "gc/shenandoah/shenandoahHeap.inline.hpp"
#include "gc/shenandoah/shenandoahHeapRegion.inline.hpp"
#include "logging/log.hpp"
#include "logging/logTag.hpp"

ShenandoahStaticHeuristics::ShenandoahStaticHeuristics(ShenandoahSpaceInfo* space_info) :
  ShenandoahHeuristics(space_info) {
  SHENANDOAH_ERGO_ENABLE_FLAG(ExplicitGCInvokesConcurrent);
  SHENANDOAH_ERGO_ENABLE_FLAG(ShenandoahImplicitGCInvokesConcurrent);
}

ShenandoahStaticHeuristics::~ShenandoahStaticHeuristics() {}

bool ShenandoahStaticHeuristics::should_start_gc() {
  size_t max_capacity = _space_info->max_capacity();
  size_t capacity = _space_info->soft_max_capacity();
  size_t available = _space_info->available();

  // Make sure the code below treats available without the soft tail.
  size_t soft_tail = max_capacity - capacity;
  available = (available > soft_tail) ? (available - soft_tail) : 0;

  size_t threshold_available = capacity / 100 * ShenandoahMinFreeThreshold;

  if (available < threshold_available) {
    log_trigger("Free (%zu%s) is below minimum threshold (%zu%s)",
                 byte_size_in_proper_unit(available),           proper_unit_for_byte_size(available),
                 byte_size_in_proper_unit(threshold_available), proper_unit_for_byte_size(threshold_available));
<<<<<<< HEAD
    _previous_trigger_declinations = _declined_trigger_count;
    _declined_trigger_count = 0;
=======
    accept_trigger();
>>>>>>> 6e6a39d3
    return true;
  }
  return ShenandoahHeuristics::should_start_gc();
}

void ShenandoahStaticHeuristics::choose_collection_set_from_regiondata(ShenandoahCollectionSet* cset,
                                                                       RegionData* data, size_t size,
                                                                       size_t free) {
  size_t threshold = ShenandoahHeapRegion::region_size_bytes() * ShenandoahGarbageThreshold / 100;

  for (size_t idx = 0; idx < size; idx++) {
    ShenandoahHeapRegion* r = data[idx].get_region();
    if (r->garbage() > threshold) {
      cset->add_region(r);
    }
  }
}<|MERGE_RESOLUTION|>--- conflicted
+++ resolved
@@ -55,12 +55,7 @@
     log_trigger("Free (%zu%s) is below minimum threshold (%zu%s)",
                  byte_size_in_proper_unit(available),           proper_unit_for_byte_size(available),
                  byte_size_in_proper_unit(threshold_available), proper_unit_for_byte_size(threshold_available));
-<<<<<<< HEAD
-    _previous_trigger_declinations = _declined_trigger_count;
-    _declined_trigger_count = 0;
-=======
     accept_trigger();
->>>>>>> 6e6a39d3
     return true;
   }
   return ShenandoahHeuristics::should_start_gc();
