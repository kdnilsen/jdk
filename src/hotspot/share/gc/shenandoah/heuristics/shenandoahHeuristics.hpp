/*
 * Copyright (c) 2018, 2019, Red Hat, Inc. All rights reserved.
 * Copyright Amazon.com Inc. or its affiliates. All Rights Reserved.
 * DO NOT ALTER OR REMOVE COPYRIGHT NOTICES OR THIS FILE HEADER.
 *
 * This code is free software; you can redistribute it and/or modify it
 * under the terms of the GNU General Public License version 2 only, as
 * published by the Free Software Foundation.
 *
 * This code is distributed in the hope that it will be useful, but WITHOUT
 * ANY WARRANTY; without even the implied warranty of MERCHANTABILITY or
 * FITNESS FOR A PARTICULAR PURPOSE.  See the GNU General Public License
 * version 2 for more details (a copy is included in the LICENSE file that
 * accompanied this code).
 *
 * You should have received a copy of the GNU General Public License version
 * 2 along with this work; if not, write to the Free Software Foundation,
 * Inc., 51 Franklin St, Fifth Floor, Boston, MA 02110-1301 USA.
 *
 * Please contact Oracle, 500 Oracle Parkway, Redwood Shores, CA 94065 USA
 * or visit www.oracle.com if you need additional information or have any
 * questions.
 *
 */

#ifndef SHARE_GC_SHENANDOAH_HEURISTICS_SHENANDOAHHEURISTICS_HPP
#define SHARE_GC_SHENANDOAH_HEURISTICS_SHENANDOAHHEURISTICS_HPP

#include "gc/shenandoah/heuristics/shenandoahSpaceInfo.hpp"
#include "gc/shenandoah/shenandoahSharedVariables.hpp"
#include "memory/allocation.hpp"
#include "runtime/globals_extension.hpp"
#include "utilities/numberSeq.hpp"

#define SHENANDOAH_ERGO_DISABLE_FLAG(name)                                  \
  do {                                                                      \
    if (FLAG_IS_DEFAULT(name) && (name)) {                                  \
      log_info(gc)("Heuristics ergonomically sets -XX:-" #name);            \
      FLAG_SET_DEFAULT(name, false);                                        \
    }                                                                       \
  } while (0)

#define SHENANDOAH_ERGO_ENABLE_FLAG(name)                                   \
  do {                                                                      \
    if (FLAG_IS_DEFAULT(name) && !(name)) {                                 \
      log_info(gc)("Heuristics ergonomically sets -XX:+" #name);            \
      FLAG_SET_DEFAULT(name, true);                                         \
    }                                                                       \
  } while (0)

#define SHENANDOAH_ERGO_OVERRIDE_DEFAULT(name, value)                       \
  do {                                                                      \
    if (FLAG_IS_DEFAULT(name)) {                                            \
      log_info(gc)("Heuristics ergonomically sets -XX:" #name "=" #value);  \
      FLAG_SET_DEFAULT(name, value);                                        \
    }                                                                       \
  } while (0)

class ShenandoahCollectionSet;
class ShenandoahHeapRegion;

typedef enum {
  _mark,
  _evac,
  _update,
  _final_roots,
  _num_phases
} ShenandoahGCStage;

/*
 * Shenandoah heuristics are primarily responsible for deciding when to start
 * a collection cycle and choosing which regions will be evacuated during the
 * cycle.
 */
class ShenandoahHeuristics : public CHeapObj<mtGC> {
  static const intx Concurrent_Adjust   = -1; // recover from penalties
  static const intx Degenerated_Penalty = 10; // how much to penalize average GC duration history on Degenerated GC
  static const intx Full_Penalty        = 20; // how much to penalize average GC duration history on Full GC

  // How many times can I decline a trigger opportunity without being penalized for excessive idle span before trigger?
  static const size_t Penalty_Free_Declinations = 16;

#ifdef ASSERT
  enum UnionTag {
    is_uninitialized, is_garbage, is_live_data
  };
#endif

protected:
  static const uint Moving_Average_Samples = 10; // Number of samples to store in moving averages

<<<<<<< HEAD
  static const uint Min_Surge_Level        =  1; // 0 denotes no surge, 1 denotes surge of 25%
  static const uint Max_Surge_Level        =  8; // 8 denotes surge of 200%

  size_t _declined_trigger_count;
  size_t _previous_trigger_declinations;
=======
  bool _start_gc_is_pending;              // True denotes that GC has been triggered, so no need to trigger again.
  size_t _declined_trigger_count;         // This counts how many times since previous GC finished that this
                                          //  heuristic has answered false to should_start_gc().
  size_t _most_recent_declined_trigger_count;
                                       ;  // This represents the value of _declined_trigger_count as captured at the
                                          //  moment the most recent GC effort was triggered.  In case the most recent
                                          //  concurrent GC effort degenerates, the value of this variable allows us to
                                          //  differentiate between degeneration because heuristic was overly optimistic
                                          //  in delaying the trigger vs. degeneration for other reasons (such as the
                                          //  most recent GC triggered "immediately" after previous GC finished, but the
                                          //  free headroom has already been depleted).
>>>>>>> 6e6a39d3

  class RegionData {
    private:
    ShenandoahHeapRegion* _region;
    union {
      size_t _garbage;          // Not used by old-gen heuristics.
      size_t _live_data;        // Only used for old-gen heuristics, which prioritizes retention of _live_data over garbage reclaim
    } _region_union;
#ifdef ASSERT
    UnionTag _union_tag;
#endif
    public:

    inline void clear() {
      _region = nullptr;
      _region_union._garbage = 0;
#ifdef ASSERT
      _union_tag = is_uninitialized;
#endif
    }

    inline void set_region_and_garbage(ShenandoahHeapRegion* region, size_t garbage) {
      _region = region;
      _region_union._garbage = garbage;
#ifdef ASSERT
      _union_tag = is_garbage;
#endif
    }

    inline void set_region_and_livedata(ShenandoahHeapRegion* region, size_t live) {
      _region = region;
      _region_union._live_data = live;
#ifdef ASSERT
      _union_tag = is_live_data;
#endif
    }

    inline ShenandoahHeapRegion* get_region() const {
      assert(_union_tag != is_uninitialized, "Cannot fetch region from uninitialized RegionData");
      return _region;
    }

    inline size_t get_garbage() const {
      assert(_union_tag == is_garbage, "Invalid union fetch");
      return _region_union._garbage;
    }

    inline size_t get_livedata() const {
      assert(_union_tag == is_live_data, "Invalid union fetch");
      return _region_union._live_data;
    }
  };

  // Source of information about the memory space managed by this heuristic
  ShenandoahSpaceInfo* _space_info;

  // Depending on generation mode, region data represents the results of the relevant
  // most recently completed marking pass:
  //   - in GLOBAL mode, global marking pass
  //   - in OLD mode,    old-gen marking pass
  //   - in YOUNG mode,  young-gen marking pass
  //
  // Note that there is some redundancy represented in region data because
  // each instance is an array large enough to hold all regions. However,
  // any region in young-gen is not in old-gen. And any time we are
  // making use of the GLOBAL data, there is no need to maintain the
  // YOUNG or OLD data. Consider this redundancy of data structure to
  // have negligible cost unless proven otherwise.
  RegionData* _region_data;

  size_t _guaranteed_gc_interval;

  double _precursor_cycle_start;
  double _cycle_start;
  double _last_cycle_end;

  size_t _gc_times_learned;
  intx _gc_time_penalties;
  TruncatedSeq* _gc_cycle_time_history;

  uint _surge_level;
  uint _previous_cycle_max_surge_level;

  // There may be many threads that contend to set this flag
  ShenandoahSharedFlag _metaspace_oom;

  static int compare_by_garbage(RegionData a, RegionData b);

  virtual void choose_collection_set_from_regiondata(ShenandoahCollectionSet* set,
                                                     RegionData* data, size_t data_size,
                                                     size_t free) = 0;

  virtual void adjust_penalty(intx step);

  inline void accept_trigger() {
    _most_recent_declined_trigger_count = _declined_trigger_count;
    _declined_trigger_count = 0;
    _start_gc_is_pending = true;
  }

  inline void decline_trigger() {
    _declined_trigger_count++;
  }

public:
  ShenandoahHeuristics(ShenandoahSpaceInfo* space_info);
  virtual ~ShenandoahHeuristics();

  void record_metaspace_oom()     { _metaspace_oom.set(); }
  void clear_metaspace_oom()      { _metaspace_oom.unset(); }
  bool has_metaspace_oom() const  { return _metaspace_oom.is_set(); }

  void set_guaranteed_gc_interval(size_t guaranteed_gc_interval) {
    _guaranteed_gc_interval = guaranteed_gc_interval;
  }

  virtual void start_idle_span();
  virtual void start_evac_span();
  virtual void resume_idle_span();

  void record_degenerated_cycle_start(bool out_of_cycle);

  virtual void record_cycle_start();

  virtual void record_cycle_end();

  virtual bool should_start_gc();

  inline void cancel_trigger_request() {
    _start_gc_is_pending = false;
  }

  virtual bool should_degenerate_cycle();

  virtual void record_success_concurrent();

  virtual void record_success_degenerated();

  virtual void record_success_full();

  virtual void record_allocation_failure_gc();

  virtual void record_requested_gc();

  virtual void choose_collection_set(ShenandoahCollectionSet* collection_set);

  virtual bool can_unload_classes();

  virtual void record_phase_end(ShenandoahGCStage p, double now) {
    // Only adaptive heuristics will care to record phase end
  }

  // Returns 0 if no surge necessary, returns surge level (1-4) if surge is appropriate.
  //  1:  25% surge (e.g. 4 concurrent worker threads becomes 5)
  //  2:  50% surge (e.g. 4 concurrent worker threads becomes 6)
  //  3:  75% surge (e.g. 4 concurrent worker threads becomes 7)
  //  4: 100% surge (e.g. 4 concurrent worker threads becomes 8, i.e. all Parallel threads)
  virtual uint should_surge_phase(ShenandoahGCStage phase, double now) {
    // Only adaptive heuristics will return non-zero.
    return 0;
  }

  static inline uint max_surge_level() {
    return Max_Surge_Level;
  }
  
  inline uint get_surge_level() {
    return _surge_level;
  }

  // This indicates whether or not the current cycle should unload classes.
  // It does NOT indicate that a cycle should be started.
  virtual bool should_unload_classes();

  virtual const char* name() = 0;
  virtual bool is_diagnostic() = 0;
  virtual bool is_experimental() = 0;
  virtual void initialize();
  virtual void post_initialize();

  double elapsed_cycle_time() const;
  double elapsed_degenerated_cycle_time() const;

  // Format prefix and emit log message indicating a GC cycle hs been triggered
  void log_trigger(const char* fmt, ...) ATTRIBUTE_PRINTF(2, 3);
};

#endif // SHARE_GC_SHENANDOAH_HEURISTICS_SHENANDOAHHEURISTICS_HPP<|MERGE_RESOLUTION|>--- conflicted
+++ resolved
@@ -89,25 +89,20 @@
 protected:
   static const uint Moving_Average_Samples = 10; // Number of samples to store in moving averages
 
-<<<<<<< HEAD
   static const uint Min_Surge_Level        =  1; // 0 denotes no surge, 1 denotes surge of 25%
   static const uint Max_Surge_Level        =  8; // 8 denotes surge of 200%
 
-  size_t _declined_trigger_count;
-  size_t _previous_trigger_declinations;
-=======
   bool _start_gc_is_pending;              // True denotes that GC has been triggered, so no need to trigger again.
   size_t _declined_trigger_count;         // This counts how many times since previous GC finished that this
                                           //  heuristic has answered false to should_start_gc().
   size_t _most_recent_declined_trigger_count;
-                                       ;  // This represents the value of _declined_trigger_count as captured at the
+                                          // This represents the value of _declined_trigger_count as captured at the
                                           //  moment the most recent GC effort was triggered.  In case the most recent
                                           //  concurrent GC effort degenerates, the value of this variable allows us to
                                           //  differentiate between degeneration because heuristic was overly optimistic
                                           //  in delaying the trigger vs. degeneration for other reasons (such as the
                                           //  most recent GC triggered "immediately" after previous GC finished, but the
                                           //  free headroom has already been depleted).
->>>>>>> 6e6a39d3
 
   class RegionData {
     private:
@@ -228,9 +223,9 @@
   virtual void start_evac_span();
   virtual void resume_idle_span();
 
+  virtual void record_cycle_start();
+
   void record_degenerated_cycle_start(bool out_of_cycle);
-
-  virtual void record_cycle_start();
 
   virtual void record_cycle_end();
 
