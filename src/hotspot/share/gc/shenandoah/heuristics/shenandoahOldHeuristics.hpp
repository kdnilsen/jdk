/*
 * Copyright Amazon.com Inc. or its affiliates. All Rights Reserved.
 * DO NOT ALTER OR REMOVE COPYRIGHT NOTICES OR THIS FILE HEADER.
 *
 * This code is free software; you can redistribute it and/or modify it
 * under the terms of the GNU General Public License version 2 only, as
 * published by the Free Software Foundation.
 *
 * This code is distributed in the hope that it will be useful, but WITHOUT
 * ANY WARRANTY; without even the implied warranty of MERCHANTABILITY or
 * FITNESS FOR A PARTICULAR PURPOSE.  See the GNU General Public License
 * version 2 for more details (a copy is included in the LICENSE file that
 * accompanied this code).
 *
 * You should have received a copy of the GNU General Public License version
 * 2 along with this work; if not, write to the Free Software Foundation,
 * Inc., 51 Franklin St, Fifth Floor, Boston, MA 02110-1301 USA.
 *
 * Please contact Oracle, 500 Oracle Parkway, Redwood Shores, CA 94065 USA
 * or visit www.oracle.com if you need additional information or have any
 * questions.
 *
 */

#ifndef SHARE_GC_SHENANDOAH_HEURISTICS_SHENANDOAHOLDHEURISTICS_HPP
#define SHARE_GC_SHENANDOAH_HEURISTICS_SHENANDOAHOLDHEURISTICS_HPP


#include "gc/shenandoah/heuristics/shenandoahHeuristics.hpp"
#include "gc/shenandoah/shenandoahGenerationalHeap.hpp"

class ShenandoahCollectionSet;
class ShenandoahHeapRegion;
class ShenandoahOldGeneration;

/*
 * This heuristic is responsible for choosing a set of candidates for inclusion
 * in mixed collections. These candidates are chosen when marking of the old
 * generation is complete. Note that this list of candidates may live through
 * several mixed collections.
 *
 * This heuristic is also responsible for triggering old collections. It has its
 * own collection of triggers to decide whether to start an old collection. It does
 * _not_ use any of the functionality from the adaptive heuristics for triggers.
 * It also does not use any of the functionality from the heuristics base classes
 * to choose the collection set. For these reasons, it does not extend from
 * ShenandoahGenerationalHeuristics.
 */
class ShenandoahOldHeuristics : public ShenandoahHeuristics {

private:

  static uint NOT_FOUND;

  ShenandoahGenerationalHeap* _heap;

  // After final marking of the old generation, this heuristic will select
  // a set of candidate regions to be included in subsequent mixed collections.
  // The regions are sorted into a `_region_data` array (declared in base
  // class) in decreasing order of garbage. The heuristic will give priority
  // to regions containing more garbage.

  // The following members are used to keep track of which candidate regions
  // have yet to be added to a mixed collection. There is also some special
  // handling for pinned regions, described further below.

  // Pinned regions may not be included in the collection set. Any old regions
  // which were pinned at the time when old regions were added to the mixed
  // collection will have been skipped. These regions are still contain garbage,
  // so we want to include them at the start of the list of candidates for the
  // _next_ mixed collection cycle. This variable is the index of the _first_
  // old region which is pinned when the mixed collection set is formed.
  uint _first_pinned_candidate;

  // This is the index of the last region which is above the garbage threshold.
  // No regions after this will be considered for inclusion in a mixed collection
  // set.
  uint _last_old_collection_candidate;

  // This index points to the first candidate in line to be added to the mixed
  // collection set. It is updated as regions are added to the collection set.
  uint _next_old_collection_candidate;

  // This is the last index in the array of old regions which were active at
  // the end of old final mark.
  uint _last_old_region;

  // How much live data must be evacuated from within the unprocessed mixed evacuation candidates?
  size_t _live_bytes_in_unprocessed_candidates;

  // Keep a pointer to our generation that we can use without down casting a protected member from the base class.
  ShenandoahOldGeneration* _old_generation;

  // Flags are set when promotion failure is detected (by gc thread), and cleared when
  // old generation collection begins (by control thread).  Flags are set and cleared at safepoints.
  bool _cannot_expand_trigger;
  bool _fragmentation_trigger;
  bool _growth_trigger;

  // Motivation for a fragmentation_trigger
  double _fragmentation_density;
  size_t _fragmentation_first_old_region;
  size_t _fragmentation_last_old_region;

<<<<<<< HEAD
  // State variables involved in construction of a mixed-evacuation collection set.  These variables are initialized
  // when client code invokes prime_collection_set().  They are consulted, and sometimes modified, when client code
  // calls top_off_collection_set() to possibly expand the number of old-gen regions in a mixed evacuation cset, and by
  // finalize_mixed_evacs(), which prepares the way for mixed evacuations to begin.
  ShenandoahCollectionSet* _mixed_evac_cset;
  size_t _evacuated_old_bytes;
  size_t _collected_old_bytes;
  size_t _included_old_regions;
  size_t _old_evacuation_reserve;
  size_t _old_evacuation_budget;

  // This represents the amount of memory that can be evacuated from old into initially empty regions during a mixed evacuation.
  // This is the total amount of unfragmented free memory in old divided by ShenandoahOldEvacWaste.
  size_t _unspent_unfragmented_old_budget;

  // This represents the amount of memory that can be evacuated from old into initially non-empty regions during a mixed
  // evacuation.  This is the total amount of initially fragmented free memory in old divided by ShenandoahOldEvacWaste.
  size_t _unspent_fragmented_old_budget;

  // If there is more available memory in old than is required by the intended mixed evacuation, the amount of excess
  // memory is represented by _excess_fragmented_old.  To convert this value into a promotion budget, multiply by
  // ShenandoahOldEvacWaste and divide by ShenandoahPromoWaste.
  size_t _excess_fragmented_old_budget;
=======
  // The value of command-line argument ShenandoahOldGarbageThreshold represents the percent of garbage that must
  // be present within an old-generation region before that region is considered a good candidate for inclusion in
  // the collection set under normal circumstances.  For our purposes, normal circustances are when the memory consumed
  // by the old generation is less than 50% of the soft heap capacity.  When the old generation grows beyond the 50%
  // threshold, we dynamically adjust the old garbage threshold, allowing us to invest in packing the old generation
  // more tightly so that more memory can be made available to the more frequent young GC cycles.  This variable
  // is used in place of ShenandoahOldGarbageThreshold.  Under normal circumstances, its value is equal to
  // ShenandoahOldGarbageThreshold.  When the GC is under duress, this value may be adjusted to a smaller value,
  // as scaled according to the severity of duress that we are experiencing.
  uintx _old_garbage_threshold;
>>>>>>> d854a042

  // Compare by live is used to prioritize compaction of old-gen regions.  With old-gen compaction, the goal is
  // to tightly pack long-lived objects into available regions.  In most cases, there has not been an accumulation
  // of garbage within old-gen regions.  The more likely opportunity will be to combine multiple sparsely populated
  // old-gen regions which may have been promoted in place into a smaller number of densely packed old-gen regions.
  // This improves subsequent allocation efficiency and reduces the likelihood of allocation failure (including
  // humongous allocation failure) due to fragmentation of the available old-gen allocation pool
  static int compare_by_live(RegionData a, RegionData b);

  static int compare_by_index(RegionData a, RegionData b);

  // Set the fragmentation trigger if old-gen memory has become fragmented.
  void set_trigger_if_old_is_fragmented(size_t first_old_region, size_t last_old_region,
                                        size_t old_region_count, size_t num_regions);

  // Set the overgrowth trigger if old-gen memory has grown beyond a particular threshold.
  void set_trigger_if_old_is_overgrown();

 protected:
  void choose_collection_set_from_regiondata(ShenandoahCollectionSet* set, RegionData* data, size_t data_size, size_t free) override;

  // This internal helper routine adds as many mixed evacuation candidate regions as fit within the old-gen evacuation budget
  // to the collection set.  This may be called twice to prepare for any given mixed evacuation cycle, the first time with
  // a conservative old evacuation budget, and the second time with a larger more aggressive old evacuation budget.  Returns
  // true iff we need to finalize mixed evacs.  (If no regions are added to the collection set, there is no need to finalize
  // mixed evacuations.)
  bool add_old_regions_to_cset();

public:
  explicit ShenandoahOldHeuristics(ShenandoahOldGeneration* generation, ShenandoahGenerationalHeap* gen_heap);

  // Prepare for evacuation of old-gen regions by capturing the mark results of a recently completed concurrent mark pass.
  void prepare_for_old_collections();

  // Initialize instance variables to support the preparation of a mixed-evacuation collection set.  Adds as many
  // old candidate regions into the collection set as can fit within the iniital conservative old evacuation budget.
  // Returns true iff we need to finalize mixed evacs.
  bool prime_collection_set(ShenandoahCollectionSet* collection_set);

  // If young evacuation did not consume all of its available evacuation reserve, add as many additional mixed-
  // evacuation candidate regions into the collection set as will fit within this excess repurposed reserved.
  // Returns true iff we need to finalize mixed evacs.  Upon return, the var parameter regions_to_xfer holds the
  // number of regions to transfer from young to old.
  bool top_off_collection_set(ssize_t &add_regions_to_old);

  // Having added all eligible mixed-evacuation candidates to the collection set, this function updates the total count
  // of how much old-gen memory remains to be evacuated and adjusts the representation of old-gen regions that remain to
  // be evacuated, giving special attention to regions that are currently pinned.  It outputs relevant log messages and
  // returns true iff the collection set holds at least one unpinned mixed evacuation candidate.
  bool finalize_mixed_evacs();

  // How many old-collection candidates have not yet been processed?
  uint unprocessed_old_collection_candidates() const;

  // How much live memory must be evacuated from within old-collection candidates that have not yet been processed?
  size_t unprocessed_old_collection_candidates_live_memory() const;

  void set_unprocessed_old_collection_candidates_live_memory(size_t initial_live);

  void decrease_unprocessed_old_collection_candidates_live_memory(size_t evacuated_live);

  // How many old or hidden collection candidates have not yet been processed?
  uint last_old_collection_candidate_index() const;

  // Return the next old-collection candidate in order of decreasing amounts of garbage.  (We process most-garbage regions
  // first.)  This does not consume the candidate.  If the candidate is selected for inclusion in a collection set, then
  // the candidate is consumed by invoking consume_old_collection_candidate().
  ShenandoahHeapRegion* next_old_collection_candidate();

  // Adjust internal state to reflect that one fewer old-collection candidate remains to be processed.
  void consume_old_collection_candidate();

  // Fill in buffer with all the old-collection regions that were identified at the end of the most recent old-gen
  // mark to require their unmarked objects to be coalesced and filled.  The buffer array must have at least
  // last_old_region_index() entries, or memory may be corrupted when this function overwrites the
  // end of the array.
  unsigned int get_coalesce_and_fill_candidates(ShenandoahHeapRegion** buffer);

  // True if there are old regions that need to be filled.
  bool has_coalesce_and_fill_candidates() const { return coalesce_and_fill_candidates_count() > 0; }

  // Return the number of old regions that need to be filled.
  size_t coalesce_and_fill_candidates_count() const { return _last_old_region - _next_old_collection_candidate; }

  // If a GLOBAL gc occurs, it will collect the entire heap which invalidates any collection candidates being
  // held by this heuristic for supplying mixed collections.
  void abandon_collection_candidates();

  void trigger_cannot_expand() { _cannot_expand_trigger = true; };

  inline void get_fragmentation_trigger_reason_for_log_message(double &density, size_t &first_index, size_t &last_index) {
    density = _fragmentation_density;
    first_index = _fragmentation_first_old_region;
    last_index = _fragmentation_last_old_region;
  }

  void clear_triggers();

  // Check whether conditions merit the start of old GC.  Set appropriate trigger if so.
  void evaluate_triggers(size_t first_old_region, size_t last_old_region, size_t old_region_count, size_t num_regions);

  void record_cycle_end() override;

  bool should_start_gc() override;

  // Returns true if the old generation needs to prepare for marking, or continue marking.
  bool should_resume_old_cycle();

  void record_success_concurrent() override;

  void record_success_degenerated() override;

  void record_success_full() override;

  const char* name() override;

  bool is_diagnostic() override;

  bool is_experimental() override;

  // Returns the current value of a dynamically adjusted threshold percentage of garbage above which an old region is
  // deemed eligible for evacuation.
  inline uintx get_old_garbage_threshold() { return _old_garbage_threshold; }

private:
  void slide_pinned_regions_to_front();
  bool all_candidates_are_pinned();

  // The normal old_garbage_threshold is specified by ShenandoahOldGarbageThreshold command-line argument, with default
  // value 25, denoting that a region that has at least 25% garbage is eligible for evacuation.  With default values for
  // all command-line arguments, we make the following adjustments:
  //  1. If the old generation has grown to consume more than 80% of the soft max capacity, adjust threshold to 10%
  //  2. Otherwise, if the old generation has grown to consume more than 65%, adjust threshold to 15%
  //  3. Otherwise, if the old generation has grown to consume more than 50%, adjust threshold to 20%
  // The effect is to compact the old generation more aggressively as the old generation consumes larger percentages
  // of the available heap memory.  In these circumstances, we pack the old generation more tightly in order to make
  // more memory avaiable to the young generation so that the more frequent young collections can operate more
  // efficiently.
  //
  // If the ShenandoahOldGarbageThreshold is specified on the command line, the effect of adjusting the old garbage
  // threshold is scaled linearly.
  void adjust_old_garbage_threshold();
};

#endif // SHARE_GC_SHENANDOAH_HEURISTICS_SHENANDOAHOLDHEURISTICS_HPP<|MERGE_RESOLUTION|>--- conflicted
+++ resolved
@@ -102,7 +102,6 @@
   size_t _fragmentation_first_old_region;
   size_t _fragmentation_last_old_region;
 
-<<<<<<< HEAD
   // State variables involved in construction of a mixed-evacuation collection set.  These variables are initialized
   // when client code invokes prime_collection_set().  They are consulted, and sometimes modified, when client code
   // calls top_off_collection_set() to possibly expand the number of old-gen regions in a mixed evacuation cset, and by
@@ -126,7 +125,7 @@
   // memory is represented by _excess_fragmented_old.  To convert this value into a promotion budget, multiply by
   // ShenandoahOldEvacWaste and divide by ShenandoahPromoWaste.
   size_t _excess_fragmented_old_budget;
-=======
+
   // The value of command-line argument ShenandoahOldGarbageThreshold represents the percent of garbage that must
   // be present within an old-generation region before that region is considered a good candidate for inclusion in
   // the collection set under normal circumstances.  For our purposes, normal circustances are when the memory consumed
@@ -137,7 +136,6 @@
   // ShenandoahOldGarbageThreshold.  When the GC is under duress, this value may be adjusted to a smaller value,
   // as scaled according to the severity of duress that we are experiencing.
   uintx _old_garbage_threshold;
->>>>>>> d854a042
 
   // Compare by live is used to prioritize compaction of old-gen regions.  With old-gen compaction, the goal is
   // to tightly pack long-lived objects into available regions.  In most cases, there has not been an accumulation
