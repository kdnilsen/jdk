--- conflicted
+++ resolved
@@ -579,7 +579,6 @@
 //    in operation mode.  We want some way to decide that the average rate has changed, while keeping average
 //    allocation rate computation independent.
 bool ShenandoahAdaptiveHeuristics::should_start_gc() {
-<<<<<<< HEAD
 #undef KELVIN_START_GC
 #ifdef KELVIN_START_GC
   const size_t MaxRejectedTriggers = 256;
@@ -696,14 +695,9 @@
 #else
 #define DumpTriggerInfo()            ;
 #define AppendTriggerInfo(ts, cap, avail, alloced, mt, ls, \
-                          aar, aw, act, pfagt, awsls, irwps, crba, ca, accel, pfgt, fpgt, attda, is, sr, sttda)
-
-
+                          aar, aw, act, pfagt, awsls, irwps, crba, ca, accel, pfgt, fpgt, attda, is, sr, sttda)     ;
 #endif
   size_t capacity = _space_info->soft_max_capacity();
-=======
-  size_t capacity = ShenandoahHeap::heap()->soft_max_capacity();
->>>>>>> 3d54a802
   size_t available = _space_info->soft_available();
   size_t allocated = _space_info->bytes_allocated_since_gc_start();
 
@@ -719,13 +713,10 @@
     return true;
   }
 
-<<<<<<< HEAD
   // Track allocation rate even if we decide to start a cycle for other reasons.  With default value of 10 for
   // ShenandoahDaptiveSampleSizeSeconds, the allocation rate is only updated if 100 ms have accumulated since the
   // last update.  Otherwise, allocated is ignored and spike_rate is reported as 0.
   double spike_rate = _allocation_rate.sample(allocated);
-=======
->>>>>>> 3d54a802
   _last_trigger = OTHER;
 
   size_t min_threshold = min_free_threshold();
