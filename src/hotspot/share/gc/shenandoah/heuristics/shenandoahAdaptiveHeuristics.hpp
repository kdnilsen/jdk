/*
 * Copyright (c) 2018, 2019, Red Hat, Inc. All rights reserved.
 * Copyright Amazon.com Inc. or its affiliates. All Rights Reserved.
 * DO NOT ALTER OR REMOVE COPYRIGHT NOTICES OR THIS FILE HEADER.
 *
 * This code is free software; you can redistribute it and/or modify it
 * under the terms of the GNU General Public License version 2 only, as
 * published by the Free Software Foundation.
 *
 * This code is distributed in the hope that it will be useful, but WITHOUT
 * ANY WARRANTY; without even the implied warranty of MERCHANTABILITY or
 * FITNESS FOR A PARTICULAR PURPOSE.  See the GNU General Public License
 * version 2 for more details (a copy is included in the LICENSE file that
 * accompanied this code).
 *
 * You should have received a copy of the GNU General Public License version
 * 2 along with this work; if not, write to the Free Software Foundation,
 * Inc., 51 Franklin St, Fifth Floor, Boston, MA 02110-1301 USA.
 *
 * Please contact Oracle, 500 Oracle Parkway, Redwood Shores, CA 94065 USA
 * or visit www.oracle.com if you need additional information or have any
 * questions.
 *
 */

#ifndef SHARE_GC_SHENANDOAH_HEURISTICS_SHENANDOAHADAPTIVEHEURISTICS_HPP
#define SHARE_GC_SHENANDOAH_HEURISTICS_SHENANDOAHADAPTIVEHEURISTICS_HPP

#include "gc/shenandoah/heuristics/shenandoahHeuristics.hpp"
#include "gc/shenandoah/shenandoahFreeSet.hpp"
#include "gc/shenandoah/shenandoahPhaseTimings.hpp"
#include "gc/shenandoah/shenandoahRegulatorThread.hpp"
#include "gc/shenandoah/shenandoahSharedVariables.hpp"
#include "memory/allocation.hpp"
#include "utilities/numberSeq.hpp"

/**
 * ShenanoahAllocationRate maintains a truncated history of recently sampled allocation rates for the purpose of providing
 * informed estimates of current and future allocation rates based on weighted averages and standard deviations of the
 * truncated history.  More recently sampled allocations are weighted more heavily than older samples when computing
 * averages and standard deviations.
 */
class ShenandoahAllocationRate : public CHeapObj<mtGC> {
 public:
  explicit ShenandoahAllocationRate();

  // Reset the _last_sample_value to zero, _last_sample_time to current time.
  void allocation_counter_reset();

  // Force an allocation rate sample to be taken, even if the time since last sample is not greater than
  // 1s/ShenandoahAdaptiveSampleFrequencyHz, except when current_time - _last_sample_time < MinSampleTime (2 ms).
  // The sampled allocation rate is computed from (allocated - _last_sample_value) / (current_time - _last_sample_time).
  // Return the newly computed rate if the sample is taken, zero if it is not an appropriate time to add a sample.
  // In the case that a new sample is not taken, overwrite unaccounted_bytes_allocated with bytes allocated since
  // the previous sample was taken (allocated - _last_sample_value).  Otherwise, overwrite unaccounted_bytes_allocated
  // with 0.
  double force_sample(size_t allocated, size_t &unaccounted_bytes_allocated);

  // Add an allocation rate sample if the time since last sample is greater than 1s/ShenandoahAdaptiveSampleFrequencyHz.
  // The sampled allocation rate is computed from (allocated - _last_sample_value) / (current_time - _last_sample_time).
  // Return the newly computed rate if the sample is taken, zero if it is not an appropriate time to add a sample.
  double sample(size_t allocated);

  // Return an estimate of the upper bound on allocation rate, with the upper bound computed as the weighted average
  // of recently sampled instantaneous allocation rates added to sds times the standard deviation computed for the
  // sequence of recently sampled average allocation rates.
  double upper_bound(double sds) const;

  // Test whether rate significantly diverges from the computed average allocation rate.  If so, return true.
  // Otherwise, return false.  Significant divergence is recognized if (rate - _rate.avg()) / _rate.sd() > threshold.
  bool is_spiking(double rate, double threshold) const;
<<<<<<< HEAD
  double interval() const {
    return _interval_sec;
  }
  double last_sample_time() const {
    return _last_sample_time;
  }
=======
>>>>>>> 3d54a802

 private:

  // Return the instantaneous rate calculated from (allocated - _last_sample_value) / (time - _last_sample_time).
  // Return Sentinel value 0.0 if (time - _last_sample_time) == 0 or if (allocated <= _last_sample_value).
  double instantaneous_rate(double time, size_t allocated) const;

  // Time at which previous allocation rate sample was collected.
  double _last_sample_time;

  // Bytes allocated as of the time at which previous allocation rate sample was collected.
  size_t _last_sample_value;

  // The desired interval of time between consecutive samples of the allocation rate.
  double _interval_sec;
<<<<<<< HEAD
#undef KELVIN_VERBOSE
#ifdef KELVIN_VERBOSE
public:
#endif
=======

  // Holds a sequence of the most recently sampled instantaneous allocation rates
>>>>>>> 3d54a802
  TruncatedSeq _rate;

  // Holds a sequence of the most recently computed weighted average of allocation rates, with each weighted average
  // computed immediately after an instantaneous rate was sampled
  TruncatedSeq _rate_avg;
};

/*
 * The adaptive heuristic tracks the allocation behavior and average cycle
 * time of the application. It attempts to start a cycle with enough time
 * to complete before the available memory is exhausted. It errors on the
 * side of starting cycles early to avoid allocation failures (degenerated
 * cycles).
 *
 * This heuristic limits the number of regions for evacuation such that the
 * evacuation reserve is respected. This helps it avoid allocation failures
 * during evacuation. It preferentially selects regions with the most garbage.
 */
class ShenandoahAdaptiveHeuristics : public ShenandoahHeuristics {
public:
  ShenandoahAdaptiveHeuristics(ShenandoahSpaceInfo* space_info);

  virtual ~ShenandoahAdaptiveHeuristics();

  virtual void initialize();

  virtual void post_initialize();

  virtual void choose_collection_set_from_regiondata(ShenandoahCollectionSet* cset,
                                                     RegionData* data, size_t size,
                                                     size_t actual_free) override;

<<<<<<< HEAD
  virtual void adjust_penalty(intx step);

  // At the end of GC(N), we idle GC until necessary to start the next GC.  Compute the threshold of memory that can be allocated
  // before we need to start the next GC.
  void start_idle_span() override;

  // If old-generation marking finishes during an idle span and immediate old-generation garbage is identified, we will rebuild
  // the free set.  If this happens, resume_idle_span() recomputes the threshold of memory that can be allocated before we need
  // to start the next GC.
  void resume_idle_span() override;

  // As we begin to do evacuation, adjust the trigger threshold to not account for headroom, as we are now free to allocate
  // everything that remains in the mutator set up until that is exhausted.  Our hope is that we finish GC before the
  // remaining mutator memory is fully depleted.
  void start_evac_span() override;

  // Having observed a new allocation rate sample, add this to the acceleration history so that we can determine if allocation
  // rate is accelerating.
  void add_rate_to_acceleration_history(double timestamp, double rate);

  // Compute and return the current allocation rate, the current rate of acceleration, and the amount of memory that we expect
  // to consume if we start GC right now and gc takes predicted_cycle_time to complete.
  size_t accelerated_consumption(double& acceleration, double& current_rate,
                                 double avg_rate_words_per_sec, double predicted_cycle_time) const;

  void record_cycle_start();
  void record_success_concurrent();
  void record_success_degenerated();
  void record_success_full();
=======
  virtual void record_cycle_start() override;
  virtual void record_success_concurrent() override;
  virtual void record_success_degenerated() override;
  virtual void record_success_full() override;
>>>>>>> 3d54a802

  virtual bool should_start_gc() override;

  virtual const char* name() override     { return "Adaptive"; }
  virtual bool is_diagnostic() override   { return false; }
  virtual bool is_experimental() override { return false; }

 private:
  // These are used to adjust the margin of error and the spike threshold
  // in response to GC cycle outcomes. These values are shared, but the
  // margin of error and spike threshold trend in opposite directions.
  const static double FULL_PENALTY_SD;
  const static double DEGENERATE_PENALTY_SD;

  const static double MINIMUM_CONFIDENCE;
  const static double MAXIMUM_CONFIDENCE;

  const static double LOWEST_EXPECTED_AVAILABLE_AT_END;
  const static double HIGHEST_EXPECTED_AVAILABLE_AT_END;

  const static size_t GC_TIME_SAMPLE_SIZE;

  const static double MINIMUM_ALLOC_RATE_SAMPLE_INTERVAL;

  friend class ShenandoahAllocationRate;

  // Used to record the last trigger that signaled to start a GC.
  // This itself is used to decide whether or not to adjust the margin of
  // error for the average cycle time and allocation rate or the allocation
  // spike detection threshold.
  enum Trigger {
    SPIKE, RATE, OTHER
  };

  void adjust_last_trigger_parameters(double amount);
  void adjust_margin_of_error(double amount);
  void adjust_spike_threshold(double amount);

  // _trigger_threshold, represented in words, is the amount of memory that we allow ourselves to allocate while concurrent
  // GC is running.  If anticipated consumption of mutator memory during GC (e.g. average alloc rate * average GC time)
  // exceeds _trigger_threshold, we need to start GC now.  Note that we intend NOT to allocate the headroom reserve,
  // so this is not included in the _trigger_threshold.
  void recalculate_trigger_threshold(size_t mutator_available);

  // Returns number of words that can be allocated before we need to trigger next GC.
  inline size_t allocatable() const {
    size_t allocated_words = _freeset->get_mutator_allocations_since_rebuild();
    size_t result = (allocated_words < _trigger_threshold)? _trigger_threshold - allocated_words: 0;
#undef KELVIN_ALLOCATABLE
#ifdef KELVIN_ALLOCATABLE
    log_info(gc)("allocatable returns %zu words from allocated %zu, trigger_threshold: %zu",
                 result, allocated_words, _trigger_threshold);
#endif
    return result;
  }

  double get_most_recent_wake_time() const;
  double get_planned_sleep_interval() const;

protected:
  ShenandoahAllocationRate _allocation_rate;

  // Invocations of should_start_gc() happen approximately once per ms.  Approximately every third invocation  of should_start_gc()
  // queries the allocation rate.
  size_t _allocated_at_previous_query;

  double _time_of_previous_allocation_query;


  // The margin of error expressed in standard deviations to add to our
  // average cycle time and allocation rate. As this value increases we
  // tend to overestimate the rate at which mutators will deplete the
  // heap. In other words, erring on the side of caution will trigger more
  // concurrent GCs.
  double _margin_of_error_sd;

  // The allocation spike threshold is expressed in standard deviations.
  // If the standard deviation of the most recent sample of the allocation
  // rate exceeds this threshold, a GC cycle is started. As this value
  // decreases the sensitivity to allocation spikes increases. In other
  // words, lowering the spike threshold will tend to increase the number
  // of concurrent GCs.
  double _spike_threshold_sd;

  // Remember which trigger is responsible for the last GC cycle. When the
  // outcome of the cycle is evaluated we will adjust the parameters for the
  // corresponding triggers. Note that successful outcomes will raise
  // the spike threshold and lower the margin of error.
  Trigger _last_trigger;

  // Keep track of the available memory at the end of a GC cycle. This
  // establishes what is 'normal' for the application and is used as a
  // source of feedback to adjust trigger parameters.
  TruncatedSeq _available;

  ShenandoahFreeSet* _freeset;
  bool _is_generational;
  ShenandoahRegulatorThread* _regulator_thread;
  ShenandoahController* _control_thread;

  double _previous_allocation_timestamp;
  size_t _total_allocations_at_start_of_idle;
  size_t _trigger_threshold;

  // Keep track of GC_TIME_SAMPLE_SIZE most recent concurrent GC cycle times
  uint _gc_time_first_sample_index;
  uint _gc_time_num_samples;
  double* const _gc_time_timestamps;
  double* const _gc_time_samples;
  double* const _gc_time_xy;    // timestamp * sample
  double* const _gc_time_xx;    // timestamp squared
  double _gc_time_sum_of_timestamps;
  double _gc_time_sum_of_samples;
  double _gc_time_sum_of_xy;
  double _gc_time_sum_of_xx;

  double _gc_time_m;            // slope
  double _gc_time_b;            // y-intercept
  double _gc_time_sd;           // sd on deviance from prediction

  void add_gc_time(double timestamp_at_start, double duration);
  void add_degenerated_gc_time(double timestamp_at_start, double duration);
  double predict_gc_time(double timestamp_at_start);

  // Keep track of SPIKE_ACCELERATION_SAMPLE_SIZE most recent spike allocation rate measurements. Note that it is
  // typical to experience a small spike following end of GC cycle, as mutator threads refresh their TLABs.  But
  // there is generally an abundance of memory at this time as well, so this will not generally trigger GC.
  uint _spike_acceleration_buffer_size;
  uint _spike_acceleration_first_sample_index;
  uint _spike_acceleration_num_samples;
  double* const _spike_acceleration_rate_samples; // holds rates in words/second
  double* const _spike_acceleration_rate_timestamps;

  size_t _most_recent_headroom_at_start_of_idle;

#ifdef KELVIN_DEPRECATE
  double _acceleration_goodness_ratio;
  size_t _consecutive_goodness;
#endif

  // A conservative minimum threshold of free space that we'll try to maintain when possible.
  // For example, we might trigger a concurrent gc if we are likely to drop below
  // this threshold, or we might consider this when dynamically resizing generations
  // in the generational case. Controlled by global flag ShenandoahMinFreeThreshold.
  size_t min_free_threshold();

  inline void accept_trigger_with_type(Trigger trigger_type) {
    _last_trigger = trigger_type;
    ShenandoahHeuristics::accept_trigger();
  }

public:
  // Sample the allocation rate at GC trigger time if possible.  Return the number of allocated bytes that were
  // not accounted for in the sample.  This must be called before resetting bytes allocated since gc start.
  virtual size_t force_alloc_rate_sample(size_t bytes_allocated) override {
    size_t unaccounted_bytes;
    _allocation_rate.force_sample(bytes_allocated, unaccounted_bytes);
    return unaccounted_bytes;
  }
};

#endif // SHARE_GC_SHENANDOAH_HEURISTICS_SHENANDOAHADAPTIVEHEURISTICS_HPP<|MERGE_RESOLUTION|>--- conflicted
+++ resolved
@@ -69,15 +69,13 @@
   // Test whether rate significantly diverges from the computed average allocation rate.  If so, return true.
   // Otherwise, return false.  Significant divergence is recognized if (rate - _rate.avg()) / _rate.sd() > threshold.
   bool is_spiking(double rate, double threshold) const;
-<<<<<<< HEAD
+
   double interval() const {
     return _interval_sec;
   }
   double last_sample_time() const {
     return _last_sample_time;
   }
-=======
->>>>>>> 3d54a802
 
  private:
 
@@ -93,15 +91,13 @@
 
   // The desired interval of time between consecutive samples of the allocation rate.
   double _interval_sec;
-<<<<<<< HEAD
+
 #undef KELVIN_VERBOSE
 #ifdef KELVIN_VERBOSE
 public:
 #endif
-=======
 
   // Holds a sequence of the most recently sampled instantaneous allocation rates
->>>>>>> 3d54a802
   TruncatedSeq _rate;
 
   // Holds a sequence of the most recently computed weighted average of allocation rates, with each weighted average
@@ -134,7 +130,6 @@
                                                      RegionData* data, size_t size,
                                                      size_t actual_free) override;
 
-<<<<<<< HEAD
   virtual void adjust_penalty(intx step);
 
   // At the end of GC(N), we idle GC until necessary to start the next GC.  Compute the threshold of memory that can be allocated
@@ -160,16 +155,10 @@
   size_t accelerated_consumption(double& acceleration, double& current_rate,
                                  double avg_rate_words_per_sec, double predicted_cycle_time) const;
 
-  void record_cycle_start();
-  void record_success_concurrent();
-  void record_success_degenerated();
-  void record_success_full();
-=======
   virtual void record_cycle_start() override;
   virtual void record_success_concurrent() override;
   virtual void record_success_degenerated() override;
   virtual void record_success_full() override;
->>>>>>> 3d54a802
 
   virtual bool should_start_gc() override;
 
