/*
 * Copyright Amazon.com Inc. or its affiliates. All Rights Reserved.
 * Copyright (c) 2025, Oracle and/or its affiliates. All rights reserved.
 * DO NOT ALTER OR REMOVE COPYRIGHT NOTICES OR THIS FILE HEADER.
 *
 * This code is free software; you can redistribute it and/or modify it
 * under the terms of the GNU General Public License version 2 only, as
 * published by the Free Software Foundation.
 *
 * This code is distributed in the hope that it will be useful, but WITHOUT
 * ANY WARRANTY; without even the implied warranty of MERCHANTABILITY or
 * FITNESS FOR A PARTICULAR PURPOSE.  See the GNU General Public License
 * version 2 for more details (a copy is included in the LICENSE file that
 * accompanied this code).
 *
 * You should have received a copy of the GNU General Public License version
 * 2 along with this work; if not, write to the Free Software Foundation,
 * Inc., 51 Franklin St, Fifth Floor, Boston, MA 02110-1301 USA.
 *
 * Please contact Oracle, 500 Oracle Parkway, Redwood Shores, CA 94065 USA
 * or visit www.oracle.com if you need additional information or have any
 * questions.
 *
 */

#include "gc/shenandoah/heuristics/shenandoahOldHeuristics.hpp"
#include "gc/shenandoah/heuristics/shenandoahYoungHeuristics.hpp"
#include "gc/shenandoah/shenandoahCollectorPolicy.hpp"
#include "gc/shenandoah/shenandoahGenerationalHeap.hpp"
#include "gc/shenandoah/shenandoahHeapRegion.inline.hpp"
#include "gc/shenandoah/shenandoahOldGeneration.hpp"
#include "gc/shenandoah/shenandoahYoungGeneration.hpp"

#include "utilities/quickSort.hpp"

ShenandoahYoungHeuristics::ShenandoahYoungHeuristics(ShenandoahYoungGeneration* generation)
        : ShenandoahGenerationalHeuristics(generation) {
}


void ShenandoahYoungHeuristics::choose_collection_set_from_regiondata(ShenandoahCollectionSet* cset,
                                                                      RegionData* data, size_t size,
                                                                      size_t actual_free) {
  // See comments in ShenandoahAdaptiveHeuristics::choose_collection_set_from_regiondata():
  // we do the same here, but with the following adjustments for generational mode:
  //
  // In generational mode, the sort order within the data array is not strictly descending amounts
  // of garbage. In particular, regions that have reached tenure age will be sorted into this
  // array before younger regions that typically contain more garbage. This is one reason why,
  // for example, we continue examining regions even after rejecting a region that has
  // more live data than we can evacuate.

  // Better select garbage-first regions
  QuickSort::sort<RegionData>(data, (int) size, compare_by_garbage);

  size_t cur_young_garbage = add_preselected_regions_to_collection_set(cset, data, size);

  choose_young_collection_set(cset, data, size, actual_free, cur_young_garbage);

  log_cset_composition(cset);
}

void ShenandoahYoungHeuristics::choose_young_collection_set(ShenandoahCollectionSet* cset,
                                                            const RegionData* data,
                                                            size_t size, size_t actual_free,
                                                            size_t cur_young_garbage) const {

  auto heap = ShenandoahGenerationalHeap::heap();

  size_t capacity = heap->young_generation()->max_capacity();
  size_t garbage_threshold = ShenandoahHeapRegion::region_size_bytes() * ShenandoahGarbageThreshold / 100;
  size_t ignore_threshold = ShenandoahHeapRegion::region_size_bytes() * ShenandoahIgnoreGarbageThreshold / 100;
  const uint tenuring_threshold = heap->age_census()->tenuring_threshold();

  // This is young-gen collection or a mixed evacuation.
  // If this is mixed evacuation, the old-gen candidate regions have already been added.
  size_t max_cset = (size_t) (heap->young_generation()->get_evacuation_reserve() / ShenandoahEvacWaste);
  size_t cur_cset = 0;
  size_t free_target = (capacity * ShenandoahMinFreeThreshold) / 100 + max_cset;
  size_t min_garbage = (free_target > actual_free) ? (free_target - actual_free) : 0;


  log_info(gc, ergo)(
          "Adaptive CSet Selection for YOUNG. Max Evacuation: %zu%s, Actual Free: %zu%s.",
          byte_size_in_proper_unit(max_cset), proper_unit_for_byte_size(max_cset),
          byte_size_in_proper_unit(actual_free), proper_unit_for_byte_size(actual_free));

  for (size_t idx = 0; idx < size; idx++) {
    ShenandoahHeapRegion* r = data[idx].get_region();
    if (cset->is_preselected(r->index())) {
      continue;
    }
    if (r->age() < tenuring_threshold) {
      size_t new_cset = cur_cset + r->get_live_data_bytes();
      size_t region_garbage = r->garbage();
      size_t new_garbage = cur_young_garbage + region_garbage;
      bool add_regardless = (region_garbage > ignore_threshold) && (new_garbage < min_garbage);
      assert(r->is_young(), "Only young candidates expected in the data array");
      if ((new_cset <= max_cset) && (add_regardless || (region_garbage > garbage_threshold))) {
        cur_cset = new_cset;
        cur_young_garbage = new_garbage;
        cset->add_region(r);
      }
    }
    // Note that we do not add aged regions if they were not pre-selected.  The reason they were not preselected
    // is because there is not sufficient room in old-gen to hold their to-be-promoted live objects or because
    // they are to be promoted in place.
  }
}


bool ShenandoahYoungHeuristics::should_start_gc() {
  auto heap = ShenandoahGenerationalHeap::heap();
  ShenandoahOldGeneration* old_generation = heap->old_generation();
  ShenandoahOldHeuristics* old_heuristics = old_generation->heuristics();

  // Checks that an old cycle has run for at least ShenandoahMinimumOldTimeMs before allowing a young cycle.
  if (ShenandoahMinimumOldTimeMs > 0) {
    if (old_generation->is_preparing_for_mark() || old_generation->is_concurrent_mark_in_progress()) {
      size_t old_time_elapsed = size_t(old_heuristics->elapsed_cycle_time() * 1000);
      if (old_time_elapsed < ShenandoahMinimumOldTimeMs) {
        _declined_trigger_count++;
        return false;
      }
    }
  }

  // inherited triggers have already decided to start a cycle, so no further evaluation is required
  if (ShenandoahAdaptiveHeuristics::should_start_gc()) {
    _previous_trigger_declinations = _declined_trigger_count;
    _declined_trigger_count = 0;
    return true;
  }

  // Get through promotions and mixed evacuations as quickly as possible.  These cycles sometimes require significantly
  // more time than traditional young-generation cycles so start them up as soon as possible.  This is a "mitigation"
  // for the reality that old-gen and young-gen activities are not truly "concurrent".  If there is old-gen work to
  // be done, we start up the young-gen GC threads so they can do some of this old-gen work.  As implemented, promotion
  // gets priority over old-gen marking.
  size_t promo_expedite_threshold = percent_of(heap->young_generation()->max_capacity(), ShenandoahExpeditePromotionsThreshold);
  size_t promo_potential = old_generation->get_promotion_potential();
  if (promo_potential > promo_expedite_threshold) {
    // Detect unsigned arithmetic underflow
    assert(promo_potential < heap->capacity(), "Sanity");
    log_trigger("Expedite promotion of " PROPERFMT, PROPERFMTARGS(promo_potential));
    _previous_trigger_declinations = _declined_trigger_count;
    _declined_trigger_count = 0;
    return true;
  }

  size_t mixed_candidates = old_heuristics->unprocessed_old_collection_candidates();
  if (mixed_candidates > ShenandoahExpediteMixedThreshold && !heap->is_concurrent_weak_root_in_progress()) {
    // We need to run young GC in order to open up some free heap regions so we can finish mixed evacuations.
    // If concurrent weak root processing is in progress, it means the old cycle has chosen mixed collection
    // candidates, but has not completed. There is no point in trying to start the young cycle before the old
    // cycle completes.
<<<<<<< HEAD
    log_trigger("Expedite mixed evacuation of " SIZE_FORMAT " regions", mixed_candidates);
    _previous_trigger_declinations = _declined_trigger_count;
    _declined_trigger_count = 0;
=======
    log_trigger("Expedite mixed evacuation of %zu regions", mixed_candidates);
>>>>>>> a637ccf2
    return true;
  }

  _declined_trigger_count++;
  return false;
}

// Return a conservative estimate of how much memory can be allocated before we need to start GC. The estimate is based
// on memory that is currently available within young generation plus all of the memory that will be added to the young
// generation at the end of the current cycle (as represented by young_regions_to_be_reclaimed) and on the anticipated
// amount of time required to perform a GC.
size_t ShenandoahYoungHeuristics::bytes_of_allocation_runway_before_gc_trigger(size_t young_regions_to_be_reclaimed) {
  size_t capacity = _space_info->max_capacity();
  size_t usage = _space_info->used();
  size_t available = (capacity > usage)? capacity - usage: 0;
  size_t allocated = _space_info->bytes_allocated_since_gc_start();

  size_t available_young_collected = ShenandoahHeap::heap()->collection_set()->get_young_available_bytes_collected();
  size_t anticipated_available =
          available + young_regions_to_be_reclaimed * ShenandoahHeapRegion::region_size_bytes() - available_young_collected;
  size_t spike_headroom = capacity * ShenandoahAllocSpikeFactor / 100;
  size_t penalties      = capacity * _gc_time_penalties / 100;

  double rate = _allocation_rate.sample(allocated);

  // At what value of available, would avg and spike triggers occur?
  //  if allocation_headroom < avg_cycle_time * avg_alloc_rate, then we experience avg trigger
  //  if allocation_headroom < avg_cycle_time * rate, then we experience spike trigger if is_spiking
  //
  // allocation_headroom =
  //     0, if penalties > available or if penalties + spike_headroom > available
  //     available - penalties - spike_headroom, otherwise
  //
  // so we trigger if available - penalties - spike_headroom < avg_cycle_time * avg_alloc_rate, which is to say
  //                  available < avg_cycle_time * avg_alloc_rate + penalties + spike_headroom
  //            or if available < penalties + spike_headroom
  //
  // since avg_cycle_time * avg_alloc_rate > 0, the first test is sufficient to test both conditions
  //
  // thus, evac_slack_avg is MIN2(0,  available - avg_cycle_time * avg_alloc_rate + penalties + spike_headroom)
  //
  // similarly, evac_slack_spiking is MIN2(0, available - avg_cycle_time * rate + penalties + spike_headroom)
  // but evac_slack_spiking is only relevant if is_spiking, as defined below.

  double avg_cycle_time = _gc_cycle_time_history->davg() + (_margin_of_error_sd * _gc_cycle_time_history->dsd());
  double avg_alloc_rate = _allocation_rate.upper_bound(_margin_of_error_sd);
  size_t evac_slack_avg;
  if (anticipated_available > avg_cycle_time * avg_alloc_rate + penalties + spike_headroom) {
    evac_slack_avg = anticipated_available - (avg_cycle_time * avg_alloc_rate + penalties + spike_headroom);
  } else {
    // we have no slack because it's already time to trigger
    evac_slack_avg = 0;
  }

  bool is_spiking = _allocation_rate.is_spiking(rate, _spike_threshold_sd);
  size_t evac_slack_spiking;
  if (is_spiking) {
    if (anticipated_available > avg_cycle_time * rate + penalties + spike_headroom) {
      evac_slack_spiking = anticipated_available - (avg_cycle_time * rate + penalties + spike_headroom);
    } else {
      // we have no slack because it's already time to trigger
      evac_slack_spiking = 0;
    }
  } else {
    evac_slack_spiking = evac_slack_avg;
  }

  size_t threshold = min_free_threshold();
  size_t evac_min_threshold = (anticipated_available > threshold)? anticipated_available - threshold: 0;
  return MIN3(evac_slack_spiking, evac_slack_avg, evac_min_threshold);
}<|MERGE_RESOLUTION|>--- conflicted
+++ resolved
@@ -154,13 +154,9 @@
     // If concurrent weak root processing is in progress, it means the old cycle has chosen mixed collection
     // candidates, but has not completed. There is no point in trying to start the young cycle before the old
     // cycle completes.
-<<<<<<< HEAD
-    log_trigger("Expedite mixed evacuation of " SIZE_FORMAT " regions", mixed_candidates);
+    log_trigger("Expedite mixed evacuation of %zu regions", mixed_candidates);
     _previous_trigger_declinations = _declined_trigger_count;
     _declined_trigger_count = 0;
-=======
-    log_trigger("Expedite mixed evacuation of %zu regions", mixed_candidates);
->>>>>>> a637ccf2
     return true;
   }
 
