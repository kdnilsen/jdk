/*
 * Copyright Amazon.com Inc. or its affiliates. All Rights Reserved.
 * Copyright (c) 2025, Oracle and/or its affiliates. All rights reserved.
 * DO NOT ALTER OR REMOVE COPYRIGHT NOTICES OR THIS FILE HEADER.
 *
 * This code is free software; you can redistribute it and/or modify it
 * under the terms of the GNU General Public License version 2 only, as
 * published by the Free Software Foundation.
 *
 * This code is distributed in the hope that it will be useful, but WITHOUT
 * ANY WARRANTY; without even the implied warranty of MERCHANTABILITY or
 * FITNESS FOR A PARTICULAR PURPOSE.  See the GNU General Public License
 * version 2 for more details (a copy is included in the LICENSE file that
 * accompanied this code).
 *
 * You should have received a copy of the GNU General Public License version
 * 2 along with this work; if not, write to the Free Software Foundation,
 * Inc., 51 Franklin St, Fifth Floor, Boston, MA 02110-1301 USA.
 *
 * Please contact Oracle, 500 Oracle Parkway, Redwood Shores, CA 94065 USA
 * or visit www.oracle.com if you need additional information or have any
 * questions.
 *
 */

#include "gc/shenandoah/shenandoahAgeCensus.hpp"
#include "gc/shenandoah/shenandoahClosures.inline.hpp"
#include "gc/shenandoah/shenandoahCollectorPolicy.hpp"
#include "gc/shenandoah/shenandoahFreeSet.hpp"
#include "gc/shenandoah/shenandoahGeneration.hpp"
#include "gc/shenandoah/shenandoahGenerationalControlThread.hpp"
#include "gc/shenandoah/shenandoahGenerationalEvacuationTask.hpp"
#include "gc/shenandoah/shenandoahGenerationalHeap.hpp"
#include "gc/shenandoah/shenandoahHeap.inline.hpp"
#include "gc/shenandoah/shenandoahHeapRegion.hpp"
#include "gc/shenandoah/shenandoahHeapRegionClosures.hpp"
#include "gc/shenandoah/shenandoahInitLogger.hpp"
#include "gc/shenandoah/shenandoahMemoryPool.hpp"
#include "gc/shenandoah/shenandoahMonitoringSupport.hpp"
#include "gc/shenandoah/shenandoahOldGeneration.hpp"
#include "gc/shenandoah/shenandoahPhaseTimings.hpp"
#include "gc/shenandoah/shenandoahRegulatorThread.hpp"
#include "gc/shenandoah/shenandoahScanRemembered.inline.hpp"
#include "gc/shenandoah/shenandoahUtils.hpp"
#include "gc/shenandoah/shenandoahWorkerPolicy.hpp"
#include "gc/shenandoah/shenandoahYoungGeneration.hpp"
#include "logging/log.hpp"
#include "utilities/events.hpp"


class ShenandoahGenerationalInitLogger : public ShenandoahInitLogger {
public:
  static void print() {
    ShenandoahGenerationalInitLogger logger;
    logger.print_all();
  }
protected:
  void print_gc_specific() override {
    ShenandoahInitLogger::print_gc_specific();

    ShenandoahGenerationalHeap* heap = ShenandoahGenerationalHeap::heap();
    log_info(gc, init)("Young Heuristics: %s", heap->young_generation()->heuristics()->name());
    log_info(gc, init)("Old Heuristics: %s", heap->old_generation()->heuristics()->name());
  }
};

size_t ShenandoahGenerationalHeap::calculate_min_plab() {
  return align_up(PLAB::min_size(), CardTable::card_size_in_words());
}

size_t ShenandoahGenerationalHeap::calculate_max_plab() {
  size_t MaxTLABSizeWords = ShenandoahHeapRegion::max_tlab_size_words();
  return align_down(MaxTLABSizeWords, CardTable::card_size_in_words());
}

// Returns size in bytes
size_t ShenandoahGenerationalHeap::unsafe_max_tlab_alloc() const {
  return MIN2(ShenandoahHeapRegion::max_tlab_size_bytes(), young_generation()->available());
}

ShenandoahGenerationalHeap::ShenandoahGenerationalHeap(ShenandoahCollectorPolicy* policy) :
  ShenandoahHeap(policy),
  _age_census(nullptr),
  _min_plab_size(calculate_min_plab()),
  _max_plab_size(calculate_max_plab()),
  _regulator_thread(nullptr),
  _young_gen_memory_pool(nullptr),
  _old_gen_memory_pool(nullptr) {
  assert(is_aligned(_min_plab_size, CardTable::card_size_in_words()), "min_plab_size must be aligned");
  assert(is_aligned(_max_plab_size, CardTable::card_size_in_words()), "max_plab_size must be aligned");
}

void ShenandoahGenerationalHeap::post_initialize() {
  ShenandoahHeap::post_initialize();
  _age_census = new ShenandoahAgeCensus();
}

void ShenandoahGenerationalHeap::print_init_logger() const {
  ShenandoahGenerationalInitLogger logger;
  logger.print_all();
}

void ShenandoahGenerationalHeap::initialize_heuristics() {
  // Initialize global generation and heuristics even in generational mode.
  ShenandoahHeap::initialize_heuristics();

  // Max capacity is the maximum _allowed_ capacity. That is, the maximum allowed capacity
  // for old would be total heap - minimum capacity of young. This means the sum of the maximum
  // allowed for old and young could exceed the total heap size. It remains the case that the
  // _actual_ capacity of young + old = total.
  size_t region_count = num_regions();
  size_t max_young_regions = MAX2((region_count * ShenandoahMaxYoungPercentage) / 100, (size_t) 1U);
  size_t initial_capacity_young = max_young_regions * ShenandoahHeapRegion::region_size_bytes();
  size_t max_capacity_young = initial_capacity_young;
  size_t initial_capacity_old = max_capacity() - max_capacity_young;
  size_t max_capacity_old = max_capacity() - initial_capacity_young;

  _young_generation = new ShenandoahYoungGeneration(max_workers());
  _old_generation = new ShenandoahOldGeneration(max_workers());
  _young_generation->initialize_heuristics(mode());
  _old_generation->initialize_heuristics(mode());
}

void ShenandoahGenerationalHeap::post_initialize_heuristics() {
  ShenandoahHeap::post_initialize_heuristics();
  _young_generation->post_initialize(this);
  _old_generation->post_initialize(this);
}

void ShenandoahGenerationalHeap::initialize_serviceability() {
  assert(mode()->is_generational(), "Only for the generational mode");
  _young_gen_memory_pool = new ShenandoahYoungGenMemoryPool(this);
  _old_gen_memory_pool = new ShenandoahOldGenMemoryPool(this);
  cycle_memory_manager()->add_pool(_young_gen_memory_pool);
  cycle_memory_manager()->add_pool(_old_gen_memory_pool);
  stw_memory_manager()->add_pool(_young_gen_memory_pool);
  stw_memory_manager()->add_pool(_old_gen_memory_pool);
}

GrowableArray<MemoryPool*> ShenandoahGenerationalHeap::memory_pools() {
  assert(mode()->is_generational(), "Only for the generational mode");
  GrowableArray<MemoryPool*> memory_pools(2);
  memory_pools.append(_young_gen_memory_pool);
  memory_pools.append(_old_gen_memory_pool);
  return memory_pools;
}

void ShenandoahGenerationalHeap::initialize_controller() {
  auto control_thread = new ShenandoahGenerationalControlThread();
  _control_thread = control_thread;
  _regulator_thread = new ShenandoahRegulatorThread(control_thread);
}

void ShenandoahGenerationalHeap::gc_threads_do(ThreadClosure* tcl) const {
  if (!shenandoah_policy()->is_at_shutdown()) {
    ShenandoahHeap::gc_threads_do(tcl);
    tcl->do_thread(regulator_thread());
  }
}

void ShenandoahGenerationalHeap::stop() {
  ShenandoahHeap::stop();
  regulator_thread()->stop();
}

bool ShenandoahGenerationalHeap::requires_barriers(stackChunkOop obj) const {
  if (is_idle()) {
    return false;
  }

  if (is_concurrent_young_mark_in_progress() && is_in_young(obj) && !marking_context()->allocated_after_mark_start(obj)) {
    // We are marking young, this object is in young, and it is below the TAMS
    return true;
  }

  if (is_in_old(obj)) {
    // Card marking barriers are required for objects in the old generation
    return true;
  }

  if (has_forwarded_objects()) {
    // Object may have pointers that need to be updated
    return true;
  }

  return false;
}

void ShenandoahGenerationalHeap::evacuate_collection_set(ShenandoahGeneration* generation, bool concurrent) {
  ShenandoahRegionIterator regions;
  ShenandoahGenerationalEvacuationTask task(this, generation, &regions, concurrent, false /* only promote regions */);
  workers()->run_task(&task);
}

void ShenandoahGenerationalHeap::promote_regions_in_place(ShenandoahGeneration* generation, bool concurrent) {
  ShenandoahRegionIterator regions;
  ShenandoahGenerationalEvacuationTask task(this, generation, &regions, concurrent, true /* only promote regions */);
  workers()->run_task(&task);
}

oop ShenandoahGenerationalHeap::evacuate_object(oop p, Thread* thread) {
  assert(thread == Thread::current(), "Expected thread parameter to be current thread.");
  if (ShenandoahThreadLocalData::is_oom_during_evac(thread)) {
    // This thread went through the OOM during evac protocol and it is safe to return
    // the forward pointer. It must not attempt to evacuate anymore.
    return ShenandoahBarrierSet::resolve_forwarded(p);
  }

  assert(ShenandoahThreadLocalData::is_evac_allowed(thread), "must be enclosed in oom-evac scope");

  ShenandoahHeapRegion* r = heap_region_containing(p);
  assert(!r->is_humongous(), "never evacuate humongous objects");

  ShenandoahAffiliation target_gen = r->affiliation();
  // gc_generation() can change asynchronously and should not be used here.
  assert(active_generation() != nullptr, "Error");
  if (active_generation()->is_young() && target_gen == YOUNG_GENERATION) {
    markWord mark = p->mark();
    if (mark.is_marked()) {
      // Already forwarded.
      return ShenandoahBarrierSet::resolve_forwarded(p);
    }

    if (mark.has_displaced_mark_helper()) {
      // We don't want to deal with MT here just to ensure we read the right mark word.
      // Skip the potential promotion attempt for this one.
    } else if (age_census()->is_tenurable(r->age() + mark.age())) {
      oop result = try_evacuate_object(p, thread, r, OLD_GENERATION);
      if (result != nullptr) {
        return result;
      }
      // If we failed to promote this aged object, we'll fall through to code below and evacuate to young-gen.
    }
  }
  return try_evacuate_object(p, thread, r, target_gen);
}

// try_evacuate_object registers the object and dirties the associated remembered set information when evacuating
// to OLD_GENERATION.
oop ShenandoahGenerationalHeap::try_evacuate_object(oop p, Thread* thread, ShenandoahHeapRegion* from_region,
                                                    ShenandoahAffiliation target_gen) {
  bool alloc_from_lab = true;
  bool has_plab = false;
  HeapWord* copy = nullptr;
  size_t size = ShenandoahForwarding::size(p);
  bool is_promotion = (target_gen == OLD_GENERATION) && from_region->is_young();

#ifdef ASSERT
  if (ShenandoahOOMDuringEvacALot &&
      (os::random() & 1) == 0) { // Simulate OOM every ~2nd slow-path call
    copy = nullptr;
  } else {
#endif
    if (UseTLAB) {
      switch (target_gen) {
        case YOUNG_GENERATION: {
          copy = allocate_from_gclab(thread, size);
          if ((copy == nullptr) && (size < ShenandoahThreadLocalData::gclab_size(thread))) {
            // GCLAB allocation failed because we are bumping up against the limit on young evacuation reserve.  Try resetting
            // the desired GCLAB size and retry GCLAB allocation to avoid cascading of shared memory allocations.
            ShenandoahThreadLocalData::set_gclab_size(thread, PLAB::min_size());
            copy = allocate_from_gclab(thread, size);
            // If we still get nullptr, we'll try a shared allocation below.
          }
          break;
        }
        case OLD_GENERATION: {
          PLAB* plab = ShenandoahThreadLocalData::plab(thread);
          if (plab != nullptr) {
            has_plab = true;
            copy = allocate_from_plab(thread, size, is_promotion);
            if ((copy == nullptr) && (size < ShenandoahThreadLocalData::plab_size(thread)) &&
                ShenandoahThreadLocalData::plab_retries_enabled(thread)) {
              // PLAB allocation failed because we are bumping up against the limit on old evacuation reserve or because
              // the requested object does not fit within the current plab but the plab still has an "abundance" of memory,
              // where abundance is defined as >= ShenGenHeap::plab_min_size().  In the former case, we try shrinking the
              // desired PLAB size to the minimum and retry PLAB allocation to avoid cascading of shared memory allocations.
              // Shrinking the desired PLAB size may allow us to eke out a small PLAB while staying beneath evacuation reserve.
              if (plab->words_remaining() < plab_min_size()) {
                ShenandoahThreadLocalData::set_plab_size(thread, plab_min_size());
                copy = allocate_from_plab(thread, size, is_promotion);
                // If we still get nullptr, we'll try a shared allocation below.
                if (copy == nullptr) {
                  // If retry fails, don't continue to retry until we have success (probably in next GC pass)
                  ShenandoahThreadLocalData::disable_plab_retries(thread);
                }
              }
              // else, copy still equals nullptr.  this causes shared allocation below, preserving this plab for future needs.
            }
          }
          break;
        }
        default: {
          ShouldNotReachHere();
          break;
        }
      }
    }

    if (copy == nullptr) {
      // If we failed to allocate in LAB, we'll try a shared allocation.

      // Reduce, but do not totally eliminate promotion by shared allocation.  Shared allocations are normally
      // not a good thing.  Usually is much better to evacuate into a young-gen GCLAB than promote to old-gen with a
      // shared allocation.  Objects above a particular threshold size (6 * min-size) are considered to be worth the
      // effort required to promote by shared allocation.
      static size_t size_threshhold = MIN2(PLAB::max_size(), PLAB::min_size() * 6);
      if (!is_promotion || !has_plab || (size > size_threshhold)) {
        ShenandoahAllocRequest req = ShenandoahAllocRequest::for_shared_gc(size, target_gen, is_promotion);
        copy = allocate_memory(req);
        alloc_from_lab = false;
      }
      // else, we leave copy equal to nullptr, signaling a promotion failure below if appropriate.
      // We choose not to promote objects smaller than size_threshold by way of shared allocations as this is too
      // costly.  Instead, we'll simply "evacuate" to young-gen memory (using a GCLAB) and will promote in a future
      // evacuation pass.  This condition is denoted by: is_promotion && has_plab && (size <= size_threshhold).
    }
#ifdef ASSERT
  }
#endif

  if (copy == nullptr) {
    if (target_gen == OLD_GENERATION) {
      if (from_region->is_young()) {
        // Signal that promotion failed. Will evacuate this old object somewhere in young gen.
        old_generation()->handle_failed_promotion(thread, size);
        return nullptr;
      } else {
        // Remember that evacuation to old gen failed. We'll want to trigger a full gc to recover from this
        // after the evacuation threads have finished.
        old_generation()->handle_failed_evacuation();
      }
    }

    control_thread()->handle_alloc_failure_evac(size);

    oom_evac_handler()->handle_out_of_memory_during_evacuation();

    return ShenandoahBarrierSet::resolve_forwarded(p);
  }

  if (ShenandoahEvacTracking) {
    evac_tracker()->begin_evacuation(thread, size * HeapWordSize, from_region->affiliation(), target_gen);
  }

  // Copy the object:
  Copy::aligned_disjoint_words(cast_from_oop<HeapWord*>(p), copy, size);
  oop copy_val = cast_to_oop(copy);

  // Update the age of the evacuated object
  if (target_gen == YOUNG_GENERATION && is_aging_cycle()) {
    ShenandoahHeap::increase_object_age(copy_val, from_region->age() + 1);
  }

  // Try to install the new forwarding pointer.
  oop result = ShenandoahForwarding::try_update_forwardee(p, copy_val);
  if (result == copy_val) {
    // Successfully evacuated. Our copy is now the public one!

    // This is necessary for virtual thread support. This uses the mark word without
    // considering that it may now be a forwarding pointer (and could therefore crash).
    // Secondarily, we do not want to spend cycles relativizing stack chunks for oops
    // that lost the evacuation race (and will therefore not become visible). It is
    // safe to do this on the public copy (this is also done during concurrent mark).
    ContinuationGCSupport::relativize_stack_chunk(copy_val);

    if (ShenandoahEvacTracking) {
      // Record that the evacuation succeeded
      evac_tracker()->end_evacuation(thread, size * HeapWordSize, from_region->affiliation(), target_gen);
    }

    if (target_gen == OLD_GENERATION) {
      old_generation()->handle_evacuation(copy, size, from_region->is_young());
    } else {
      // When copying to the old generation above, we don't care
      // about recording object age in the census stats.
      assert(target_gen == YOUNG_GENERATION, "Error");
    }
    shenandoah_assert_correct(nullptr, copy_val);
    return copy_val;
  }  else {
    // Failed to evacuate. We need to deal with the object that is left behind. Since this
    // new allocation is certainly after TAMS, it will be considered live in the next cycle.
    // But if it happens to contain references to evacuated regions, those references would
    // not get updated for this stale copy during this cycle, and we will crash while scanning
    // it the next cycle.
    if (alloc_from_lab) {
      // For LAB allocations, it is enough to rollback the allocation ptr. Either the next
      // object will overwrite this stale copy, or the filler object on LAB retirement will
      // do this.
      switch (target_gen) {
        case YOUNG_GENERATION: {
          ShenandoahThreadLocalData::gclab(thread)->undo_allocation(copy, size);
          break;
        }
        case OLD_GENERATION: {
          ShenandoahThreadLocalData::plab(thread)->undo_allocation(copy, size);
          if (is_promotion) {
            ShenandoahThreadLocalData::subtract_from_plab_promoted(thread, size * HeapWordSize);
          }
          break;
        }
        default: {
          ShouldNotReachHere();
          break;
        }
      }
    } else {
      // For non-LAB allocations, we have no way to retract the allocation, and
      // have to explicitly overwrite the copy with the filler object. With that overwrite,
      // we have to keep the fwdptr initialized and pointing to our (stale) copy.
      assert(size >= ShenandoahHeap::min_fill_size(), "previously allocated object known to be larger than min_size");
      fill_with_object(copy, size);
      shenandoah_assert_correct(nullptr, copy_val);
      // For non-LAB allocations, the object has already been registered
    }
    shenandoah_assert_correct(nullptr, result);
    return result;
  }
}

inline HeapWord* ShenandoahGenerationalHeap::allocate_from_plab(Thread* thread, size_t size, bool is_promotion) {
  assert(UseTLAB, "TLABs should be enabled");

  PLAB* plab = ShenandoahThreadLocalData::plab(thread);
  HeapWord* obj;

  if (plab == nullptr) {
    assert(!thread->is_Java_thread() && !thread->is_Worker_thread(), "Performance: thread should have PLAB: %s", thread->name());
    // No PLABs in this thread, fallback to shared allocation
    return nullptr;
  } else if (is_promotion && !ShenandoahThreadLocalData::allow_plab_promotions(thread)) {
    return nullptr;
  }
  // if plab->word_size() <= 0, thread's plab not yet initialized for this pass, so allow_plab_promotions() is not trustworthy
  obj = plab->allocate(size);
  if ((obj == nullptr) && (plab->words_remaining() < plab_min_size())) {
    // allocate_from_plab_slow will establish allow_plab_promotions(thread) for future invocations
    obj = allocate_from_plab_slow(thread, size, is_promotion);
  }
  // if plab->words_remaining() >= ShenGenHeap::heap()->plab_min_size(), just return nullptr so we can use a shared allocation
  if (obj == nullptr) {
    return nullptr;
  }

  if (is_promotion) {
    ShenandoahThreadLocalData::add_to_plab_promoted(thread, size * HeapWordSize);
  }
  return obj;
}

// Establish a new PLAB and allocate size HeapWords within it.
HeapWord* ShenandoahGenerationalHeap::allocate_from_plab_slow(Thread* thread, size_t size, bool is_promotion) {
  assert(mode()->is_generational(), "PLABs only relevant to generational GC");

  const size_t plab_min_size = this->plab_min_size();
  // PLABs are aligned to card boundaries to avoid synchronization with concurrent
  // allocations in other PLABs.
  const size_t min_size = (size > plab_min_size)? align_up(size, CardTable::card_size_in_words()): plab_min_size;

  // Figure out size of new PLAB, using value determined at last refill.
  size_t cur_size = ShenandoahThreadLocalData::plab_size(thread);
  if (cur_size == 0) {
    cur_size = plab_min_size;
  }

  // Expand aggressively, doubling at each refill in this epoch, ceiling at plab_max_size()
  const size_t future_size = MIN2(cur_size * 2, plab_max_size());
  // Doubling, starting at a card-multiple, should give us a card-multiple. (Ceiling and floor
  // are card multiples.)
  assert(is_aligned(future_size, CardTable::card_size_in_words()), "Card multiple by construction, future_size: %zu"
          ", card_size: %u, cur_size: %zu, max: %zu",
         future_size, CardTable::card_size_in_words(), cur_size, plab_max_size());

  // Record new heuristic value even if we take any shortcut. This captures
  // the case when moderately-sized objects always take a shortcut. At some point,
  // heuristics should catch up with them.  Note that the requested cur_size may
  // not be honored, but we remember that this is the preferred size.
  log_debug(gc, plab)("Set next PLAB refill size: %zu bytes", future_size * HeapWordSize);
  ShenandoahThreadLocalData::set_plab_size(thread, future_size);

  if (cur_size < size) {
    // The PLAB to be allocated is still not large enough to hold the object. Fall back to shared allocation.
    // This avoids retiring perfectly good PLABs in order to represent a single large object allocation.
    log_debug(gc, plab)("Current PLAB size (%zu) is too small for %zu", cur_size * HeapWordSize, size * HeapWordSize);
    return nullptr;
  }

  // Retire current PLAB, and allocate a new one.
  PLAB* plab = ShenandoahThreadLocalData::plab(thread);
  if (plab->words_remaining() < plab_min_size) {
    // Retire current PLAB. This takes care of any PLAB book-keeping.
    // retire_plab() registers the remnant filler object with the remembered set scanner without a lock.
    // Since PLABs are card-aligned, concurrent registrations in other PLABs don't interfere.
    retire_plab(plab, thread);

    size_t actual_size = 0;
    HeapWord* plab_buf = allocate_new_plab(min_size, cur_size, &actual_size);
    if (plab_buf == nullptr) {
      if (min_size == plab_min_size) {
        // Disable PLAB promotions for this thread because we cannot even allocate a minimal PLAB. This allows us
        // to fail faster on subsequent promotion attempts.
        ShenandoahThreadLocalData::disable_plab_promotions(thread);
      }
      return nullptr;
    } else {
      ShenandoahThreadLocalData::enable_plab_retries(thread);
    }
    // Since the allocated PLAB may have been down-sized for alignment, plab->allocate(size) below may still fail.
    if (ZeroTLAB) {
      // ... and clear it.
      Copy::zero_to_words(plab_buf, actual_size);
    } else {
      // ...and zap just allocated object.
#ifdef ASSERT
      // Skip mangling the space corresponding to the object header to
      // ensure that the returned space is not considered parsable by
      // any concurrent GC thread.
      size_t hdr_size = oopDesc::header_size();
      Copy::fill_to_words(plab_buf + hdr_size, actual_size - hdr_size, badHeapWordVal);
#endif // ASSERT
    }
    assert(is_aligned(actual_size, CardTable::card_size_in_words()), "Align by design");
    plab->set_buf(plab_buf, actual_size);
    if (is_promotion && !ShenandoahThreadLocalData::allow_plab_promotions(thread)) {
      return nullptr;
    }
    return plab->allocate(size);
  } else {
    // If there's still at least min_size() words available within the current plab, don't retire it.  Let's nibble
    // away on this plab as long as we can.  Meanwhile, return nullptr to force this particular allocation request
    // to be satisfied with a shared allocation.  By packing more promotions into the previously allocated PLAB, we
    // reduce the likelihood of evacuation failures, and we reduce the need for downsizing our PLABs.
    return nullptr;
  }
}

HeapWord* ShenandoahGenerationalHeap::allocate_new_plab(size_t min_size, size_t word_size, size_t* actual_size) {
  // Align requested sizes to card-sized multiples.  Align down so that we don't violate max size of TLAB.
  assert(is_aligned(min_size, CardTable::card_size_in_words()), "Align by design");
  assert(word_size >= min_size, "Requested PLAB is too small");

  ShenandoahAllocRequest req = ShenandoahAllocRequest::for_plab(min_size, word_size);
  // Note that allocate_memory() sets a thread-local flag to prohibit further promotions by this thread
  // if we are at risk of infringing on the old-gen evacuation budget.
  HeapWord* res = allocate_memory(req);
  if (res != nullptr) {
    *actual_size = req.actual_size();
  } else {
    *actual_size = 0;
  }
  assert(is_aligned(res, CardTable::card_size_in_words()), "Align by design");
  return res;
}

void ShenandoahGenerationalHeap::retire_plab(PLAB* plab, Thread* thread) {
  // We don't enforce limits on plab evacuations.  We let it consume all available old-gen memory in order to reduce
  // probability of an evacuation failure.  We do enforce limits on promotion, to make sure that excessive promotion
  // does not result in an old-gen evacuation failure.  Note that a failed promotion is relatively harmless.  Any
  // object that fails to promote in the current cycle will be eligible for promotion in a subsequent cycle.

  // When the plab was instantiated, its entirety was treated as if the entire buffer was going to be dedicated to
  // promotions.  Now that we are retiring the buffer, we adjust for the reality that the plab is not entirely promotions.
  //  1. Some of the plab may have been dedicated to evacuations.
  //  2. Some of the plab may have been abandoned due to waste (at the end of the plab).
  size_t not_promoted =
          ShenandoahThreadLocalData::get_plab_actual_size(thread) - ShenandoahThreadLocalData::get_plab_promoted(thread);
  ShenandoahThreadLocalData::reset_plab_promoted(thread);
  ShenandoahThreadLocalData::set_plab_actual_size(thread, 0);
  if (not_promoted > 0) {
    log_debug(gc, plab)("Retire PLAB, unexpend unpromoted: %zu", not_promoted * HeapWordSize);
    old_generation()->unexpend_promoted(not_promoted);
  }
  const size_t original_waste = plab->waste();
  HeapWord* const top = plab->top();

  // plab->retire() overwrites unused memory between plab->top() and plab->hard_end() with a dummy object to make memory parsable.
  // It adds the size of this unused memory, in words, to plab->waste().
  plab->retire();
  if (top != nullptr && plab->waste() > original_waste && is_in_old(top)) {
    // If retiring the plab created a filler object, then we need to register it with our card scanner so it can
    // safely walk the region backing the plab.
    log_debug(gc, plab)("retire_plab() is registering remnant of size %zu at " PTR_FORMAT,
                        (plab->waste() - original_waste) * HeapWordSize, p2i(top));
    // No lock is necessary because the PLAB memory is aligned on card boundaries.
    old_generation()->card_scan()->register_object_without_lock(top);
  }
}

void ShenandoahGenerationalHeap::retire_plab(PLAB* plab) {
  Thread* thread = Thread::current();
  retire_plab(plab, thread);
}

// Make sure old-generation is large enough, but no larger than is necessary, to hold mixed evacuations
// and promotions, if we anticipate either. Any deficit is provided by the young generation, subject to
<<<<<<< HEAD
// mutator_xfer_limit, and any surplus is transferred to the young generation.  mutator_xfer_limit is
//  the maximum we're able to transfer from young to old.
void ShenandoahGenerationalHeap::compute_old_generation_balance(size_t mutator_xfer_limit,
                                                                size_t old_cset_regions, size_t young_cset_regions) {
  shenandoah_assert_heaplocked();
=======
// xfer_limit, and any surplus is transferred to the young generation.
//
// xfer_limit is the maximum we're able to transfer from young to old based on either:
//  1. an assumption that we will be able to replenish memory "borrowed" from young at the end of collection, or
//  2. there is sufficient excess in the allocation runway during GC idle cycles
void ShenandoahGenerationalHeap::compute_old_generation_balance(size_t old_xfer_limit, size_t old_cset_regions) {

>>>>>>> 9bc23608
  // We can limit the old reserve to the size of anticipated promotions:
  // max_old_reserve is an upper bound on memory evacuated from old and promoted to old,
  // clamped by the old generation space available.
  //
  // Here's the algebra.
  // Let SOEP = ShenandoahOldEvacPercent,
  //     OE = old evac,
  //     YE = young evac, and
  //     TE = total evac = OE + YE
  // By definition:
  //            SOEP/100 = OE/TE
  //                     = OE/(OE+YE)
  //  => SOEP/(100-SOEP) = OE/((OE+YE)-OE)      // componendo-dividendo: If a/b = c/d, then a/(b-a) = c/(d-c)
  //                     = OE/YE
  //  =>              OE = YE*SOEP/(100-SOEP)

  // We have to be careful in the event that SOEP is set to 100 by the user.
<<<<<<< HEAD
  assert(ShenandoahOldEvacPercent <= 100, "Error");
=======
  assert(ShenandoahOldEvacRatioPercent <= 100, "Error");
  const size_t old_available = old_generation()->available();
  // The free set will reserve this amount of memory to hold young evacuations
  const size_t young_reserve = (young_generation()->max_capacity() * ShenandoahEvacReserve) / 100;

  // In the case that ShenandoahOldEvacRatioPercent equals 100, max_old_reserve is limited only by xfer_limit.

  const double bound_on_old_reserve = old_available + old_xfer_limit + young_reserve;
  const double max_old_reserve = ((ShenandoahOldEvacRatioPercent == 100)? bound_on_old_reserve:
                                  MIN2(double(young_reserve * ShenandoahOldEvacRatioPercent)
                                       / double(100 - ShenandoahOldEvacRatioPercent), bound_on_old_reserve));

>>>>>>> 9bc23608
  const size_t region_size_bytes = ShenandoahHeapRegion::region_size_bytes();

  ShenandoahOldGeneration* old_gen = old_generation();
  size_t old_capacity = old_gen->max_capacity();
  size_t old_usage = old_gen->used_including_humongous_waste();
  size_t old_available = ((old_capacity >= old_usage)? old_capacity - old_usage: 0) + old_cset_regions * region_size_bytes;

  ShenandoahYoungGeneration* young_gen = young_generation();
  size_t young_capacity = young_gen->max_capacity();
  size_t young_usage = young_gen->used_including_humongous_waste();
  size_t young_available = ((young_capacity >= young_usage)? young_capacity - young_usage: 0);
  size_t freeset_available = free_set()->available_locked();
  if (young_available > freeset_available) {
    young_available = freeset_available;
  }
  young_available += young_cset_regions * region_size_bytes;

  // The free set will reserve this amount of memory to hold young evacuations (initialized to the ideal reserve)
  size_t young_reserve = (young_generation()->max_capacity() * ShenandoahEvacReserve) / 100;

  // If ShenandoahOldEvacPercent equals 100, max_old_reserve is limited only by mutator_xfer_limit and young_reserve
  const size_t bound_on_old_reserve = ((old_available + mutator_xfer_limit + young_reserve) * ShenandoahOldEvacPercent) / 100;
  size_t proposed_max_old = ((ShenandoahOldEvacPercent == 100)?
                             bound_on_old_reserve:
                             MIN2((young_reserve * ShenandoahOldEvacPercent) / (100 - ShenandoahOldEvacPercent),
                                  bound_on_old_reserve));
  if (young_reserve > young_available) {
    young_reserve = young_available;
  }

  // Decide how much old space we should reserve for a mixed collection
  size_t reserve_for_mixed = 0;
  const size_t old_fragmented_available =
    old_available - (old_generation()->free_unaffiliated_regions() + old_cset_regions) * region_size_bytes;

  if (old_fragmented_available > proposed_max_old) {
    // After we've promoted regions in place, there may be an abundance of old-fragmented available memory,
    // even more than the desired percentage for old reserve.  We cannot transfer these fragmented regions back
    // to young.  Instead we make the best of the situation by using this fragmented memory for both promotions
    // and evacuations.
    proposed_max_old = old_fragmented_available;
  }
  size_t reserve_for_promo = old_fragmented_available;
  const size_t max_old_reserve = proposed_max_old;
  const size_t mixed_candidate_live_memory = old_generation()->unprocessed_collection_candidates_live_memory();
  const bool doing_mixed = (mixed_candidate_live_memory > 0);
  if (doing_mixed) {
    // We want this much memory to be unfragmented in order to reliably evacuate old.  This is conservative because we
    // may not evacuate the entirety of unprocessed candidates in a single mixed evacuation.
<<<<<<< HEAD
    const size_t max_evac_need = (size_t) (mixed_candidate_live_memory * ShenandoahOldEvacWaste);
    assert(old_available >= old_generation()->free_unaffiliated_regions() * region_size_bytes,
           "Unaffiliated available must be less than total available");

    // We prefer to evacuate all of mixed into unfragmented memory, and will expand old in order to do so, unless
    // we already have too much fragmented available memory in old.
    reserve_for_mixed = max_evac_need;
    if (reserve_for_mixed + reserve_for_promo > max_old_reserve) {
      // In this case, we'll allow old-evac to target some of the fragmented old memory.
      size_t excess_reserves = (reserve_for_mixed + reserve_for_promo) - max_old_reserve;
      if (reserve_for_promo > excess_reserves) {
        reserve_for_promo -= excess_reserves;
      } else {
        excess_reserves -= reserve_for_promo;
        reserve_for_promo = 0;
        reserve_for_mixed -= excess_reserves;
      }
=======
    const double max_evac_need =
      (double(old_generation()->unprocessed_collection_candidates_live_memory()) * ShenandoahOldEvacWaste);
    assert(old_available >= old_generation()->free_unaffiliated_regions() * region_size_bytes,
           "Unaffiliated available must be less than total available");
    const double old_fragmented_available =
      double(old_available - old_generation()->free_unaffiliated_regions() * region_size_bytes);
    reserve_for_mixed = max_evac_need + old_fragmented_available;
    if (reserve_for_mixed > max_old_reserve) {
      reserve_for_mixed = max_old_reserve;
>>>>>>> 9bc23608
    }
  }

  // Decide how much additional space we should reserve for promotions from young.  We give priority to mixed evacations
  // over promotions.
  const size_t promo_load = old_generation()->get_promotion_potential();
  const bool doing_promotions = promo_load > 0;
  if (doing_promotions) {
    // We've already set aside all of the fragmented available memory within old-gen to represent old objects
    // to be promoted from young generation.  promo_load represents the memory that we anticipate to be promoted
    // from regions that have reached tenure age.  In the ideal, we will always use fragmented old-gen memory
    // to hold individually promoted objects and will use unfragmented old-gen memory to represent the old-gen
    // evacuation workloa.

    // We're promoting and have an esimate of memory to be promoted from aged regions
    assert(max_old_reserve >= (reserve_for_mixed + reserve_for_promo), "Sanity");
    const size_t available_for_additional_promotions = max_old_reserve - (reserve_for_mixed + reserve_for_promo);
    size_t promo_need = (size_t)(promo_load * ShenandoahPromoEvacWaste);
    if (promo_need > reserve_for_promo) {
      reserve_for_promo += MIN2(promo_need - reserve_for_promo, available_for_additional_promotions);
    }
    // We've already reserved all the memory required for the promo_load, and possibly more.  The excess
    // can be consumed by objects promoted from regions that have not yet reached tenure age.
  }

  // This is the total old we want to reserve (initialized to the ideal reserve)
  size_t old_reserve = reserve_for_mixed + reserve_for_promo;

  // We now check if the old generation is running a surplus or a deficit.
  size_t old_region_deficit = 0;
  size_t old_region_surplus = 0;

  size_t mutator_region_xfer_limit = mutator_xfer_limit / region_size_bytes;
  // align the mutator_xfer_limit on region size
  mutator_xfer_limit = mutator_region_xfer_limit * region_size_bytes;

  if (old_available >= old_reserve) {
    // We are running a surplus, so the old region surplus can go to young
    const size_t old_surplus = old_available - old_reserve;
    old_region_surplus = old_surplus / region_size_bytes;
    const size_t unaffiliated_old_regions = old_generation()->free_unaffiliated_regions() + old_cset_regions;
    old_region_surplus = MIN2(old_region_surplus, unaffiliated_old_regions);
    old_generation()->set_region_balance(checked_cast<ssize_t>(old_region_surplus));
  } else if (old_available + mutator_xfer_limit >= old_reserve) {
    // Mutator's xfer limit is sufficient to satisfy our need: transfer all memory from there
    size_t old_deficit = old_reserve - old_available;
    old_region_deficit = (old_deficit + region_size_bytes - 1) / region_size_bytes;
    old_generation()->set_region_balance(0 - checked_cast<ssize_t>(old_region_deficit));
  } else {
   // We'll try to xfer from both mutator excess and from young collector reserve
    size_t available_reserves = old_available + young_reserve + mutator_xfer_limit;
    size_t old_entitlement = (available_reserves  * ShenandoahOldEvacPercent) / 100;

    // Round old_entitlement down to nearest multiple of regions to be transferred to old
    size_t entitled_xfer = old_entitlement - old_available;
    entitled_xfer = region_size_bytes * (entitled_xfer / region_size_bytes);
    size_t unaffiliated_young_regions = young_generation()->free_unaffiliated_regions();
    size_t unaffiliated_young_memory = unaffiliated_young_regions * region_size_bytes;
    if (entitled_xfer > unaffiliated_young_memory) {
      entitled_xfer = unaffiliated_young_memory;
    }
    old_entitlement = old_available + entitled_xfer;
    if (old_entitlement < old_reserve) {
      // There's not enough memory to satisfy our desire.  Scale back our old-gen intentions.
      size_t budget_overrun = old_reserve - old_entitlement;;
      if (reserve_for_promo > budget_overrun) {
        reserve_for_promo -= budget_overrun;
        old_reserve -= budget_overrun;
      } else {
        budget_overrun -= reserve_for_promo;
        reserve_for_promo = 0;
        reserve_for_mixed = (reserve_for_mixed > budget_overrun)? reserve_for_mixed - budget_overrun: 0;
        old_reserve = reserve_for_promo + reserve_for_mixed;
      }
    }

    // Because of adjustments above, old_reserve may be smaller now than it was when we tested the branch
    //   condition above: "(old_available + mutator_xfer_limit >= old_reserve)
    // Therefore, we do NOT know that: mutator_xfer_limit < old_reserve - old_available

    size_t old_deficit = old_reserve - old_available;
    old_region_deficit = (old_deficit + region_size_bytes - 1) / region_size_bytes;

    // Shrink young_reserve to account for loan to old reserve
    const size_t reserve_xfer_regions = old_region_deficit - mutator_region_xfer_limit;
    young_reserve -= reserve_xfer_regions * region_size_bytes;
    old_generation()->set_region_balance(0 - checked_cast<ssize_t>(old_region_deficit));
  }

<<<<<<< HEAD
  assert(old_region_deficit == 0 || old_region_surplus == 0, "Only surplus or deficit, never both");
  assert(young_reserve + reserve_for_mixed + reserve_for_promo <= old_available + young_available,
         "Cannot reserve more memory than is available: %zu + %zu + %zu <= %zu + %zu",
         young_reserve, reserve_for_mixed, reserve_for_promo, old_available, young_available);
=======
void ShenandoahGenerationalHeap::reset_generation_reserves() {
  ShenandoahHeapLocker locker(lock());
  young_generation()->set_evacuation_reserve(0);
  old_generation()->set_evacuation_reserve(0);
  old_generation()->set_promoted_reserve(0);
}
>>>>>>> 9bc23608

  // deficit/surplus adjustments to generation sizes will precede rebuild
  young_generation()->set_evacuation_reserve(young_reserve);
  old_generation()->set_evacuation_reserve(reserve_for_mixed);
  old_generation()->set_promoted_reserve(reserve_for_promo);
}

void ShenandoahGenerationalHeap::coalesce_and_fill_old_regions(bool concurrent) {
  class ShenandoahGlobalCoalesceAndFill : public WorkerTask {
  private:
      ShenandoahPhaseTimings::Phase _phase;
      ShenandoahRegionIterator _regions;
  public:
    explicit ShenandoahGlobalCoalesceAndFill(ShenandoahPhaseTimings::Phase phase) :
      WorkerTask("Shenandoah Global Coalesce"),
      _phase(phase) {}

    void work(uint worker_id) override {
      ShenandoahWorkerTimingsTracker timer(_phase,
                                           ShenandoahPhaseTimings::ScanClusters,
                                           worker_id, true);
      ShenandoahHeapRegion* region;
      while ((region = _regions.next()) != nullptr) {
        // old region is not in the collection set and was not immediately trashed
        if (region->is_old() && region->is_active() && !region->is_humongous()) {
          // Reset the coalesce and fill boundary because this is a global collect
          // and cannot be preempted by young collects. We want to be sure the entire
          // region is coalesced here and does not resume from a previously interrupted
          // or completed coalescing.
          region->begin_preemptible_coalesce_and_fill();
          region->oop_coalesce_and_fill(false);
        }
      }
    }
  };

  ShenandoahPhaseTimings::Phase phase = concurrent ?
          ShenandoahPhaseTimings::conc_coalesce_and_fill :
          ShenandoahPhaseTimings::degen_gc_coalesce_and_fill;

  // This is not cancellable
  ShenandoahGlobalCoalesceAndFill coalesce(phase);
  workers()->run_task(&coalesce);
  old_generation()->set_parsable(true);
}

template<bool CONCURRENT>
class ShenandoahGenerationalUpdateHeapRefsTask : public WorkerTask {
private:
  // For update refs, _generation will be young or global. Mixed collections use the young generation.
  ShenandoahGeneration* _generation;
  ShenandoahGenerationalHeap* _heap;
  ShenandoahRegionIterator* _regions;
  ShenandoahRegionChunkIterator* _work_chunks;

public:
  ShenandoahGenerationalUpdateHeapRefsTask(ShenandoahGeneration* generation,
                                           ShenandoahRegionIterator* regions,
                                           ShenandoahRegionChunkIterator* work_chunks) :
          WorkerTask("Shenandoah Update References"),
          _generation(generation),
          _heap(ShenandoahGenerationalHeap::heap()),
          _regions(regions),
          _work_chunks(work_chunks)
  {
    const bool old_bitmap_stable = _heap->old_generation()->is_mark_complete();
    log_debug(gc, remset)("Update refs, scan remembered set using bitmap: %s", BOOL_TO_STR(old_bitmap_stable));
  }

  void work(uint worker_id) override {
    if (CONCURRENT) {
      ShenandoahConcurrentWorkerSession worker_session(worker_id);
      ShenandoahSuspendibleThreadSetJoiner stsj;
      do_work<ShenandoahConcUpdateRefsClosure>(worker_id);
    } else {
      ShenandoahParallelWorkerSession worker_session(worker_id);
      do_work<ShenandoahNonConcUpdateRefsClosure>(worker_id);
    }
  }

private:
  template<class T>
  void do_work(uint worker_id) {
    T cl;

    if (CONCURRENT && (worker_id == 0)) {
      // We ask the first worker to replenish the Mutator free set by moving regions previously reserved to hold the
      // results of evacuation.  These reserves are no longer necessary because evacuation has completed.
      size_t cset_regions = _heap->collection_set()->count();

      // Now that evacuation is done, we can reassign any regions that had been reserved to hold the results of evacuation
      // to the mutator free set.  At the end of GC, we will have cset_regions newly evacuated fully empty regions from
      // which we will be able to replenish the Collector free set and the OldCollector free set in preparation for the
      // next GC cycle.
      _heap->free_set()->move_regions_from_collector_to_mutator(cset_regions);
    }
    // If !CONCURRENT, there's no value in expanding Mutator free set

    ShenandoahHeapRegion* r = _regions->next();
    // We update references for global, mixed, and young collections.
    assert(_generation->is_mark_complete(), "Expected complete marking");
    ShenandoahMarkingContext* const ctx = _heap->marking_context();
    bool is_mixed = _heap->collection_set()->has_old_regions();
    while (r != nullptr) {
      HeapWord* update_watermark = r->get_update_watermark();
      assert(update_watermark >= r->bottom(), "sanity");

      log_debug(gc)("Update refs worker " UINT32_FORMAT ", looking at region %zu", worker_id, r->index());
      if (r->is_active() && !r->is_cset()) {
        if (r->is_young()) {
          _heap->marked_object_oop_iterate(r, &cl, update_watermark);
        } else if (r->is_old()) {
          if (_generation->is_global()) {

            _heap->marked_object_oop_iterate(r, &cl, update_watermark);
          }
          // Otherwise, this is an old region in a young or mixed cycle.  Process it during a second phase, below.
        } else {
          // Because updating of references runs concurrently, it is possible that a FREE inactive region transitions
          // to a non-free active region while this loop is executing.  Whenever this happens, the changing of a region's
          // active status may propagate at a different speed than the changing of the region's affiliation.

          // When we reach this control point, it is because a race has allowed a region's is_active() status to be seen
          // by this thread before the region's affiliation() is seen by this thread.

          // It's ok for this race to occur because the newly transformed region does not have any references to be
          // updated.

          assert(r->get_update_watermark() == r->bottom(),
                 "%s Region %zu is_active but not recognized as YOUNG or OLD so must be newly transitioned from FREE",
                 r->affiliation_name(), r->index());
        }
      }

      if (_heap->check_cancelled_gc_and_yield(CONCURRENT)) {
        return;
      }

      r = _regions->next();
    }

    if (_generation->is_young()) {
      // Since this is generational and not GLOBAL, we have to process the remembered set.  There's no remembered
      // set processing if not in generational mode or if GLOBAL mode.

      // After this thread has exhausted its traditional update-refs work, it continues with updating refs within
      // remembered set. The remembered set workload is better balanced between threads, so threads that are "behind"
      // can catch up with other threads during this phase, allowing all threads to work more effectively in parallel.
      update_references_in_remembered_set(worker_id, cl, ctx, is_mixed);
    }
  }

  template<class T>
  void update_references_in_remembered_set(uint worker_id, T &cl, const ShenandoahMarkingContext* ctx, bool is_mixed) {

    struct ShenandoahRegionChunk assignment;
    ShenandoahScanRemembered* scanner = _heap->old_generation()->card_scan();

    while (!_heap->check_cancelled_gc_and_yield(CONCURRENT) && _work_chunks->next(&assignment)) {
      // Keep grabbing next work chunk to process until finished, or asked to yield
      ShenandoahHeapRegion* r = assignment._r;
      if (r->is_active() && !r->is_cset() && r->is_old()) {
        HeapWord* start_of_range = r->bottom() + assignment._chunk_offset;
        HeapWord* end_of_range = r->get_update_watermark();
        if (end_of_range > start_of_range + assignment._chunk_size) {
          end_of_range = start_of_range + assignment._chunk_size;
        }

        if (start_of_range >= end_of_range) {
          continue;
        }

        // Old region in a young cycle or mixed cycle.
        if (is_mixed) {
          if (r->is_humongous()) {
            // Need to examine both dirty and clean cards during mixed evac.
            r->oop_iterate_humongous_slice_all(&cl,start_of_range, assignment._chunk_size);
          } else {
            // Since this is mixed evacuation, old regions that are candidates for collection have not been coalesced
            // and filled.  This will use mark bits to find objects that need to be updated.
            update_references_in_old_region(cl, ctx, scanner, r, start_of_range, end_of_range);
          }
        } else {
          // This is a young evacuation
          size_t cluster_size = CardTable::card_size_in_words() * ShenandoahCardCluster::CardsPerCluster;
          size_t clusters = assignment._chunk_size / cluster_size;
          assert(clusters * cluster_size == assignment._chunk_size, "Chunk assignment must align on cluster boundaries");
          scanner->process_region_slice(r, assignment._chunk_offset, clusters, end_of_range, &cl, true, worker_id);
        }
      }
    }
  }

  template<class T>
  void update_references_in_old_region(T &cl, const ShenandoahMarkingContext* ctx, ShenandoahScanRemembered* scanner,
                                    const ShenandoahHeapRegion* r, HeapWord* start_of_range,
                                    HeapWord* end_of_range) const {
    // In case last object in my range spans boundary of my chunk, I may need to scan all the way to top()
    ShenandoahObjectToOopBoundedClosure<T> objs(&cl, start_of_range, r->top());

    // Any object that begins in a previous range is part of a different scanning assignment.  Any object that
    // starts after end_of_range is also not my responsibility.  (Either allocated during evacuation, so does
    // not hold pointers to from-space, or is beyond the range of my assigned work chunk.)

    // Find the first object that begins in my range, if there is one. Note that `p` will be set to `end_of_range`
    // when no live object is found in the range.
    HeapWord* tams = ctx->top_at_mark_start(r);
    HeapWord* p = get_first_object_start_word(ctx, scanner, tams, start_of_range, end_of_range);

    while (p < end_of_range) {
      // p is known to point to the beginning of marked object obj
      oop obj = cast_to_oop(p);
      objs.do_object(obj);
      HeapWord* prev_p = p;
      p += obj->size();
      if (p < tams) {
        p = ctx->get_next_marked_addr(p, tams);
        // If there are no more marked objects before tams, this returns tams.  Note that tams is
        // either >= end_of_range, or tams is the start of an object that is marked.
      }
      assert(p != prev_p, "Lack of forward progress");
    }
  }

  HeapWord* get_first_object_start_word(const ShenandoahMarkingContext* ctx, ShenandoahScanRemembered* scanner, HeapWord* tams,
                                        HeapWord* start_of_range, HeapWord* end_of_range) const {
    HeapWord* p = start_of_range;

    if (p >= tams) {
      // We cannot use ctx->is_marked(obj) to test whether an object begins at this address.  Instead,
      // we need to use the remembered set crossing map to advance p to the first object that starts
      // within the enclosing card.
      size_t card_index = scanner->card_index_for_addr(start_of_range);
      while (true) {
        HeapWord* first_object = scanner->first_object_in_card(card_index);
        if (first_object != nullptr) {
          p = first_object;
          break;
        } else if (scanner->addr_for_card_index(card_index + 1) < end_of_range) {
          card_index++;
        } else {
          // Signal that no object was found in range
          p = end_of_range;
          break;
        }
      }
    } else if (!ctx->is_marked(cast_to_oop(p))) {
      p = ctx->get_next_marked_addr(p, tams);
      // If there are no more marked objects before tams, this returns tams.
      // Note that tams is either >= end_of_range, or tams is the start of an object that is marked.
    }
    return p;
  }
};

void ShenandoahGenerationalHeap::update_heap_references(ShenandoahGeneration* generation, bool concurrent) {
  assert(!is_full_gc_in_progress(), "Only for concurrent and degenerated GC");
  const uint nworkers = workers()->active_workers();
  ShenandoahRegionChunkIterator work_list(nworkers);
  if (concurrent) {
    ShenandoahGenerationalUpdateHeapRefsTask<true> task(generation, &_update_refs_iterator, &work_list);
    workers()->run_task(&task);
  } else {
    ShenandoahGenerationalUpdateHeapRefsTask<false> task(generation, &_update_refs_iterator, &work_list);
    workers()->run_task(&task);
  }

  if (ShenandoahEnableCardStats) {
    // Only do this if we are collecting card stats
    ShenandoahScanRemembered* card_scan = old_generation()->card_scan();
    assert(card_scan != nullptr, "Card table must exist when card stats are enabled");
    card_scan->log_card_stats(nworkers, CARD_STAT_UPDATE_REFS);
  }
}

struct ShenandoahCompositeRegionClosure {
  template<typename C1, typename C2>
  class Closure : public ShenandoahHeapRegionClosure {
  private:
    C1 &_c1;
    C2 &_c2;

  public:
    Closure(C1 &c1, C2 &c2) : ShenandoahHeapRegionClosure(), _c1(c1), _c2(c2) {}

    void heap_region_do(ShenandoahHeapRegion* r) override {
      _c1.heap_region_do(r);
      _c2.heap_region_do(r);
    }

    bool is_thread_safe() override {
      return _c1.is_thread_safe() && _c2.is_thread_safe();
    }
  };

  template<typename C1, typename C2>
  static Closure<C1, C2> of(C1 &c1, C2 &c2) {
    return Closure<C1, C2>(c1, c2);
  }
};

class ShenandoahUpdateRegionAges : public ShenandoahHeapRegionClosure {
private:
  ShenandoahMarkingContext* _ctx;

public:
  explicit ShenandoahUpdateRegionAges(ShenandoahMarkingContext* ctx) : _ctx(ctx) { }

  void heap_region_do(ShenandoahHeapRegion* r) override {
    // Maintenance of region age must follow evacuation in order to account for
    // evacuation allocations within survivor regions.  We consult region age during
    // the subsequent evacuation to determine whether certain objects need to
    // be promoted.
    if (r->is_young() && r->is_active()) {
      HeapWord *tams = _ctx->top_at_mark_start(r);
      HeapWord *top = r->top();

      // Allocations move the watermark when top moves.  However, compacting
      // objects will sometimes lower top beneath the watermark, after which,
      // attempts to read the watermark will assert out (watermark should not be
      // higher than top).
      if (top > tams) {
        // There have been allocations in this region since the start of the cycle.
        // Any objects new to this region must not assimilate elevated age.
        r->reset_age();
      } else if (ShenandoahGenerationalHeap::heap()->is_aging_cycle()) {
        r->increment_age();
      }
    }
  }

  bool is_thread_safe() override {
    return true;
  }
};

void ShenandoahGenerationalHeap::final_update_refs_update_region_states() {
  ShenandoahSynchronizePinnedRegionStates pins;
  ShenandoahUpdateRegionAges ages(marking_context());
  auto cl = ShenandoahCompositeRegionClosure::of(pins, ages);
  parallel_heap_region_iterate(&cl);
}

void ShenandoahGenerationalHeap::complete_degenerated_cycle() {
  shenandoah_assert_heaplocked_or_safepoint();
<<<<<<< HEAD
  if (is_concurrent_old_mark_in_progress()) {
    // This is still necessary for degenerated cycles because the degeneration point may occur
    // after final mark of the young generation. See ShenandoahConcurrentGC::op_final_update_refs for
    // a more detailed explanation.
    old_generation()->transfer_pointers_from_satb();
  }
=======
  // In case degeneration interrupted concurrent evacuation or update references, we need to clean up
  // transient state. Otherwise, these actions have no effect.
  reset_generation_reserves();
>>>>>>> 9bc23608

  if (!old_generation()->is_parsable()) {
    ShenandoahGCPhase phase(ShenandoahPhaseTimings::degen_gc_coalesce_and_fill);
    coalesce_and_fill_old_regions(false);
  }
}

void ShenandoahGenerationalHeap::complete_concurrent_cycle() {
  if (!old_generation()->is_parsable()) {
    // Class unloading may render the card offsets unusable, so we must rebuild them before
    // the next remembered set scan. We _could_ let the control thread do this sometime after
    // the global cycle has completed and before the next young collection, but under memory
    // pressure the control thread may not have the time (that is, because it's running back
    // to back GCs). In that scenario, we would have to make the old regions parsable before
    // we could start a young collection. This could delay the start of the young cycle and
    // throw off the heuristics.
    entry_global_coalesce_and_fill();
  }
<<<<<<< HEAD
=======
  reset_generation_reserves();
>>>>>>> 9bc23608
}

void ShenandoahGenerationalHeap::entry_global_coalesce_and_fill() {
  const char* msg = "Coalescing and filling old regions";
  ShenandoahConcurrentPhase gc_phase(msg, ShenandoahPhaseTimings::conc_coalesce_and_fill);

  TraceCollectorStats tcs(monitoring_support()->concurrent_collection_counters());
  EventMark em("%s", msg);
  ShenandoahWorkerScope scope(workers(),
                              ShenandoahWorkerPolicy::calc_workers_for_conc_marking(),
                              "concurrent coalesce and fill");

  coalesce_and_fill_old_regions(true);
}

void ShenandoahGenerationalHeap::update_region_ages(ShenandoahMarkingContext* ctx) {
  ShenandoahUpdateRegionAges cl(ctx);
  parallel_heap_region_iterate(&cl);
}<|MERGE_RESOLUTION|>--- conflicted
+++ resolved
@@ -594,21 +594,11 @@
 
 // Make sure old-generation is large enough, but no larger than is necessary, to hold mixed evacuations
 // and promotions, if we anticipate either. Any deficit is provided by the young generation, subject to
-<<<<<<< HEAD
 // mutator_xfer_limit, and any surplus is transferred to the young generation.  mutator_xfer_limit is
-//  the maximum we're able to transfer from young to old.
+// the maximum we're able to transfer from young to old.
 void ShenandoahGenerationalHeap::compute_old_generation_balance(size_t mutator_xfer_limit,
                                                                 size_t old_cset_regions, size_t young_cset_regions) {
   shenandoah_assert_heaplocked();
-=======
-// xfer_limit, and any surplus is transferred to the young generation.
-//
-// xfer_limit is the maximum we're able to transfer from young to old based on either:
-//  1. an assumption that we will be able to replenish memory "borrowed" from young at the end of collection, or
-//  2. there is sufficient excess in the allocation runway during GC idle cycles
-void ShenandoahGenerationalHeap::compute_old_generation_balance(size_t old_xfer_limit, size_t old_cset_regions) {
-
->>>>>>> 9bc23608
   // We can limit the old reserve to the size of anticipated promotions:
   // max_old_reserve is an upper bound on memory evacuated from old and promoted to old,
   // clamped by the old generation space available.
@@ -626,32 +616,17 @@
   //  =>              OE = YE*SOEP/(100-SOEP)
 
   // We have to be careful in the event that SOEP is set to 100 by the user.
-<<<<<<< HEAD
   assert(ShenandoahOldEvacPercent <= 100, "Error");
-=======
-  assert(ShenandoahOldEvacRatioPercent <= 100, "Error");
-  const size_t old_available = old_generation()->available();
-  // The free set will reserve this amount of memory to hold young evacuations
-  const size_t young_reserve = (young_generation()->max_capacity() * ShenandoahEvacReserve) / 100;
-
-  // In the case that ShenandoahOldEvacRatioPercent equals 100, max_old_reserve is limited only by xfer_limit.
-
-  const double bound_on_old_reserve = old_available + old_xfer_limit + young_reserve;
-  const double max_old_reserve = ((ShenandoahOldEvacRatioPercent == 100)? bound_on_old_reserve:
-                                  MIN2(double(young_reserve * ShenandoahOldEvacRatioPercent)
-                                       / double(100 - ShenandoahOldEvacRatioPercent), bound_on_old_reserve));
-
->>>>>>> 9bc23608
   const size_t region_size_bytes = ShenandoahHeapRegion::region_size_bytes();
 
   ShenandoahOldGeneration* old_gen = old_generation();
   size_t old_capacity = old_gen->max_capacity();
-  size_t old_usage = old_gen->used_including_humongous_waste();
+  size_t old_usage = old_gen->used(); // includes humongous waste
   size_t old_available = ((old_capacity >= old_usage)? old_capacity - old_usage: 0) + old_cset_regions * region_size_bytes;
 
   ShenandoahYoungGeneration* young_gen = young_generation();
   size_t young_capacity = young_gen->max_capacity();
-  size_t young_usage = young_gen->used_including_humongous_waste();
+  size_t young_usage = young_gen->used(); // includes humongous waste
   size_t young_available = ((young_capacity >= young_usage)? young_capacity - young_usage: 0);
   size_t freeset_available = free_set()->available_locked();
   if (young_available > freeset_available) {
@@ -691,7 +666,6 @@
   if (doing_mixed) {
     // We want this much memory to be unfragmented in order to reliably evacuate old.  This is conservative because we
     // may not evacuate the entirety of unprocessed candidates in a single mixed evacuation.
-<<<<<<< HEAD
     const size_t max_evac_need = (size_t) (mixed_candidate_live_memory * ShenandoahOldEvacWaste);
     assert(old_available >= old_generation()->free_unaffiliated_regions() * region_size_bytes,
            "Unaffiliated available must be less than total available");
@@ -709,17 +683,6 @@
         reserve_for_promo = 0;
         reserve_for_mixed -= excess_reserves;
       }
-=======
-    const double max_evac_need =
-      (double(old_generation()->unprocessed_collection_candidates_live_memory()) * ShenandoahOldEvacWaste);
-    assert(old_available >= old_generation()->free_unaffiliated_regions() * region_size_bytes,
-           "Unaffiliated available must be less than total available");
-    const double old_fragmented_available =
-      double(old_available - old_generation()->free_unaffiliated_regions() * region_size_bytes);
-    reserve_for_mixed = max_evac_need + old_fragmented_available;
-    if (reserve_for_mixed > max_old_reserve) {
-      reserve_for_mixed = max_old_reserve;
->>>>>>> 9bc23608
     }
   }
 
@@ -809,24 +772,22 @@
     old_generation()->set_region_balance(0 - checked_cast<ssize_t>(old_region_deficit));
   }
 
-<<<<<<< HEAD
   assert(old_region_deficit == 0 || old_region_surplus == 0, "Only surplus or deficit, never both");
   assert(young_reserve + reserve_for_mixed + reserve_for_promo <= old_available + young_available,
          "Cannot reserve more memory than is available: %zu + %zu + %zu <= %zu + %zu",
          young_reserve, reserve_for_mixed, reserve_for_promo, old_available, young_available);
-=======
+
+  // deficit/surplus adjustments to generation sizes will precede rebuild
+  young_generation()->set_evacuation_reserve(young_reserve);
+  old_generation()->set_evacuation_reserve(reserve_for_mixed);
+  old_generation()->set_promoted_reserve(reserve_for_promo);
+}
+
 void ShenandoahGenerationalHeap::reset_generation_reserves() {
   ShenandoahHeapLocker locker(lock());
   young_generation()->set_evacuation_reserve(0);
   old_generation()->set_evacuation_reserve(0);
   old_generation()->set_promoted_reserve(0);
-}
->>>>>>> 9bc23608
-
-  // deficit/surplus adjustments to generation sizes will precede rebuild
-  young_generation()->set_evacuation_reserve(young_reserve);
-  old_generation()->set_evacuation_reserve(reserve_for_mixed);
-  old_generation()->set_promoted_reserve(reserve_for_promo);
 }
 
 void ShenandoahGenerationalHeap::coalesce_and_fill_old_regions(bool concurrent) {
@@ -1167,18 +1128,9 @@
 
 void ShenandoahGenerationalHeap::complete_degenerated_cycle() {
   shenandoah_assert_heaplocked_or_safepoint();
-<<<<<<< HEAD
-  if (is_concurrent_old_mark_in_progress()) {
-    // This is still necessary for degenerated cycles because the degeneration point may occur
-    // after final mark of the young generation. See ShenandoahConcurrentGC::op_final_update_refs for
-    // a more detailed explanation.
-    old_generation()->transfer_pointers_from_satb();
-  }
-=======
   // In case degeneration interrupted concurrent evacuation or update references, we need to clean up
   // transient state. Otherwise, these actions have no effect.
   reset_generation_reserves();
->>>>>>> 9bc23608
 
   if (!old_generation()->is_parsable()) {
     ShenandoahGCPhase phase(ShenandoahPhaseTimings::degen_gc_coalesce_and_fill);
@@ -1197,10 +1149,7 @@
     // throw off the heuristics.
     entry_global_coalesce_and_fill();
   }
-<<<<<<< HEAD
-=======
   reset_generation_reserves();
->>>>>>> 9bc23608
 }
 
 void ShenandoahGenerationalHeap::entry_global_coalesce_and_fill() {
