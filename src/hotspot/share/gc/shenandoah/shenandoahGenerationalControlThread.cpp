/*
 * Copyright (c) 2013, 2021, Red Hat, Inc. All rights reserved.
 * Copyright (C) 2022 THL A29 Limited, a Tencent company. All rights reserved.
 * Copyright Amazon.com Inc. or its affiliates. All Rights Reserved.
 * DO NOT ALTER OR REMOVE COPYRIGHT NOTICES OR THIS FILE HEADER.
 *
 * This code is free software; you can redistribute it and/or modify it
 * under the terms of the GNU General Public License version 2 only, as
 * published by the Free Software Foundation.
 *
 * This code is distributed in the hope that it will be useful, but WITHOUT
 * ANY WARRANTY; without even the implied warranty of MERCHANTABILITY or
 * FITNESS FOR A PARTICULAR PURPOSE.  See the GNU General Public License
 * version 2 for more details (a copy is included in the LICENSE file that
 * accompanied this code).
 *
 * You should have received a copy of the GNU General Public License version
 * 2 along with this work; if not, write to the Free Software Foundation,
 * Inc., 51 Franklin St, Fifth Floor, Boston, MA 02110-1301 USA.
 *
 * Please contact Oracle, 500 Oracle Parkway, Redwood Shores, CA 94065 USA
 * or visit www.oracle.com if you need additional information or have any
 * questions.
 *
 */

#include "gc/shenandoah/shenandoahAsserts.hpp"
#include "gc/shenandoah/shenandoahCollectorPolicy.hpp"
#include "gc/shenandoah/shenandoahConcurrentGC.hpp"
#include "gc/shenandoah/shenandoahGenerationalControlThread.hpp"
#include "gc/shenandoah/shenandoahDegeneratedGC.hpp"
#include "gc/shenandoah/shenandoahFreeSet.hpp"
#include "gc/shenandoah/shenandoahFullGC.hpp"
#include "gc/shenandoah/shenandoahGeneration.hpp"
#include "gc/shenandoah/shenandoahGenerationalHeap.hpp"
#include "gc/shenandoah/shenandoahOldGC.hpp"
#include "gc/shenandoah/shenandoahOldGeneration.hpp"
#include "gc/shenandoah/shenandoahHeap.inline.hpp"
#include "gc/shenandoah/shenandoahMonitoringSupport.hpp"
#include "gc/shenandoah/shenandoahPacer.inline.hpp"
#include "gc/shenandoah/shenandoahUtils.hpp"
#include "gc/shenandoah/shenandoahYoungGeneration.hpp"
#include "logging/log.hpp"
#include "memory/metaspaceUtils.hpp"
#include "memory/metaspaceStats.hpp"
#include "runtime/atomic.hpp"
#include "utilities/events.hpp"

ShenandoahGenerationalControlThread::ShenandoahGenerationalControlThread() :
  _control_lock(Mutex::nosafepoint - 2, "ShenandoahGCRequest_lock", true),
  _requested_gc_cause(GCCause::_no_gc),
  _requested_generation(nullptr),
  _gc_mode(none),
  _degen_point(ShenandoahGC::_degenerated_unset),
  _heap(ShenandoahGenerationalHeap::heap()),
  _age_period(0) {
  shenandoah_assert_generational();
  set_name("Shenandoah Control Thread");
  create_and_start();
}

void ShenandoahGenerationalControlThread::run_service() {

  const int64_t wait_ms = ShenandoahPacing ? ShenandoahControlIntervalMin : 0;
  ShenandoahGCRequest request;
  while (!should_terminate()) {

    // This control loop iteration has seen this much allocation.
    const size_t allocs_seen = reset_allocs_seen();

    // Figure out if we have pending requests.
    check_for_request(request);

    if (request.cause == GCCause::_shenandoah_stop_vm) {
      break;
    }

    if (request.cause != GCCause::_no_gc) {
      run_gc_cycle(request);
    } else {
      // Report to pacer that we have seen this many words allocated
      if (ShenandoahPacing && (allocs_seen > 0)) {
        _heap->pacer()->report_alloc(allocs_seen);
      }
    }

    // If the cycle was cancelled, continue the next iteration to deal with it. Otherwise,
    // if there was no other cycle requested, cleanup and wait for the next request.
    if (!_heap->cancelled_gc()) {
      MonitorLocker ml(&_control_lock, Mutex::_no_safepoint_check_flag);
      if (_requested_gc_cause == GCCause::_no_gc) {
        set_gc_mode(ml, none);
        ml.wait(wait_ms);
      }
    }
  }

  // In case any threads are waiting for a cycle to happen, notify them so they observe the shutdown.
  notify_gc_waiters();
  notify_alloc_failure_waiters();
  set_gc_mode(stopped);
}

void ShenandoahGenerationalControlThread::stop_service() {
  log_debug(gc, thread)("Stopping control thread");
  MonitorLocker ml(&_control_lock, Mutex::_no_safepoint_check_flag);
  _heap->cancel_gc(GCCause::_shenandoah_stop_vm);
  _requested_gc_cause = GCCause::_shenandoah_stop_vm;
  notify_cancellation(ml, GCCause::_shenandoah_stop_vm);
  // We can't wait here because it may interfere with the active cycle's ability
  // to reach a safepoint (this runs on a java thread).
}

void ShenandoahGenerationalControlThread::check_for_request(ShenandoahGCRequest& request) {
  // Hold the lock while we read request cause and generation
  MonitorLocker ml(&_control_lock, Mutex::_no_safepoint_check_flag);
  if (_heap->cancelled_gc()) {
    // The previous request was cancelled. Either it was cancelled for an allocation
    // failure (degenerated cycle), or old marking was cancelled to run a young collection.
    // In either case, the correct generation for the next cycle can be determined by
    // the cancellation cause.
    request.cause = _heap->cancelled_cause();
    if (request.cause == GCCause::_shenandoah_concurrent_gc) {
      request.generation = _heap->young_generation();
      _heap->clear_cancelled_gc(false);
    }
  } else {
    request.cause = _requested_gc_cause;
    request.generation = _requested_generation;

    // Only clear these if we made a request from them. In the case of a cancelled gc,
    // we do not want to inadvertently lose this pending request.
    _requested_gc_cause = GCCause::_no_gc;
    _requested_generation = nullptr;
  }

  if (request.cause == GCCause::_no_gc || request.cause == GCCause::_shenandoah_stop_vm) {
    return;
  }

  GCMode mode;
  if (ShenandoahCollectorPolicy::is_allocation_failure(request.cause)) {
    mode = prepare_for_allocation_failure_gc(request);
  } else if (ShenandoahCollectorPolicy::is_explicit_gc(request.cause)) {
    mode = prepare_for_explicit_gc(request);
  } else {
    mode = prepare_for_concurrent_gc(request);
  }
  set_gc_mode(ml, mode);
}

ShenandoahGenerationalControlThread::GCMode ShenandoahGenerationalControlThread::prepare_for_allocation_failure_gc(ShenandoahGCRequest &request) {

  if (_degen_point == ShenandoahGC::_degenerated_unset) {
    _degen_point = ShenandoahGC::_degenerated_outside_cycle;
    request.generation = _heap->young_generation();
  } else if (request.generation->is_old()) {
    // This means we degenerated during the young bootstrap for the old generation
    // cycle. The following degenerated cycle should therefore also be young.
    request.generation = _heap->young_generation();
  }

  ShenandoahHeuristics* heuristics = request.generation->heuristics();
  bool old_gen_evacuation_failed = _heap->old_generation()->clear_failed_evacuation();

  heuristics->log_trigger("Handle Allocation Failure");

  // Do not bother with degenerated cycle if old generation evacuation failed or if humongous allocation failed
  if (ShenandoahDegeneratedGC && heuristics->should_degenerate_cycle() &&
      !old_gen_evacuation_failed && request.cause != GCCause::_shenandoah_humongous_allocation_failure) {
    heuristics->record_allocation_failure_gc();
    _heap->shenandoah_policy()->record_alloc_failure_to_degenerated(_degen_point);
    return stw_degenerated;
  } else {
    heuristics->record_allocation_failure_gc();
    _heap->shenandoah_policy()->record_alloc_failure_to_full();
    request.generation = _heap->global_generation();
    return stw_full;
  }
}

ShenandoahGenerationalControlThread::GCMode ShenandoahGenerationalControlThread::prepare_for_explicit_gc(ShenandoahGCRequest &request) const {
  ShenandoahHeuristics* global_heuristics = _heap->global_generation()->heuristics();
  request.generation = _heap->global_generation();
  global_heuristics->log_trigger("GC request (%s)", GCCause::to_string(request.cause));
  global_heuristics->record_requested_gc();

  if (ShenandoahCollectorPolicy::should_run_full_gc(request.cause)) {
    return stw_full;;
  } else {
    // Unload and clean up everything. Note that this is an _explicit_ request and so does not use
    // the same `should_unload_classes` call as the regulator's concurrent gc request.
    _heap->set_unload_classes(global_heuristics->can_unload_classes());
    return concurrent_normal;
  }
}

ShenandoahGenerationalControlThread::GCMode ShenandoahGenerationalControlThread::prepare_for_concurrent_gc(const ShenandoahGCRequest &request) const {
  assert(!(request.generation->is_old() && _heap->old_generation()->is_doing_mixed_evacuations()),
             "Old heuristic should not request cycles while it waits for mixed evacuations");

  if (request.generation->is_global()) {
    ShenandoahHeuristics* global_heuristics = _heap->global_generation()->heuristics();
    _heap->set_unload_classes(global_heuristics->should_unload_classes());
  } else {
    _heap->set_unload_classes(false);
  }

  // preemption was requested or this is a regular cycle
  return request.generation->is_old() ? servicing_old : concurrent_normal;
}

void ShenandoahGenerationalControlThread::maybe_set_aging_cycle() {
  if (_age_period-- == 0) {
    _heap->set_aging_cycle(true);
    _age_period = ShenandoahAgingCyclePeriod - 1;
  } else {
    _heap->set_aging_cycle(false);
  }
}

void ShenandoahGenerationalControlThread::run_gc_cycle(const ShenandoahGCRequest& request) {

  log_debug(gc, thread)("Starting GC (%s): %s, %s", gc_mode_name(gc_mode()), GCCause::to_string(request.cause), request.generation->name());
  assert(gc_mode() != none, "GC mode cannot be none here");

  // Blow away all soft references on this cycle, if handling allocation failure,
  // either implicit or explicit GC request, or we are requested to do so unconditionally.
  if (request.generation->is_global() && (ShenandoahCollectorPolicy::is_allocation_failure(request.cause) || ShenandoahCollectorPolicy::is_explicit_gc(request.cause) || ShenandoahAlwaysClearSoftRefs)) {
    _heap->soft_ref_policy()->set_should_clear_all_soft_refs(true);
  }

  // GC is starting, bump the internal ID
  update_gc_id();

  GCIdMark gc_id_mark;

  _heap->reset_bytes_allocated_since_gc_start();

  MetaspaceCombinedStats meta_sizes = MetaspaceUtils::get_combined_statistics();

  // If GC was requested, we are sampling the counters even without actual triggers
  // from allocation machinery. This captures GC phases more accurately.
  _heap->set_forced_counters_update(true);

  // If GC was requested, we better dump freeset data for performance debugging
  _heap->free_set()->log_status_under_lock();

  {
    // Cannot uncommit bitmap slices during concurrent reset
    ShenandoahNoUncommitMark forbid_region_uncommit(_heap);

    switch (gc_mode()) {
      case concurrent_normal: {
        service_concurrent_normal_cycle(request);
        break;
      }
      case stw_degenerated: {
        service_stw_degenerated_cycle(request);
        break;
      }
      case stw_full: {
        service_stw_full_cycle(request.cause);
        break;
      }
      case servicing_old: {
        assert(request.generation->is_old(), "Expected old generation here");
        service_concurrent_old_cycle(request);
        break;
      }
      default:
        ShouldNotReachHere();
    }
  }

  // If this was the requested GC cycle, notify waiters about it
  if (ShenandoahCollectorPolicy::is_explicit_gc(request.cause)) {
    notify_gc_waiters();
  }

  // If this cycle completed successfully, notify threads waiting to retry allocation
  if (!_heap->cancelled_gc()) {
    notify_alloc_failure_waiters();
  }

  // Report current free set state at the end of cycle, whether
  // it is a normal completion, or the abort.
  _heap->free_set()->log_status_under_lock();

  // Notify Universe about new heap usage. This has implications for
  // global soft refs policy, and we better report it every time heap
  // usage goes down.
  _heap->update_capacity_and_used_at_gc();

  // Signal that we have completed a visit to all live objects.
  _heap->record_whole_heap_examined_timestamp();

  // Disable forced counters update, and update counters one more time
  // to capture the state at the end of GC session.
  _heap->handle_force_counters_update();
  _heap->set_forced_counters_update(false);

  // Retract forceful part of soft refs policy
  _heap->soft_ref_policy()->set_should_clear_all_soft_refs(false);

  // Clear metaspace oom flag, if current cycle unloaded classes
  if (_heap->unload_classes()) {
    _heap->global_generation()->heuristics()->clear_metaspace_oom();
  }

  process_phase_timings();

  // Print Metaspace change following GC (if logging is enabled).
  MetaspaceUtils::print_metaspace_change(meta_sizes);

  // GC is over, we are at idle now
  if (ShenandoahPacing) {
    _heap->pacer()->setup_for_idle();
  }

  // Check if we have seen a new target for soft max heap size or if a gc was requested.
  // Either of these conditions will attempt to uncommit regions.
  if (ShenandoahUncommit) {
    if (_heap->check_soft_max_changed()) {
      _heap->notify_soft_max_changed();
    } else if (ShenandoahCollectorPolicy::is_explicit_gc(request.cause)) {
      _heap->notify_explicit_gc_requested();
    }
  }

  log_debug(gc, thread)("Completed GC (%s): %s, %s, cancelled: %s",
    gc_mode_name(gc_mode()), GCCause::to_string(request.cause), request.generation->name(), GCCause::to_string(_heap->cancelled_cause()));
}

void ShenandoahGenerationalControlThread::process_phase_timings() const {
  // Commit worker statistics to cycle data
  _heap->phase_timings()->flush_par_workers_to_cycle();
  if (ShenandoahPacing) {
    _heap->pacer()->flush_stats_to_cycle();
  }

  ShenandoahEvacuationTracker* evac_tracker = _heap->evac_tracker();
  ShenandoahCycleStats         evac_stats   = evac_tracker->flush_cycle_to_global();

  // Print GC stats for current cycle
  {
    LogTarget(Info, gc, stats) lt;
    if (lt.is_enabled()) {
      ResourceMark rm;
      LogStream ls(lt);
      _heap->phase_timings()->print_cycle_on(&ls);
      evac_tracker->print_evacuations_on(&ls, &evac_stats.workers,
                                              &evac_stats.mutators);
      if (ShenandoahPacing) {
        _heap->pacer()->print_cycle_on(&ls);
      }
    }
  }

  // Commit statistics to globals
  _heap->phase_timings()->flush_cycle_to_global();
}

// Young and old concurrent cycles are initiated by the regulator. Implicit
// and explicit GC requests are handled by the controller thread and always
// run a global cycle (which is concurrent by default, but may be overridden
// by command line options). Old cycles always degenerate to a global cycle.
// Young cycles are degenerated to complete the young cycle.  Young
// and old degen may upgrade to Full GC.  Full GC may also be
// triggered directly by a System.gc() invocation.
//
//
//      +-----+ Idle +-----+-----------+---------------------+
//      |         +        |           |                     |
//      |         |        |           |                     |
//      |         |        v           |                     |
//      |         |  Bootstrap Old +-- | ------------+       |
//      |         |   +                |             |       |
//      |         |   |                |             |       |
//      |         v   v                v             v       |
//      |    Resume Old <----------+ Young +--> Young Degen  |
//      |     +  +   ^                            +  +       |
//      v     |  |   |                            |  |       |
//   Global <-+  |   +----------------------------+  |       |
//      +        |                                   |       |
//      |        v                                   v       |
//      +--->  Global Degen +--------------------> Full <----+
//
void ShenandoahGenerationalControlThread::service_concurrent_normal_cycle(const ShenandoahGCRequest& request) {
  log_info(gc, ergo)("Start GC cycle (%s)", request.generation->name());
  if (request.generation->is_old()) {
    service_concurrent_old_cycle(request);
  } else {
    service_concurrent_cycle(request.generation, request.cause, false);
  }
}

void ShenandoahGenerationalControlThread::service_concurrent_old_cycle(const ShenandoahGCRequest& request) {
  ShenandoahOldGeneration* old_generation = _heap->old_generation();
  ShenandoahOldHeuristics* old_heuristics = old_generation->heuristics();
  ShenandoahYoungGeneration* young_generation = _heap->young_generation();
  ShenandoahOldGeneration::State original_state = old_generation->state();

  TraceCollectorStats tcs(_heap->monitoring_support()->concurrent_collection_counters());

  switch (original_state) {
    case ShenandoahOldGeneration::FILLING: {
      ShenandoahGCSession session(request.cause, old_generation);
      assert(gc_mode() == servicing_old, "Filling should be servicing old");
      old_heuristics->should_surge();
      _allow_old_preemption.set();
      old_generation->entry_coalesce_and_fill();
      _allow_old_preemption.unset();

      // Before bootstrapping begins, we must acknowledge any cancellation request.
      // If the gc has not been cancelled, this does nothing. If it has been cancelled,
      // this will clear the cancellation request and exit before starting the bootstrap
      // phase. This will allow the young GC cycle to proceed normally. If we do not
      // acknowledge the cancellation request, the subsequent young cycle will observe
      // the request and essentially cancel itself.
      if (check_cancellation_or_degen(ShenandoahGC::_degenerated_outside_cycle)) {
        log_info(gc, thread)("Preparation for old generation cycle was cancelled");
        return;
      }

      // Coalescing threads completed and nothing was cancelled. it is safe to transition from this state.
      old_generation->transition_to(ShenandoahOldGeneration::WAITING_FOR_BOOTSTRAP);
      return;
    }
    case ShenandoahOldGeneration::WAITING_FOR_BOOTSTRAP:
      old_generation->transition_to(ShenandoahOldGeneration::BOOTSTRAPPING);
    case ShenandoahOldGeneration::BOOTSTRAPPING: {
      // Configure the young generation's concurrent mark to put objects in
      // old regions into the concurrent mark queues associated with the old
      // generation. The young cycle will run as normal except that rather than
      // ignore old references it will mark and enqueue them in the old concurrent
      // task queues but it will not traverse them.
      set_gc_mode(bootstrapping_old);
      young_generation->set_old_gen_task_queues(old_generation->task_queues());
      service_concurrent_cycle(young_generation, request.cause, true);
      process_phase_timings();
      if (_heap->cancelled_gc()) {
        // Young generation bootstrap cycle has failed. Concurrent mark for old generation
        // is going to resume after degenerated bootstrap cycle completes.
        log_info(gc)("Bootstrap cycle for old generation was cancelled");
        return;
      }

      assert(_degen_point == ShenandoahGC::_degenerated_unset, "Degen point should not be set if gc wasn't cancelled");

      // From here we will 'resume' the old concurrent mark. This will skip reset
      // and init mark for the concurrent mark. All of that work will have been
      // done by the bootstrapping young cycle.
      set_gc_mode(servicing_old);
      old_generation->transition_to(ShenandoahOldGeneration::MARKING);
    }
    case ShenandoahOldGeneration::MARKING: {
      ShenandoahGCSession session(request.cause, old_generation);
      bool marking_complete = resume_concurrent_old_cycle(old_generation, request.cause);
      if (marking_complete) {
        assert(old_generation->state() != ShenandoahOldGeneration::MARKING, "Should not still be marking");
        if (original_state == ShenandoahOldGeneration::MARKING) {
          _heap->mmu_tracker()->record_old_marking_increment(true);
          _heap->log_heap_status("At end of Concurrent Old Marking finishing increment");
        }
      } else if (original_state == ShenandoahOldGeneration::MARKING) {
        _heap->mmu_tracker()->record_old_marking_increment(false);
        _heap->log_heap_status("At end of Concurrent Old Marking increment");
      }
      break;
    }
    default:
      fatal("Unexpected state for old GC: %s", ShenandoahOldGeneration::state_name(old_generation->state()));
  }
}

bool ShenandoahGenerationalControlThread::resume_concurrent_old_cycle(ShenandoahOldGeneration* generation, GCCause::Cause cause) {
  assert(_heap->is_concurrent_old_mark_in_progress(), "Old mark should be in progress");
  log_debug(gc)("Resuming old generation with " UINT32_FORMAT " marking tasks queued", generation->task_queues()->tasks());

  // We can only tolerate being cancelled during concurrent marking or during preparation for mixed
  // evacuation. This flag here (passed by reference) is used to control precisely where the regulator
  // is allowed to cancel a GC.
  ShenandoahOldGC gc(generation, _allow_old_preemption);
  if (gc.collect(cause)) {
    _heap->notify_gc_progress();
    generation->record_success_concurrent(false);
  }

  if (_heap->cancelled_gc()) {
    // It's possible the gc cycle was cancelled after the last time
    // the collection checked for cancellation. In which case, the
    // old gc cycle is still completed, and we have to deal with this
    // cancellation. We set the degeneration point to be outside
    // the cycle because if this is an allocation failure, that is
    // what must be done (there is no degenerated old cycle). If the
    // cancellation was due to a heuristic wanting to start a young
    // cycle, then we are not actually going to a degenerated cycle,
    // so the degenerated point doesn't matter here.
    check_cancellation_or_degen(ShenandoahGC::_degenerated_outside_cycle);
    if (cause == GCCause::_shenandoah_concurrent_gc) {
      _heap->shenandoah_policy()->record_interrupted_old();
    }
    return false;
  }
  return true;
}

// Normal cycle goes via all concurrent phases. If allocation failure (af) happens during
// any of the concurrent phases, it first degrades to Degenerated GC and completes GC there.
// If second allocation failure happens during Degenerated GC cycle (for example, when GC
// tries to evac something and no memory is available), cycle degrades to Full GC.
//
// There are also a shortcut through the normal cycle: immediate garbage shortcut, when
// heuristics says there are no regions to compact, and all the collection comes from immediately
// reclaimable regions.
//
// ................................................................................................
//
//                                    (immediate garbage shortcut)                Concurrent GC
//                             /-------------------------------------------\
//                             |                                           |
//                             |                                           |
//                             |                                           |
//                             |                                           v
// [START] ----> Conc Mark ----o----> Conc Evac --o--> Conc Update-Refs ---o----> [END]
//                   |                    |                 |              ^
//                   | (af)               | (af)            | (af)         |
// ..................|....................|.................|..............|.......................
//                   |                    |                 |              |
//                   |                    |                 |              |      Degenerated GC
//                   v                    v                 v              |
//               STW Mark ----------> STW Evac ----> STW Update-Refs ----->o
//                   |                    |                 |              ^
//                   | (af)               | (af)            | (af)         |
// ..................|....................|.................|..............|.......................
//                   |                    |                 |              |
//                   |                    v                 |              |      Full GC
//                   \------------------->o<----------------/              |
//                                        |                                |
//                                        v                                |
//                                      Full GC  --------------------------/
//
void ShenandoahGenerationalControlThread::service_concurrent_cycle(ShenandoahGeneration* generation,
                                                                   GCCause::Cause cause,
                                                                   bool do_old_gc_bootstrap) {
  // At this point:
  //  if (generation == YOUNG), this is a normal young cycle or a bootstrap cycle
  //  if (generation == GLOBAL), this is a GLOBAL cycle
  // In either case, we want to age old objects if this is an aging cycle
  maybe_set_aging_cycle();

  ShenandoahGCSession session(cause, generation);
  TraceCollectorStats tcs(_heap->monitoring_support()->concurrent_collection_counters());

  assert(!generation->is_old(), "Old GC takes a different control path");

  ShenandoahConcurrentGC gc(generation, do_old_gc_bootstrap);
  if (gc.collect(cause)) {
    // Cycle is complete
    _heap->notify_gc_progress();
    generation->record_success_concurrent(gc.abbreviated());
  } else {
    assert(_heap->cancelled_gc(), "Must have been cancelled");
    check_cancellation_or_degen(gc.degen_point());
  }

  const char* msg;
  ShenandoahMmuTracker* mmu_tracker = _heap->mmu_tracker();
  if (generation->is_young()) {
    if (_heap->cancelled_gc()) {
      msg = (do_old_gc_bootstrap) ? "At end of Interrupted Concurrent Bootstrap GC" :
            "At end of Interrupted Concurrent Young GC";
    } else {
      // We only record GC results if GC was successful
      msg = (do_old_gc_bootstrap) ? "At end of Concurrent Bootstrap GC" :
            "At end of Concurrent Young GC";
      if (_heap->collection_set()->has_old_regions()) {
        mmu_tracker->record_mixed(get_gc_id());
      } else if (do_old_gc_bootstrap) {
        mmu_tracker->record_bootstrap(get_gc_id());
      } else {
        mmu_tracker->record_young(get_gc_id());
      }
    }
  } else {
    assert(generation->is_global(), "If not young, must be GLOBAL");
    assert(!do_old_gc_bootstrap, "Do not bootstrap with GLOBAL GC");
    if (_heap->cancelled_gc()) {
      msg = "At end of Interrupted Concurrent GLOBAL GC";
    } else {
      // We only record GC results if GC was successful
      msg = "At end of Concurrent Global GC";
      mmu_tracker->record_global(get_gc_id());
    }
  }
  _heap->log_heap_status(msg);
}

bool ShenandoahGenerationalControlThread::check_cancellation_or_degen(ShenandoahGC::ShenandoahDegenPoint point) {
  if (!_heap->cancelled_gc()) {
    return false;
  }

  if (_heap->cancelled_cause() == GCCause::_shenandoah_stop_vm
    || _heap->cancelled_cause() == GCCause::_shenandoah_concurrent_gc) {
    log_debug(gc, thread)("Cancellation detected, reason: %s", GCCause::to_string(_heap->cancelled_cause()));
    return true;
  }

  if (ShenandoahCollectorPolicy::is_allocation_failure(_heap->cancelled_cause())) {
    assert(_degen_point == ShenandoahGC::_degenerated_unset,
           "Should not be set yet: %s", ShenandoahGC::degen_point_to_string(_degen_point));
    _degen_point = point;
    log_debug(gc, thread)("Cancellation detected:, reason: %s, degen point: %s",
                          GCCause::to_string(_heap->cancelled_cause()),
                          ShenandoahGC::degen_point_to_string(_degen_point));
    return true;
  }

  fatal("Cancel GC either for alloc failure GC, or gracefully exiting, or to pause old generation marking");
  return false;
}

void ShenandoahGenerationalControlThread::service_stw_full_cycle(GCCause::Cause cause) {
  ShenandoahGCSession session(cause, _heap->global_generation());
  maybe_set_aging_cycle();
  ShenandoahFullGC gc;
  gc.collect(cause);
  _degen_point = ShenandoahGC::_degenerated_unset;
}

#undef KELVIN_GCT_REQUEST


void ShenandoahGenerationalControlThread::service_stw_degenerated_cycle(const ShenandoahGCRequest& request) {
  assert(_degen_point != ShenandoahGC::_degenerated_unset, "Degenerated point should be set");

<<<<<<< HEAD
  GCIdMark gc_id_mark;
#ifdef KELVIN_GCT_REQUEST
  log_info(gc)("KELVIN_GCT::service_stw_degen start, mode is %s",  gc_mode_name(_gc_mode));
#endif
=======
  ShenandoahGCSession session(request.cause, request.generation);
>>>>>>> bcac42aa

  request.generation->heuristics()->record_degenerated_cycle_start(ShenandoahGC::ShenandoahDegenPoint::_degenerated_outside_cycle
                                                                  == _degen_point);
  ShenandoahGCSession session(request.cause, request.generation);
  ShenandoahDegenGC gc(_degen_point, request.generation);
  gc.collect(request.cause);
  _degen_point = ShenandoahGC::_degenerated_unset;

  assert(_heap->young_generation()->task_queues()->is_empty(), "Unexpected young generation marking tasks");
  if (request.generation->is_global()) {
    assert(_heap->old_generation()->task_queues()->is_empty(), "Unexpected old generation marking tasks");
    assert(_heap->global_generation()->task_queues()->is_empty(), "Unexpected global generation marking tasks");
  } else {
    assert(request.generation->is_young(), "Expected degenerated young cycle, if not global.");
    ShenandoahOldGeneration* old = _heap->old_generation();
    if (old->is_bootstrapping()) {
      old->transition_to(ShenandoahOldGeneration::MARKING);
    }
#ifdef KELVIN_GCT_REQUEST
    log_info(gc)("KELVIN_GCT::@ end of service_stw_degen start, mode is %s",  gc_mode_name(_gc_mode));
#endif
  }
}

void ShenandoahGenerationalControlThread::request_gc(GCCause::Cause cause) {
#ifdef KELVIN_GCT_REQUEST
  log_info(gc)("KELVIN_GCT::request_gc(), mode is: %s, generation is: %s", gc_mode_name(_gc_mode),
               (_requested_generation == nullptr)? "nullptr": _requested_generation->name());
#endif

  if (ShenandoahCollectorPolicy::is_allocation_failure(cause)) {
    // GC should already be cancelled. Here we are just notifying the control thread to
    // wake up and handle the cancellation request, so we don't need to set _requested_gc_cause.
    notify_cancellation(cause);
  } else if (ShenandoahCollectorPolicy::should_handle_requested_gc(cause)) {
    handle_requested_gc(cause);
  }
#ifdef KELVIN_GCT_REQUEST
  log_info(gc)("KELVIN_GCT::@ end of request_gc(), mode is: %s", gc_mode_name(_gc_mode));
#endif
}

bool ShenandoahGenerationalControlThread::request_concurrent_gc(ShenandoahGeneration* generation) {
  if (_heap->cancelled_gc()) {
    // Ignore subsequent requests from the heuristics
    log_debug(gc, thread)("Reject request for concurrent gc: gc_requested: %s, gc_cancelled: %s",
                          GCCause::to_string(_requested_gc_cause),
                          BOOL_TO_STR(_heap->cancelled_gc()));
    return false;
  }

  MonitorLocker ml(&_control_lock, Mutex::_no_safepoint_check_flag);
  if (gc_mode() == servicing_old) {
    if (!preempt_old_marking(generation)) {
      log_debug(gc, thread)("Cannot start young, old collection is not preemptible");
      return false;
    }

    // Cancel the old GC and wait for the control thread to start servicing the new request.
    log_info(gc)("Preempting old generation mark to allow %s GC", generation->name());
    while (gc_mode() == servicing_old) {
      ShenandoahHeap::heap()->cancel_gc(GCCause::_shenandoah_concurrent_gc);
      notify_cancellation(ml, GCCause::_shenandoah_concurrent_gc);
      ml.wait();
    }
    return true;
  }

  if (gc_mode() == none) {
    const size_t current_gc_id = get_gc_id();
    while (gc_mode() == none && current_gc_id == get_gc_id()) {
      if (_requested_gc_cause != GCCause::_no_gc) {
        log_debug(gc, thread)("Reject request for concurrent gc because another gc is pending: %s", GCCause::to_string(_requested_gc_cause));
        return false;
      }

      notify_control_thread(ml, GCCause::_shenandoah_concurrent_gc, generation);
      ml.wait();
    }
    return true;
  }


  log_debug(gc, thread)("Reject request for concurrent gc: mode: %s, allow_old_preemption: %s",
                        gc_mode_name(gc_mode()),
                        BOOL_TO_STR(_allow_old_preemption.is_set()));
  return false;
}

void ShenandoahGenerationalControlThread::notify_control_thread(GCCause::Cause cause, ShenandoahGeneration* generation) {
  MonitorLocker ml(&_control_lock, Mutex::_no_safepoint_check_flag);
  notify_control_thread(ml, cause, generation);
}

void ShenandoahGenerationalControlThread::notify_control_thread(MonitorLocker& ml, GCCause::Cause cause, ShenandoahGeneration* generation) {
  assert(_control_lock.is_locked(), "Request lock must be held here");
  log_debug(gc, thread)("Notify control (%s): %s, %s", gc_mode_name(gc_mode()), GCCause::to_string(cause), generation->name());
  _requested_gc_cause = cause;
  _requested_generation = generation;
  ml.notify();
}

void ShenandoahGenerationalControlThread::notify_cancellation(GCCause::Cause cause) {
  MonitorLocker ml(&_control_lock, Mutex::_no_safepoint_check_flag);
  notify_cancellation(ml, cause);
}

void ShenandoahGenerationalControlThread::notify_cancellation(MonitorLocker& ml, GCCause::Cause cause) {
  assert(_heap->cancelled_gc(), "GC should already be cancelled");
  log_debug(gc,thread)("Notify control (%s): %s", gc_mode_name(gc_mode()), GCCause::to_string(cause));
  ml.notify();
}

bool ShenandoahGenerationalControlThread::preempt_old_marking(ShenandoahGeneration* generation) {
  return generation->is_young() && _allow_old_preemption.try_unset();
}

void ShenandoahGenerationalControlThread::handle_requested_gc(GCCause::Cause cause) {
  // For normal requested GCs (System.gc) we want to block the caller. However,
  // for whitebox requested GC, we want to initiate the GC and return immediately.
  // The whitebox caller thread will arrange for itself to wait until the GC notifies
  // it that has reached the requested breakpoint (phase in the GC).
  if (cause == GCCause::_wb_breakpoint) {
    notify_control_thread(cause, ShenandoahHeap::heap()->global_generation());
    return;
  }

  // Make sure we have at least one complete GC cycle before unblocking
  // from the explicit GC request.
  //
  // This is especially important for weak references cleanup and/or native
  // resources (e.g. DirectByteBuffers) machinery: when explicit GC request
  // comes very late in the already running cycle, it would miss lots of new
  // opportunities for cleanup that were made available before the caller
  // requested the GC.

  MonitorLocker ml(&_gc_waiters_lock);
  size_t current_gc_id = get_gc_id();
  const size_t required_gc_id = current_gc_id + 1;
  while (current_gc_id < required_gc_id && !should_terminate()) {
    // Make requests to run a global cycle until at least one is completed
    notify_control_thread(cause, ShenandoahHeap::heap()->global_generation());
    ml.wait();
    current_gc_id = get_gc_id();
  }
}

void ShenandoahGenerationalControlThread::notify_gc_waiters() {
  MonitorLocker ml(&_gc_waiters_lock);
  ml.notify_all();
}

const char* ShenandoahGenerationalControlThread::gc_mode_name(GCMode mode) {
  switch (mode) {
    case none:              return "idle";
    case concurrent_normal: return "normal";
    case stw_degenerated:   return "degenerated";
    case stw_full:          return "full";
    case servicing_old:     return "old";
    case bootstrapping_old: return "bootstrap";
    case stopped:           return "stopped";
    default:                return "unknown";
  }
}

void ShenandoahGenerationalControlThread::set_gc_mode(GCMode new_mode) {
  MonitorLocker ml(&_control_lock, Mutex::_no_safepoint_check_flag);
  set_gc_mode(ml, new_mode);
}

void ShenandoahGenerationalControlThread::set_gc_mode(MonitorLocker& ml, GCMode new_mode) {
  if (_gc_mode != new_mode) {
#undef KELVIN_GC_MODE
#ifdef KELVIN_GC_MODE
    log_info(gc)("KELVIN Transition from: %s to: %s", gc_mode_name(_gc_mode), gc_mode_name(new_mode));
#endif
    log_debug(gc, thread)("Transition from: %s to: %s", gc_mode_name(_gc_mode), gc_mode_name(new_mode));
    EventMark event("Control thread transition from: %s, to %s", gc_mode_name(_gc_mode), gc_mode_name(new_mode));
    _gc_mode = new_mode;
    ml.notify_all();
  }
}<|MERGE_RESOLUTION|>--- conflicted
+++ resolved
@@ -636,18 +636,12 @@
 void ShenandoahGenerationalControlThread::service_stw_degenerated_cycle(const ShenandoahGCRequest& request) {
   assert(_degen_point != ShenandoahGC::_degenerated_unset, "Degenerated point should be set");
 
-<<<<<<< HEAD
-  GCIdMark gc_id_mark;
 #ifdef KELVIN_GCT_REQUEST
   log_info(gc)("KELVIN_GCT::service_stw_degen start, mode is %s",  gc_mode_name(_gc_mode));
 #endif
-=======
   ShenandoahGCSession session(request.cause, request.generation);
->>>>>>> bcac42aa
-
   request.generation->heuristics()->record_degenerated_cycle_start(ShenandoahGC::ShenandoahDegenPoint::_degenerated_outside_cycle
                                                                   == _degen_point);
-  ShenandoahGCSession session(request.cause, request.generation);
   ShenandoahDegenGC gc(_degen_point, request.generation);
   gc.collect(request.cause);
   _degen_point = ShenandoahGC::_degenerated_unset;
