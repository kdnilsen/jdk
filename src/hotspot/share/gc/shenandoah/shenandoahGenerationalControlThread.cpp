/*
 * Copyright (c) 2013, 2021, Red Hat, Inc. All rights reserved.
 * Copyright (C) 2022, Tencent. All rights reserved.
 * Copyright Amazon.com Inc. or its affiliates. All Rights Reserved.
 * DO NOT ALTER OR REMOVE COPYRIGHT NOTICES OR THIS FILE HEADER.
 *
 * This code is free software; you can redistribute it and/or modify it
 * under the terms of the GNU General Public License version 2 only, as
 * published by the Free Software Foundation.
 *
 * This code is distributed in the hope that it will be useful, but WITHOUT
 * ANY WARRANTY; without even the implied warranty of MERCHANTABILITY or
 * FITNESS FOR A PARTICULAR PURPOSE.  See the GNU General Public License
 * version 2 for more details (a copy is included in the LICENSE file that
 * accompanied this code).
 *
 * You should have received a copy of the GNU General Public License version
 * 2 along with this work; if not, write to the Free Software Foundation,
 * Inc., 51 Franklin St, Fifth Floor, Boston, MA 02110-1301 USA.
 *
 * Please contact Oracle, 500 Oracle Parkway, Redwood Shores, CA 94065 USA
 * or visit www.oracle.com if you need additional information or have any
 * questions.
 *
 */

#include "gc/shenandoah/shenandoahAsserts.hpp"
#include "gc/shenandoah/shenandoahCollectorPolicy.hpp"
#include "gc/shenandoah/shenandoahConcurrentGC.hpp"
#include "gc/shenandoah/shenandoahDegeneratedGC.hpp"
#include "gc/shenandoah/shenandoahFreeSet.hpp"
#include "gc/shenandoah/shenandoahFullGC.hpp"
#include "gc/shenandoah/shenandoahGeneration.hpp"
#include "gc/shenandoah/shenandoahGenerationalControlThread.hpp"
#include "gc/shenandoah/shenandoahGenerationalHeap.hpp"
#include "gc/shenandoah/shenandoahHeap.inline.hpp"
#include "gc/shenandoah/shenandoahMonitoringSupport.hpp"
#include "gc/shenandoah/shenandoahOldGC.hpp"
#include "gc/shenandoah/shenandoahOldGeneration.hpp"
#include "gc/shenandoah/shenandoahReferenceProcessor.hpp"
#include "gc/shenandoah/shenandoahUtils.hpp"
#include "gc/shenandoah/shenandoahYoungGeneration.hpp"
#include "logging/log.hpp"
#include "memory/metaspaceStats.hpp"
#include "memory/metaspaceUtils.hpp"
#include "runtime/atomicAccess.hpp"
#include "utilities/events.hpp"

ShenandoahGenerationalControlThread::ShenandoahGenerationalControlThread() :
  _control_lock(Mutex::nosafepoint - 2, "ShenandoahGCRequest_lock", true),
  _requested_gc_cause(GCCause::_no_gc),
  _requested_generation(nullptr),
  _gc_mode(none),
  _degen_point(ShenandoahGC::_degenerated_unset),
  _heap(ShenandoahGenerationalHeap::heap()),
  _age_period(0) {
  shenandoah_assert_generational();
  set_name("Shenandoah Control Thread");
  create_and_start();
}

void ShenandoahGenerationalControlThread::run_service() {

  ShenandoahGCRequest request;
  while (!should_terminate()) {

    // Figure out if we have pending requests.
    check_for_request(request);

    if (request.cause == GCCause::_shenandoah_stop_vm) {
      break;
    }

    if (request.cause != GCCause::_no_gc) {
      run_gc_cycle(request);
    }

    // If the cycle was cancelled, continue the next iteration to deal with it. Otherwise,
    // if there was no other cycle requested, cleanup and wait for the next request.
    if (!_heap->cancelled_gc()) {
      MonitorLocker ml(&_control_lock, Mutex::_no_safepoint_check_flag);
      if (_requested_gc_cause == GCCause::_no_gc) {
        set_gc_mode(ml, none);
        ml.wait();
      }
    }
  }

  // In case any threads are waiting for a cycle to happen, notify them so they observe the shutdown.
  notify_gc_waiters();
  notify_alloc_failure_waiters();
  set_gc_mode(stopped);
}

void ShenandoahGenerationalControlThread::stop_service() {
  log_debug(gc, thread)("Stopping control thread");
  MonitorLocker ml(&_control_lock, Mutex::_no_safepoint_check_flag);
  _heap->cancel_gc(GCCause::_shenandoah_stop_vm);
  _requested_gc_cause = GCCause::_shenandoah_stop_vm;
  notify_cancellation(ml, GCCause::_shenandoah_stop_vm);
  // We can't wait here because it may interfere with the active cycle's ability
  // to reach a safepoint (this runs on a java thread).
}

void ShenandoahGenerationalControlThread::check_for_request(ShenandoahGCRequest& request) {
  // Hold the lock while we read request cause and generation
  MonitorLocker ml(&_control_lock, Mutex::_no_safepoint_check_flag);
  if (_heap->cancelled_gc()) {
    // The previous request was cancelled. Either it was cancelled for an allocation
    // failure (degenerated cycle), or old marking was cancelled to run a young collection.
    // In either case, the correct generation for the next cycle can be determined by
    // the cancellation cause.
    request.cause = _heap->clear_cancellation(GCCause::_shenandoah_concurrent_gc);
    if (request.cause == GCCause::_shenandoah_concurrent_gc) {
      request.generation = _heap->young_generation();
    }
  } else {
    request.cause = _requested_gc_cause;
    request.generation = _requested_generation;

    // Only clear these if we made a request from them. In the case of a cancelled gc,
    // we do not want to inadvertently lose this pending request.
    _requested_gc_cause = GCCause::_no_gc;
    _requested_generation = nullptr;
  }

  if (request.cause == GCCause::_no_gc || request.cause == GCCause::_shenandoah_stop_vm) {
    return;
  }

  GCMode mode;
  if (ShenandoahCollectorPolicy::is_allocation_failure(request.cause)) {
    mode = prepare_for_allocation_failure_gc(request);
  } else if (ShenandoahCollectorPolicy::is_explicit_gc(request.cause)) {
    mode = prepare_for_explicit_gc(request);
  } else {
    mode = prepare_for_concurrent_gc(request);
  }
  set_gc_mode(ml, mode);
}

ShenandoahGenerationalControlThread::GCMode ShenandoahGenerationalControlThread::prepare_for_allocation_failure_gc(ShenandoahGCRequest &request) {

  if (_degen_point == ShenandoahGC::_degenerated_unset) {
    _degen_point = ShenandoahGC::_degenerated_outside_cycle;
    request.generation = _heap->young_generation();
  } else if (request.generation->is_old()) {
    // This means we degenerated during the young bootstrap for the old generation
    // cycle. The following degenerated cycle should therefore also be young.
    request.generation = _heap->young_generation();
  }

  ShenandoahHeuristics* heuristics = request.generation->heuristics();
  bool old_gen_evacuation_failed = _heap->old_generation()->clear_failed_evacuation();

  heuristics->log_trigger("Handle Allocation Failure");

  // Do not bother with degenerated cycle if old generation evacuation failed or if humongous allocation failed
  if (ShenandoahDegeneratedGC && heuristics->should_degenerate_cycle() &&
      !old_gen_evacuation_failed && request.cause != GCCause::_shenandoah_humongous_allocation_failure) {
    heuristics->record_allocation_failure_gc();
    _heap->shenandoah_policy()->record_alloc_failure_to_degenerated(_degen_point);
    return stw_degenerated;
  } else {
    heuristics->record_allocation_failure_gc();
    _heap->shenandoah_policy()->record_alloc_failure_to_full();
    request.generation = _heap->global_generation();
    return stw_full;
  }
}

ShenandoahGenerationalControlThread::GCMode ShenandoahGenerationalControlThread::prepare_for_explicit_gc(ShenandoahGCRequest &request) const {
  ShenandoahHeuristics* global_heuristics = _heap->global_generation()->heuristics();
  request.generation = _heap->global_generation();
  global_heuristics->log_trigger("GC request (%s)", GCCause::to_string(request.cause));
  global_heuristics->record_requested_gc();

  if (ShenandoahCollectorPolicy::should_run_full_gc(request.cause)) {
    return stw_full;;
  } else {
    // Unload and clean up everything. Note that this is an _explicit_ request and so does not use
    // the same `should_unload_classes` call as the regulator's concurrent gc request.
    _heap->set_unload_classes(global_heuristics->can_unload_classes());
    return concurrent_normal;
  }
}

ShenandoahGenerationalControlThread::GCMode ShenandoahGenerationalControlThread::prepare_for_concurrent_gc(const ShenandoahGCRequest &request) const {
  assert(!(request.generation->is_old() && _heap->old_generation()->is_doing_mixed_evacuations()),
             "Old heuristic should not request cycles while it waits for mixed evacuations");

  if (request.generation->is_global()) {
    ShenandoahHeuristics* global_heuristics = _heap->global_generation()->heuristics();
    _heap->set_unload_classes(global_heuristics->should_unload_classes());
  } else {
    _heap->set_unload_classes(false);
  }

  // preemption was requested or this is a regular cycle
  return request.generation->is_old() ? servicing_old : concurrent_normal;
}

void ShenandoahGenerationalControlThread::maybe_print_young_region_ages() const {
  LogTarget(Debug, gc, age) lt;
  if (lt.is_enabled()) {
    LogStream ls(lt);
    AgeTable young_region_ages(false);
    for (uint i = 0; i < _heap->num_regions(); ++i) {
      const ShenandoahHeapRegion* r = _heap->get_region(i);
      if (r->is_young()) {
        young_region_ages.add(r->age(), r->get_live_data_words());
      }
    }

    ls.print("Young regions: ");
    young_region_ages.print_on(&ls);
    ls.cr();
  }
}

void ShenandoahGenerationalControlThread::maybe_set_aging_cycle() {
  if (_age_period-- == 0) {
    _heap->set_aging_cycle(true);
    _age_period = ShenandoahAgingCyclePeriod - 1;
  } else {
    _heap->set_aging_cycle(false);
  }
}

void ShenandoahGenerationalControlThread::run_gc_cycle(const ShenandoahGCRequest& request) {

  log_debug(gc, thread)("Starting GC (%s): %s, %s", gc_mode_name(gc_mode()), GCCause::to_string(request.cause), request.generation->name());
  assert(gc_mode() != none, "GC mode cannot be none here");

  // Blow away all soft references on this cycle, if handling allocation failure,
  // either implicit or explicit GC request, or we are requested to do so unconditionally.
  if (GCCause::should_clear_all_soft_refs(request.cause) || (request.generation->is_global() &&
      (ShenandoahCollectorPolicy::is_allocation_failure(request.cause) || ShenandoahCollectorPolicy::is_explicit_gc(request.cause) || ShenandoahAlwaysClearSoftRefs))) {
    request.generation->ref_processor()->set_soft_reference_policy(true);
  }

  // GC is starting, bump the internal ID
  update_gc_id();

  GCIdMark gc_id_mark;

  if (gc_mode() != servicing_old) {
    _heap->reset_bytes_allocated_since_gc_start();
  }

  MetaspaceCombinedStats meta_sizes = MetaspaceUtils::get_combined_statistics();

  // If GC was requested, we are sampling the counters even without actual triggers
  // from allocation machinery. This captures GC phases more accurately.
  _heap->set_forced_counters_update(true);

  // If GC was requested, we better dump freeset data for performance debugging
  _heap->free_set()->log_status_under_lock();

  {
    // Cannot uncommit bitmap slices during concurrent reset
    ShenandoahNoUncommitMark forbid_region_uncommit(_heap);

    _heap->print_before_gc();
    switch (gc_mode()) {
      case concurrent_normal: {
        service_concurrent_normal_cycle(request);
        break;
      }
      case stw_degenerated: {
        service_stw_degenerated_cycle(request);
        break;
      }
      case stw_full: {
        service_stw_full_cycle(request.cause);
        break;
      }
      case servicing_old: {
        assert(request.generation->is_old(), "Expected old generation here");
        service_concurrent_old_cycle(request);
        break;
      }
      default:
        ShouldNotReachHere();
    }
    _heap->print_after_gc();
  }

  // If this cycle completed successfully, notify threads waiting for gc
  if (!_heap->cancelled_gc()) {
    notify_gc_waiters();
    notify_alloc_failure_waiters();
    // Report current free set state at the end of cycle if normal completion.
    // Do not report if cancelled, since we may not have rebuilt free set and content is unreliable.
    _heap->free_set()->log_status_under_lock();
  }


  // Notify Universe about new heap usage. This has implications for
  // global soft refs policy, and we better report it every time heap
  // usage goes down.
  _heap->update_capacity_and_used_at_gc();

  // Signal that we have completed a visit to all live objects.
  _heap->record_whole_heap_examined_timestamp();

  // Disable forced counters update, and update counters one more time
  // to capture the state at the end of GC session.
  _heap->handle_force_counters_update();
  _heap->set_forced_counters_update(false);

  // Retract forceful part of soft refs policy
  request.generation->ref_processor()->set_soft_reference_policy(false);

  // Clear metaspace oom flag, if current cycle unloaded classes
  if (_heap->unload_classes()) {
    _heap->global_generation()->heuristics()->clear_metaspace_oom();
  }

  // Manage and print gc stats
  _heap->process_gc_stats();

  // Print table for young region ages if log is enabled
  maybe_print_young_region_ages();

  // Print Metaspace change following GC (if logging is enabled).
  MetaspaceUtils::print_metaspace_change(meta_sizes);

  // Check if we have seen a new target for soft max heap size or if a gc was requested.
  // Either of these conditions will attempt to uncommit regions.
  if (ShenandoahUncommit) {
    if (_heap->check_soft_max_changed()) {
      _heap->notify_soft_max_changed();
    } else if (ShenandoahCollectorPolicy::is_explicit_gc(request.cause)) {
      _heap->notify_explicit_gc_requested();
    }
  }

  log_debug(gc, thread)("Completed GC (%s): %s, %s, cancelled: %s",
    gc_mode_name(gc_mode()), GCCause::to_string(request.cause), request.generation->name(), GCCause::to_string(_heap->cancelled_cause()));
}

// Young and old concurrent cycles are initiated by the regulator. Implicit
// and explicit GC requests are handled by the controller thread and always
// run a global cycle (which is concurrent by default, but may be overridden
// by command line options). Old cycles always degenerate to a global cycle.
// Young cycles are degenerated to complete the young cycle.  Young
// and old degen may upgrade to Full GC.  Full GC may also be
// triggered directly by a System.gc() invocation.
//
//
//      +-----+ Idle +-----+-----------+---------------------+
//      |         +        |           |                     |
//      |         |        |           |                     |
//      |         |        v           |                     |
//      |         |  Bootstrap Old +-- | ------------+       |
//      |         |   +                |             |       |
//      |         |   |                |             |       |
//      |         v   v                v             v       |
//      |    Resume Old <----------+ Young +--> Young Degen  |
//      |     +  +   ^                            +  +       |
//      v     |  |   |                            |  |       |
//   Global <-+  |   +----------------------------+  |       |
//      +        |                                   |       |
//      |        v                                   v       |
//      +--->  Global Degen +--------------------> Full <----+
//
void ShenandoahGenerationalControlThread::service_concurrent_normal_cycle(const ShenandoahGCRequest& request) {
  log_info(gc, ergo)("Start GC cycle (%s)", request.generation->name());
  if (request.generation->is_old()) {
    service_concurrent_old_cycle(request);
  } else {
    service_concurrent_cycle(request.generation, request.cause, false);
  }
}

void ShenandoahGenerationalControlThread::service_concurrent_old_cycle(const ShenandoahGCRequest& request) {
  ShenandoahOldGeneration* old_generation = _heap->old_generation();
  ShenandoahYoungGeneration* young_generation = _heap->young_generation();
  ShenandoahOldGeneration::State original_state = old_generation->state();

  TraceCollectorStats tcs(_heap->monitoring_support()->concurrent_collection_counters());

  _heap->increment_total_collections(false);

  switch (original_state) {
    case ShenandoahOldGeneration::FILLING: {
      ShenandoahGCSession session(request.cause, old_generation);
      assert(gc_mode() == servicing_old, "Filling should be servicing old");
      _allow_old_preemption.set();
      old_generation->entry_coalesce_and_fill();
      _allow_old_preemption.unset();

      // Before bootstrapping begins, we must acknowledge any cancellation request.
      // If the gc has not been cancelled, this does nothing. If it has been cancelled,
      // this will clear the cancellation request and exit before starting the bootstrap
      // phase. This will allow the young GC cycle to proceed normally. If we do not
      // acknowledge the cancellation request, the subsequent young cycle will observe
      // the request and essentially cancel itself.
      if (check_cancellation_or_degen(ShenandoahGC::_degenerated_outside_cycle)) {
        log_info(gc, thread)("Preparation for old generation cycle was cancelled");
        return;
      }

      // Coalescing threads completed and nothing was cancelled. it is safe to transition from this state.
      old_generation->transition_to(ShenandoahOldGeneration::WAITING_FOR_BOOTSTRAP);
      return;
    }
    case ShenandoahOldGeneration::WAITING_FOR_BOOTSTRAP:
      old_generation->transition_to(ShenandoahOldGeneration::BOOTSTRAPPING);
    case ShenandoahOldGeneration::BOOTSTRAPPING: {
      // Configure the young generation's concurrent mark to put objects in
      // old regions into the concurrent mark queues associated with the old
      // generation. The young cycle will run as normal except that rather than
      // ignore old references it will mark and enqueue them in the old concurrent
      // task queues but it will not traverse them.
      set_gc_mode(bootstrapping_old);
      young_generation->set_old_gen_task_queues(old_generation->task_queues());
      service_concurrent_cycle(young_generation, request.cause, true);
      _heap->process_gc_stats();
      if (_heap->cancelled_gc()) {
        // Young generation bootstrap cycle has failed. Concurrent mark for old generation
        // is going to resume after degenerated bootstrap cycle completes.
        log_info(gc)("Bootstrap cycle for old generation was cancelled");
        return;
      }

      assert(_degen_point == ShenandoahGC::_degenerated_unset, "Degen point should not be set if gc wasn't cancelled");

      // From here we will 'resume' the old concurrent mark. This will skip reset
      // and init mark for the concurrent mark. All of that work will have been
      // done by the bootstrapping young cycle.
      set_gc_mode(servicing_old);
      old_generation->transition_to(ShenandoahOldGeneration::MARKING);
    }
    case ShenandoahOldGeneration::MARKING: {
      ShenandoahGCSession session(request.cause, old_generation);
      bool marking_complete = resume_concurrent_old_cycle(old_generation, request.cause);
      if (marking_complete) {
        assert(old_generation->state() != ShenandoahOldGeneration::MARKING, "Should not still be marking");
        if (original_state == ShenandoahOldGeneration::MARKING) {
          _heap->mmu_tracker()->record_old_marking_increment(true);
          _heap->log_heap_status("At end of Concurrent Old Marking finishing increment");
        }
      } else if (original_state == ShenandoahOldGeneration::MARKING) {
        _heap->mmu_tracker()->record_old_marking_increment(false);
        _heap->log_heap_status("At end of Concurrent Old Marking increment");
      }
      break;
    }
    default:
      fatal("Unexpected state for old GC: %s", ShenandoahOldGeneration::state_name(old_generation->state()));
  }
}

bool ShenandoahGenerationalControlThread::resume_concurrent_old_cycle(ShenandoahOldGeneration* generation, GCCause::Cause cause) {
  assert(_heap->is_concurrent_old_mark_in_progress(), "Old mark should be in progress");
  log_debug(gc)("Resuming old generation with " UINT32_FORMAT " marking tasks queued", generation->task_queues()->tasks());

  // We can only tolerate being cancelled during concurrent marking or during preparation for mixed
  // evacuation. This flag here (passed by reference) is used to control precisely where the regulator
  // is allowed to cancel a GC.
  ShenandoahOldGC gc(generation, _allow_old_preemption);
  if (gc.collect(cause)) {
    _heap->notify_gc_progress();
    generation->record_success_concurrent(false);
  }

  if (_heap->cancelled_gc()) {
    // It's possible the gc cycle was cancelled after the last time the collection checked for cancellation. In which
    // case, the old gc cycle is still completed, and we have to deal with this cancellation. We set the degeneration
    // point to be outside the cycle because if this is an allocation failure, that is what must be done (there is no
    // degenerated old cycle). If the cancellation was due to a heuristic wanting to start a young cycle, then we are
    // not actually going to a degenerated cycle, so don't set the degeneration point here.
    if (ShenandoahCollectorPolicy::is_allocation_failure(cause)) {
      check_cancellation_or_degen(ShenandoahGC::_degenerated_outside_cycle);
    } else if (cause == GCCause::_shenandoah_concurrent_gc) {
      _heap->shenandoah_policy()->record_interrupted_old();
    }
    return false;
  }
  return true;
}

// Normal cycle goes via all concurrent phases. If allocation failure (af) happens during
// any of the concurrent phases, it first degrades to Degenerated GC and completes GC there.
// If second allocation failure happens during Degenerated GC cycle (for example, when GC
// tries to evac something and no memory is available), cycle degrades to Full GC.
//
// There are also a shortcut through the normal cycle: immediate garbage shortcut, when
// heuristics says there are no regions to compact, and all the collection comes from immediately
// reclaimable regions.
//
// ................................................................................................
//
//                                    (immediate garbage shortcut)                Concurrent GC
//                             /-------------------------------------------\
//                             |                                           |
//                             |                                           |
//                             |                                           |
//                             |                                           v
// [START] ----> Conc Mark ----o----> Conc Evac --o--> Conc Update-Refs ---o----> [END]
//                   |                    |                 |              ^
//                   | (af)               | (af)            | (af)         |
// ..................|....................|.................|..............|.......................
//                   |                    |                 |              |
//                   |                    |                 |              |      Degenerated GC
//                   v                    v                 v              |
//               STW Mark ----------> STW Evac ----> STW Update-Refs ----->o
//                   |                    |                 |              ^
//                   | (af)               | (af)            | (af)         |
// ..................|....................|.................|..............|.......................
//                   |                    |                 |              |
//                   |                    v                 |              |      Full GC
//                   \------------------->o<----------------/              |
//                                        |                                |
//                                        v                                |
//                                      Full GC  --------------------------/
//
void ShenandoahGenerationalControlThread::service_concurrent_cycle(ShenandoahGeneration* generation,
                                                                   GCCause::Cause cause,
                                                                   bool do_old_gc_bootstrap) {
  // At this point:
  //  if (generation == YOUNG), this is a normal young cycle or a bootstrap cycle
  //  if (generation == GLOBAL), this is a GLOBAL cycle
  // In either case, we want to age old objects if this is an aging cycle
  maybe_set_aging_cycle();

  ShenandoahGCSession session(cause, generation);
  TraceCollectorStats tcs(_heap->monitoring_support()->concurrent_collection_counters());

  assert(!generation->is_old(), "Old GC takes a different control path");

  ShenandoahConcurrentGC gc(generation, do_old_gc_bootstrap);
  _heap->increment_total_collections(false);
  if (gc.collect(cause)) {
    // Cycle is complete
    _heap->notify_gc_progress();
    generation->record_success_concurrent(gc.abbreviated());
  } else {
    assert(_heap->cancelled_gc(), "Must have been cancelled");
    check_cancellation_or_degen(gc.degen_point());
  }

  const char* msg;
  ShenandoahMmuTracker* mmu_tracker = _heap->mmu_tracker();
  if (generation->is_young()) {
    if (_heap->cancelled_gc()) {
      msg = (do_old_gc_bootstrap) ? "At end of Interrupted Concurrent Bootstrap GC" :
            "At end of Interrupted Concurrent Young GC";
    } else {
      // We only record GC results if GC was successful
      msg = (do_old_gc_bootstrap) ? "At end of Concurrent Bootstrap GC" :
            "At end of Concurrent Young GC";
      if (_heap->collection_set()->has_old_regions()) {
        mmu_tracker->record_mixed(get_gc_id());
      } else if (do_old_gc_bootstrap) {
        mmu_tracker->record_bootstrap(get_gc_id());
      } else {
        mmu_tracker->record_young(get_gc_id());
      }
    }
  } else {
    assert(generation->is_global(), "If not young, must be GLOBAL");
    assert(!do_old_gc_bootstrap, "Do not bootstrap with GLOBAL GC");
    if (_heap->cancelled_gc()) {
      msg = "At end of Interrupted Concurrent GLOBAL GC";
    } else {
      // We only record GC results if GC was successful
      msg = "At end of Concurrent Global GC";
      mmu_tracker->record_global(get_gc_id());
    }
  }
  _heap->log_heap_status(msg);
}

bool ShenandoahGenerationalControlThread::check_cancellation_or_degen(ShenandoahGC::ShenandoahDegenPoint point) {
  if (!_heap->cancelled_gc()) {
    return false;
  }

  if (_heap->cancelled_cause() == GCCause::_shenandoah_stop_vm
    || _heap->cancelled_cause() == GCCause::_shenandoah_concurrent_gc) {
    log_debug(gc, thread)("Cancellation detected, reason: %s", GCCause::to_string(_heap->cancelled_cause()));
    return true;
  }

  if (ShenandoahCollectorPolicy::is_allocation_failure(_heap->cancelled_cause())) {
    assert(_degen_point == ShenandoahGC::_degenerated_unset,
           "Should not be set yet: %s", ShenandoahGC::degen_point_to_string(_degen_point));
    _degen_point = point;
    log_debug(gc, thread)("Cancellation detected:, reason: %s, degen point: %s",
                          GCCause::to_string(_heap->cancelled_cause()),
                          ShenandoahGC::degen_point_to_string(_degen_point));
    return true;
  }

  fatal("Cancel GC either for alloc failure GC, or gracefully exiting, or to pause old generation marking");
  return false;
}

void ShenandoahGenerationalControlThread::service_stw_full_cycle(GCCause::Cause cause) {
  _heap->increment_total_collections(true);
  ShenandoahGCSession session(cause, _heap->global_generation());
  maybe_set_aging_cycle();
  ShenandoahFullGC gc;
  gc.collect(cause);
  _degen_point = ShenandoahGC::_degenerated_unset;
}

void ShenandoahGenerationalControlThread::service_stw_degenerated_cycle(const ShenandoahGCRequest& request) {
  assert(_degen_point != ShenandoahGC::_degenerated_unset, "Degenerated point should be set");
<<<<<<< HEAD
  request.generation->heuristics()->record_degenerated_cycle_start(ShenandoahGC::ShenandoahDegenPoint::_degenerated_outside_cycle
                                                                  == _degen_point);
=======
  _heap->increment_total_collections(false);

>>>>>>> 3d54a802
  ShenandoahGCSession session(request.cause, request.generation);
  ShenandoahDegenGC gc(_degen_point, request.generation);
  gc.collect(request.cause);
  _degen_point = ShenandoahGC::_degenerated_unset;

  assert(_heap->young_generation()->task_queues()->is_empty(), "Unexpected young generation marking tasks");
  if (request.generation->is_global()) {
    assert(_heap->old_generation()->task_queues()->is_empty(), "Unexpected old generation marking tasks");
    assert(_heap->global_generation()->task_queues()->is_empty(), "Unexpected global generation marking tasks");
  } else {
    assert(request.generation->is_young(), "Expected degenerated young cycle, if not global.");
    ShenandoahOldGeneration* old = _heap->old_generation();
    if (old->is_bootstrapping()) {
      old->transition_to(ShenandoahOldGeneration::MARKING);
    }
  }
}

void ShenandoahGenerationalControlThread::request_gc(GCCause::Cause cause) {
  if (ShenandoahCollectorPolicy::is_allocation_failure(cause)) {
    // GC should already be cancelled. Here we are just notifying the control thread to
    // wake up and handle the cancellation request, so we don't need to set _requested_gc_cause.
    notify_cancellation(cause);
  } else if (ShenandoahCollectorPolicy::should_handle_requested_gc(cause)) {
    handle_requested_gc(cause);
  }
}

bool ShenandoahGenerationalControlThread::request_concurrent_gc(ShenandoahGeneration* generation) {
  if (_heap->cancelled_gc()) {
    // Ignore subsequent requests from the heuristics
    log_debug(gc, thread)("Reject request for concurrent gc: gc_requested: %s, gc_cancelled: %s",
                          GCCause::to_string(_requested_gc_cause),
                          BOOL_TO_STR(_heap->cancelled_gc()));
    return false;
  }

  MonitorLocker ml(&_control_lock, Mutex::_no_safepoint_check_flag);
  if (gc_mode() == servicing_old) {
    if (!preempt_old_marking(generation)) {
      log_debug(gc, thread)("Cannot start young, old collection is not preemptible");
      return false;
    }

    // Cancel the old GC and wait for the control thread to start servicing the new request.
    log_info(gc)("Preempting old generation mark to allow %s GC", generation->name());
    while (gc_mode() == servicing_old) {
      ShenandoahHeap::heap()->cancel_gc(GCCause::_shenandoah_concurrent_gc);
      notify_cancellation(ml, GCCause::_shenandoah_concurrent_gc);
      ml.wait();
    }
    return true;
  }

  if (gc_mode() == none) {
    const size_t current_gc_id = get_gc_id();
    while (gc_mode() == none && current_gc_id == get_gc_id()) {
      if (_requested_gc_cause != GCCause::_no_gc) {
        log_debug(gc, thread)("Reject request for concurrent gc because another gc is pending: %s", GCCause::to_string(_requested_gc_cause));
        return false;
      }

      notify_control_thread(ml, GCCause::_shenandoah_concurrent_gc, generation);
      ml.wait();
    }
    return true;
  }


  log_debug(gc, thread)("Reject request for concurrent gc: mode: %s, allow_old_preemption: %s",
                        gc_mode_name(gc_mode()),
                        BOOL_TO_STR(_allow_old_preemption.is_set()));
  return false;
}

void ShenandoahGenerationalControlThread::notify_control_thread(GCCause::Cause cause, ShenandoahGeneration* generation) {
  MonitorLocker ml(&_control_lock, Mutex::_no_safepoint_check_flag);
  notify_control_thread(ml, cause, generation);
}

void ShenandoahGenerationalControlThread::notify_control_thread(MonitorLocker& ml, GCCause::Cause cause, ShenandoahGeneration* generation) {
  assert(_control_lock.is_locked(), "Request lock must be held here");
  log_debug(gc, thread)("Notify control (%s): %s, %s", gc_mode_name(gc_mode()), GCCause::to_string(cause), generation->name());
  _requested_gc_cause = cause;
  _requested_generation = generation;
  ml.notify();
}

void ShenandoahGenerationalControlThread::notify_cancellation(GCCause::Cause cause) {
  MonitorLocker ml(&_control_lock, Mutex::_no_safepoint_check_flag);
  notify_cancellation(ml, cause);
}

void ShenandoahGenerationalControlThread::notify_cancellation(MonitorLocker& ml, GCCause::Cause cause) {
  assert(_heap->cancelled_gc(), "GC should already be cancelled");
  log_debug(gc,thread)("Notify control (%s): %s", gc_mode_name(gc_mode()), GCCause::to_string(cause));
  ml.notify();
}

bool ShenandoahGenerationalControlThread::preempt_old_marking(ShenandoahGeneration* generation) {
  return generation->is_young() && _allow_old_preemption.try_unset();
}

void ShenandoahGenerationalControlThread::handle_requested_gc(GCCause::Cause cause) {
  // For normal requested GCs (System.gc) we want to block the caller. However,
  // for whitebox requested GC, we want to initiate the GC and return immediately.
  // The whitebox caller thread will arrange for itself to wait until the GC notifies
  // it that has reached the requested breakpoint (phase in the GC).
  if (cause == GCCause::_wb_breakpoint) {
    notify_control_thread(cause, ShenandoahHeap::heap()->global_generation());
    return;
  }

  // Make sure we have at least one complete GC cycle before unblocking
  // from the explicit GC request.
  //
  // This is especially important for weak references cleanup and/or native
  // resources (e.g. DirectByteBuffers) machinery: when explicit GC request
  // comes very late in the already running cycle, it would miss lots of new
  // opportunities for cleanup that were made available before the caller
  // requested the GC.

  MonitorLocker ml(&_gc_waiters_lock);
  size_t current_gc_id = get_gc_id();
  const size_t required_gc_id = current_gc_id + 1;
  while (current_gc_id < required_gc_id && !should_terminate()) {
    // Make requests to run a global cycle until at least one is completed
    notify_control_thread(cause, ShenandoahHeap::heap()->global_generation());
    ml.wait();
    current_gc_id = get_gc_id();
  }
}

void ShenandoahGenerationalControlThread::notify_gc_waiters() {
  MonitorLocker ml(&_gc_waiters_lock);
  ml.notify_all();
}

const char* ShenandoahGenerationalControlThread::gc_mode_name(GCMode mode) {
  switch (mode) {
    case none:              return "idle";
    case concurrent_normal: return "normal";
    case stw_degenerated:   return "degenerated";
    case stw_full:          return "full";
    case servicing_old:     return "old";
    case bootstrapping_old: return "bootstrap";
    case stopped:           return "stopped";
    default:                return "unknown";
  }
}

void ShenandoahGenerationalControlThread::set_gc_mode(GCMode new_mode) {
  MonitorLocker ml(&_control_lock, Mutex::_no_safepoint_check_flag);
  set_gc_mode(ml, new_mode);
}

void ShenandoahGenerationalControlThread::set_gc_mode(MonitorLocker& ml, GCMode new_mode) {
  if (_gc_mode != new_mode) {
    log_debug(gc, thread)("Transition from: %s to: %s", gc_mode_name(_gc_mode), gc_mode_name(new_mode));
    EventMark event("Control thread transition from: %s, to %s", gc_mode_name(_gc_mode), gc_mode_name(new_mode));
    _gc_mode = new_mode;
    ml.notify_all();
  }
}<|MERGE_RESOLUTION|>--- conflicted
+++ resolved
@@ -610,13 +610,10 @@
 
 void ShenandoahGenerationalControlThread::service_stw_degenerated_cycle(const ShenandoahGCRequest& request) {
   assert(_degen_point != ShenandoahGC::_degenerated_unset, "Degenerated point should be set");
-<<<<<<< HEAD
   request.generation->heuristics()->record_degenerated_cycle_start(ShenandoahGC::ShenandoahDegenPoint::_degenerated_outside_cycle
                                                                   == _degen_point);
-=======
   _heap->increment_total_collections(false);
 
->>>>>>> 3d54a802
   ShenandoahGCSession session(request.cause, request.generation);
   ShenandoahDegenGC gc(_degen_point, request.generation);
   gc.collect(request.cause);
