/*
 * Copyright (c) 2013, 2021, Red Hat, Inc. All rights reserved.
 * Copyright (C) 2022 THL A29 Limited, a Tencent company. All rights reserved.
 * Copyright Amazon.com Inc. or its affiliates. All Rights Reserved.
 * DO NOT ALTER OR REMOVE COPYRIGHT NOTICES OR THIS FILE HEADER.
 *
 * This code is free software; you can redistribute it and/or modify it
 * under the terms of the GNU General Public License version 2 only, as
 * published by the Free Software Foundation.
 *
 * This code is distributed in the hope that it will be useful, but WITHOUT
 * ANY WARRANTY; without even the implied warranty of MERCHANTABILITY or
 * FITNESS FOR A PARTICULAR PURPOSE.  See the GNU General Public License
 * version 2 for more details (a copy is included in the LICENSE file that
 * accompanied this code).
 *
 * You should have received a copy of the GNU General Public License version
 * 2 along with this work; if not, write to the Free Software Foundation,
 * Inc., 51 Franklin St, Fifth Floor, Boston, MA 02110-1301 USA.
 *
 * Please contact Oracle, 500 Oracle Parkway, Redwood Shores, CA 94065 USA
 * or visit www.oracle.com if you need additional information or have any
 * questions.
 *
 */

#include "gc/shenandoah/shenandoahAsserts.hpp"
#include "gc/shenandoah/shenandoahCollectorPolicy.hpp"
#include "gc/shenandoah/shenandoahConcurrentGC.hpp"
#include "gc/shenandoah/shenandoahGenerationalControlThread.hpp"
#include "gc/shenandoah/shenandoahDegeneratedGC.hpp"
#include "gc/shenandoah/shenandoahFreeSet.hpp"
#include "gc/shenandoah/shenandoahFullGC.hpp"
#include "gc/shenandoah/shenandoahGeneration.hpp"
#include "gc/shenandoah/shenandoahGenerationalHeap.hpp"
#include "gc/shenandoah/shenandoahOldGC.hpp"
#include "gc/shenandoah/shenandoahOldGeneration.hpp"
#include "gc/shenandoah/shenandoahHeap.inline.hpp"
#include "gc/shenandoah/shenandoahMonitoringSupport.hpp"
#include "gc/shenandoah/shenandoahPacer.inline.hpp"
#include "gc/shenandoah/shenandoahUtils.hpp"
#include "gc/shenandoah/shenandoahYoungGeneration.hpp"
#include "logging/log.hpp"
#include "memory/metaspaceUtils.hpp"
#include "memory/metaspaceStats.hpp"
#include "runtime/atomic.hpp"
#include "utilities/events.hpp"

ShenandoahGenerationalControlThread::ShenandoahGenerationalControlThread() :
  _control_lock(Mutex::nosafepoint - 2, "ShenandoahGCRequest_lock", true),
  _requested_gc_cause(GCCause::_no_gc),
  _requested_generation(nullptr),
  _gc_mode(none),
  _degen_point(ShenandoahGC::_degenerated_unset),
  _heap(ShenandoahGenerationalHeap::heap()),
  _age_period(0) {
  shenandoah_assert_generational();
  set_name("Shenandoah Control Thread");
  create_and_start();
}

void ShenandoahGenerationalControlThread::run_service() {

  const int64_t wait_ms = ShenandoahPacing ? ShenandoahControlIntervalMin : 0;
  ShenandoahGCRequest request;
  while (!should_terminate()) {

    // This control loop iteration has seen this much allocation.
    const size_t allocs_seen = reset_allocs_seen();

    // Figure out if we have pending requests.
    check_for_request(request);

    if (request.cause == GCCause::_shenandoah_stop_vm) {
      break;
    }

    if (request.cause != GCCause::_no_gc) {
      run_gc_cycle(request);
    } else {
      // Report to pacer that we have seen this many words allocated
      if (ShenandoahPacing && (allocs_seen > 0)) {
        _heap->pacer()->report_alloc(allocs_seen);
      }
    }

    // If the cycle was cancelled, continue the next iteration to deal with it. Otherwise,
    // if there was no other cycle requested, cleanup and wait for the next request.
    if (!_heap->cancelled_gc()) {
      MonitorLocker ml(&_control_lock, Mutex::_no_safepoint_check_flag);
      if (_requested_gc_cause == GCCause::_no_gc) {
        set_gc_mode(ml, none);
        ml.wait(wait_ms);
      }
    }
  }

  // In case any threads are waiting for a cycle to happen, notify them so they observe the shutdown.
  notify_gc_waiters();
  notify_alloc_failure_waiters();
  set_gc_mode(stopped);
}

void ShenandoahGenerationalControlThread::stop_service() {
  log_debug(gc, thread)("Stopping control thread");
  MonitorLocker ml(&_control_lock, Mutex::_no_safepoint_check_flag);
  _heap->cancel_gc(GCCause::_shenandoah_stop_vm);
  _requested_gc_cause = GCCause::_shenandoah_stop_vm;
  notify_cancellation(ml, GCCause::_shenandoah_stop_vm);
  // We can't wait here because it may interfere with the active cycle's ability
  // to reach a safepoint (this runs on a java thread).
}

void ShenandoahGenerationalControlThread::check_for_request(ShenandoahGCRequest& request) {
  // Hold the lock while we read request cause and generation
  MonitorLocker ml(&_control_lock, Mutex::_no_safepoint_check_flag);
  if (_heap->cancelled_gc()) {
    // The previous request was cancelled. Either it was cancelled for an allocation
    // failure (degenerated cycle), or old marking was cancelled to run a young collection.
    // In either case, the correct generation for the next cycle can be determined by
    // the cancellation cause.
    request.cause = _heap->cancelled_cause();
    if (request.cause == GCCause::_shenandoah_concurrent_gc) {
      request.generation = _heap->young_generation();
      _heap->clear_cancelled_gc(false);
    }
  } else {
    request.cause = _requested_gc_cause;
    request.generation = _requested_generation;

    // Only clear these if we made a request from them. In the case of a cancelled gc,
    // we do not want to inadvertently lose this pending request.
    _requested_gc_cause = GCCause::_no_gc;
    _requested_generation = nullptr;
  }

  if (request.cause == GCCause::_no_gc || request.cause == GCCause::_shenandoah_stop_vm) {
    return;
  }

  GCMode mode;
  if (ShenandoahCollectorPolicy::is_allocation_failure(request.cause)) {
    mode = prepare_for_allocation_failure_gc(request);
  } else if (ShenandoahCollectorPolicy::is_explicit_gc(request.cause)) {
    mode = prepare_for_explicit_gc(request);
  } else {
    mode = prepare_for_concurrent_gc(request);
  }
  set_gc_mode(ml, mode);
}

ShenandoahGenerationalControlThread::GCMode ShenandoahGenerationalControlThread::prepare_for_allocation_failure_gc(ShenandoahGCRequest &request) {

  if (_degen_point == ShenandoahGC::_degenerated_unset) {
    _degen_point = ShenandoahGC::_degenerated_outside_cycle;
    request.generation = _heap->young_generation();
  } else if (request.generation->is_old()) {
    // This means we degenerated during the young bootstrap for the old generation
    // cycle. The following degenerated cycle should therefore also be young.
    request.generation = _heap->young_generation();
  }

  ShenandoahHeuristics* heuristics = request.generation->heuristics();
  bool old_gen_evacuation_failed = _heap->old_generation()->clear_failed_evacuation();

  heuristics->log_trigger("Handle Allocation Failure");

  // Do not bother with degenerated cycle if old generation evacuation failed or if humongous allocation failed
  if (ShenandoahDegeneratedGC && heuristics->should_degenerate_cycle() &&
      !old_gen_evacuation_failed && request.cause != GCCause::_shenandoah_humongous_allocation_failure) {
    heuristics->record_allocation_failure_gc();
    _heap->shenandoah_policy()->record_alloc_failure_to_degenerated(_degen_point);
    return stw_degenerated;
  } else {
    heuristics->record_allocation_failure_gc();
    _heap->shenandoah_policy()->record_alloc_failure_to_full();
    request.generation = _heap->global_generation();
    return stw_full;
  }
}

ShenandoahGenerationalControlThread::GCMode ShenandoahGenerationalControlThread::prepare_for_explicit_gc(ShenandoahGCRequest &request) const {
  ShenandoahHeuristics* global_heuristics = _heap->global_generation()->heuristics();
  request.generation = _heap->global_generation();
  global_heuristics->log_trigger("GC request (%s)", GCCause::to_string(request.cause));
  global_heuristics->record_requested_gc();

  if (ShenandoahCollectorPolicy::should_run_full_gc(request.cause)) {
    return stw_full;;
  } else {
    // Unload and clean up everything. Note that this is an _explicit_ request and so does not use
    // the same `should_unload_classes` call as the regulator's concurrent gc request.
    _heap->set_unload_classes(global_heuristics->can_unload_classes());
    return concurrent_normal;
  }
}

ShenandoahGenerationalControlThread::GCMode ShenandoahGenerationalControlThread::prepare_for_concurrent_gc(const ShenandoahGCRequest &request) const {
  assert(!(request.generation->is_old() && _heap->old_generation()->is_doing_mixed_evacuations()),
             "Old heuristic should not request cycles while it waits for mixed evacuations");

  if (request.generation->is_global()) {
    ShenandoahHeuristics* global_heuristics = _heap->global_generation()->heuristics();
    _heap->set_unload_classes(global_heuristics->should_unload_classes());
  } else {
    _heap->set_unload_classes(false);
  }

  // preemption was requested or this is a regular cycle
  return request.generation->is_old() ? servicing_old : concurrent_normal;
}

void ShenandoahGenerationalControlThread::maybe_set_aging_cycle() {
  if (_age_period-- == 0) {
    _heap->set_aging_cycle(true);
    _age_period = ShenandoahAgingCyclePeriod - 1;
  } else {
    _heap->set_aging_cycle(false);
  }
}

void ShenandoahGenerationalControlThread::run_gc_cycle(const ShenandoahGCRequest& request) {

  log_debug(gc, thread)("Starting GC (%s): %s, %s", gc_mode_name(gc_mode()), GCCause::to_string(request.cause), request.generation->name());
  assert(gc_mode() != none, "GC mode cannot be none here");

  // Blow away all soft references on this cycle, if handling allocation failure,
  // either implicit or explicit GC request, or we are requested to do so unconditionally.
  if (request.generation->is_global() && (ShenandoahCollectorPolicy::is_allocation_failure(request.cause) || ShenandoahCollectorPolicy::is_explicit_gc(request.cause) || ShenandoahAlwaysClearSoftRefs)) {
    _heap->soft_ref_policy()->set_should_clear_all_soft_refs(true);
  }

  // GC is starting, bump the internal ID
  update_gc_id();

  _heap->reset_bytes_allocated_since_gc_start();

  MetaspaceCombinedStats meta_sizes = MetaspaceUtils::get_combined_statistics();

  // If GC was requested, we are sampling the counters even without actual triggers
  // from allocation machinery. This captures GC phases more accurately.
  _heap->set_forced_counters_update(true);

  // If GC was requested, we better dump freeset data for performance debugging
  _heap->free_set()->log_status_under_lock();

  {
    // Cannot uncommit bitmap slices during concurrent reset
    ShenandoahNoUncommitMark forbid_region_uncommit(_heap);

    switch (gc_mode()) {
      case concurrent_normal: {
        service_concurrent_normal_cycle(request);
        break;
      }
      case stw_degenerated: {
        service_stw_degenerated_cycle(request);
        break;
      }
      case stw_full: {
        service_stw_full_cycle(request.cause);
        break;
      }
      case servicing_old: {
        assert(request.generation->is_old(), "Expected old generation here");
        GCIdMark gc_id_mark;
        service_concurrent_old_cycle(request);
        break;
      }
      default:
        ShouldNotReachHere();
    }
  }

  // If this was the requested GC cycle, notify waiters about it
  if (ShenandoahCollectorPolicy::is_explicit_gc(request.cause)) {
    notify_gc_waiters();
  }

  // If this cycle completed successfully, notify threads waiting to retry allocation
  if (!_heap->cancelled_gc()) {
    notify_alloc_failure_waiters();
  }

  // Report current free set state at the end of cycle, whether
  // it is a normal completion, or the abort.
  _heap->free_set()->log_status_under_lock();

  // Notify Universe about new heap usage. This has implications for
  // global soft refs policy, and we better report it every time heap
  // usage goes down.
  _heap->update_capacity_and_used_at_gc();

  // Signal that we have completed a visit to all live objects.
  _heap->record_whole_heap_examined_timestamp();

  // Disable forced counters update, and update counters one more time
  // to capture the state at the end of GC session.
  _heap->handle_force_counters_update();
  _heap->set_forced_counters_update(false);

  // Retract forceful part of soft refs policy
  _heap->soft_ref_policy()->set_should_clear_all_soft_refs(false);

  // Clear metaspace oom flag, if current cycle unloaded classes
  if (_heap->unload_classes()) {
    _heap->global_generation()->heuristics()->clear_metaspace_oom();
  }

  process_phase_timings();

  // Print Metaspace change following GC (if logging is enabled).
  MetaspaceUtils::print_metaspace_change(meta_sizes);

  // GC is over, we are at idle now
  if (ShenandoahPacing) {
    _heap->pacer()->setup_for_idle();
  }

  // Check if we have seen a new target for soft max heap size or if a gc was requested.
  // Either of these conditions will attempt to uncommit regions.
  if (ShenandoahUncommit) {
    if (_heap->check_soft_max_changed()) {
      _heap->notify_soft_max_changed();
    } else if (ShenandoahCollectorPolicy::is_explicit_gc(request.cause)) {
      _heap->notify_explicit_gc_requested();
    }
  }

  log_debug(gc, thread)("Completed GC (%s): %s, %s, cancelled: %s",
    gc_mode_name(gc_mode()), GCCause::to_string(request.cause), request.generation->name(), GCCause::to_string(_heap->cancelled_cause()));
}

void ShenandoahGenerationalControlThread::process_phase_timings() const {
  // Commit worker statistics to cycle data
  _heap->phase_timings()->flush_par_workers_to_cycle();
  if (ShenandoahPacing) {
    _heap->pacer()->flush_stats_to_cycle();
  }

  ShenandoahEvacuationTracker* evac_tracker = _heap->evac_tracker();
  ShenandoahCycleStats         evac_stats   = evac_tracker->flush_cycle_to_global();

  // Print GC stats for current cycle
  {
    LogTarget(Info, gc, stats) lt;
    if (lt.is_enabled()) {
      ResourceMark rm;
      LogStream ls(lt);
      _heap->phase_timings()->print_cycle_on(&ls);
      evac_tracker->print_evacuations_on(&ls, &evac_stats.workers,
                                              &evac_stats.mutators);
      if (ShenandoahPacing) {
        _heap->pacer()->print_cycle_on(&ls);
      }
    }
  }

  // Commit statistics to globals
  _heap->phase_timings()->flush_cycle_to_global();
}

// Young and old concurrent cycles are initiated by the regulator. Implicit
// and explicit GC requests are handled by the controller thread and always
// run a global cycle (which is concurrent by default, but may be overridden
// by command line options). Old cycles always degenerate to a global cycle.
// Young cycles are degenerated to complete the young cycle.  Young
// and old degen may upgrade to Full GC.  Full GC may also be
// triggered directly by a System.gc() invocation.
//
//
//      +-----+ Idle +-----+-----------+---------------------+
//      |         +        |           |                     |
//      |         |        |           |                     |
//      |         |        v           |                     |
//      |         |  Bootstrap Old +-- | ------------+       |
//      |         |   +                |             |       |
//      |         |   |                |             |       |
//      |         v   v                v             v       |
//      |    Resume Old <----------+ Young +--> Young Degen  |
//      |     +  +   ^                            +  +       |
//      v     |  |   |                            |  |       |
//   Global <-+  |   +----------------------------+  |       |
//      +        |                                   |       |
//      |        v                                   v       |
//      +--->  Global Degen +--------------------> Full <----+
//
void ShenandoahGenerationalControlThread::service_concurrent_normal_cycle(const ShenandoahGCRequest& request) {
  GCIdMark gc_id_mark;
  log_info(gc, ergo)("Start GC cycle (%s)", request.generation->name());
  if (request.generation->is_old()) {
    service_concurrent_old_cycle(request);
  } else {
    service_concurrent_cycle(request.generation, request.cause, false);
  }
}

void ShenandoahGenerationalControlThread::service_concurrent_old_cycle(const ShenandoahGCRequest& request) {
  ShenandoahOldGeneration* old_generation = _heap->old_generation();
  ShenandoahYoungGeneration* young_generation = _heap->young_generation();
  ShenandoahOldGeneration::State original_state = old_generation->state();

  TraceCollectorStats tcs(_heap->monitoring_support()->concurrent_collection_counters());

  switch (original_state) {
    case ShenandoahOldGeneration::FILLING: {
      ShenandoahGCSession session(request.cause, old_generation);
      assert(gc_mode() == servicing_old, "Filling should be servicing old");
      _allow_old_preemption.set();
      old_generation->entry_coalesce_and_fill();
      _allow_old_preemption.unset();

      // Before bootstrapping begins, we must acknowledge any cancellation request.
      // If the gc has not been cancelled, this does nothing. If it has been cancelled,
      // this will clear the cancellation request and exit before starting the bootstrap
      // phase. This will allow the young GC cycle to proceed normally. If we do not
      // acknowledge the cancellation request, the subsequent young cycle will observe
      // the request and essentially cancel itself.
      if (check_cancellation_or_degen(ShenandoahGC::_degenerated_outside_cycle)) {
        log_info(gc, thread)("Preparation for old generation cycle was cancelled");
        return;
      }

      // Coalescing threads completed and nothing was cancelled. it is safe to transition from this state.
      old_generation->transition_to(ShenandoahOldGeneration::WAITING_FOR_BOOTSTRAP);
      return;
    }
    case ShenandoahOldGeneration::WAITING_FOR_BOOTSTRAP:
      old_generation->transition_to(ShenandoahOldGeneration::BOOTSTRAPPING);
    case ShenandoahOldGeneration::BOOTSTRAPPING: {
      // Configure the young generation's concurrent mark to put objects in
      // old regions into the concurrent mark queues associated with the old
      // generation. The young cycle will run as normal except that rather than
      // ignore old references it will mark and enqueue them in the old concurrent
      // task queues but it will not traverse them.
      set_gc_mode(bootstrapping_old);
      young_generation->set_old_gen_task_queues(old_generation->task_queues());
      service_concurrent_cycle(young_generation, request.cause, true);
      process_phase_timings();
      if (_heap->cancelled_gc()) {
        // Young generation bootstrap cycle has failed. Concurrent mark for old generation
        // is going to resume after degenerated bootstrap cycle completes.
        log_info(gc)("Bootstrap cycle for old generation was cancelled");
        return;
      }

      assert(_degen_point == ShenandoahGC::_degenerated_unset, "Degen point should not be set if gc wasn't cancelled");

      // From here we will 'resume' the old concurrent mark. This will skip reset
      // and init mark for the concurrent mark. All of that work will have been
      // done by the bootstrapping young cycle.
      set_gc_mode(servicing_old);
      old_generation->transition_to(ShenandoahOldGeneration::MARKING);
    }
    case ShenandoahOldGeneration::MARKING: {
      ShenandoahGCSession session(request.cause, old_generation);
      bool marking_complete = resume_concurrent_old_cycle(old_generation, request.cause);
      if (marking_complete) {
        assert(old_generation->state() != ShenandoahOldGeneration::MARKING, "Should not still be marking");
        if (original_state == ShenandoahOldGeneration::MARKING) {
          _heap->mmu_tracker()->record_old_marking_increment(true);
          _heap->log_heap_status("At end of Concurrent Old Marking finishing increment");
        }
      } else if (original_state == ShenandoahOldGeneration::MARKING) {
        _heap->mmu_tracker()->record_old_marking_increment(false);
        _heap->log_heap_status("At end of Concurrent Old Marking increment");
      }
      break;
    }
    default:
      fatal("Unexpected state for old GC: %s", ShenandoahOldGeneration::state_name(old_generation->state()));
  }
}

bool ShenandoahGenerationalControlThread::resume_concurrent_old_cycle(ShenandoahOldGeneration* generation, GCCause::Cause cause) {
  assert(_heap->is_concurrent_old_mark_in_progress(), "Old mark should be in progress");
  log_debug(gc)("Resuming old generation with " UINT32_FORMAT " marking tasks queued", generation->task_queues()->tasks());

  // We can only tolerate being cancelled during concurrent marking or during preparation for mixed
  // evacuation. This flag here (passed by reference) is used to control precisely where the regulator
  // is allowed to cancel a GC.
  ShenandoahOldGC gc(generation, _allow_old_preemption);
  if (gc.collect(cause)) {
    _heap->notify_gc_progress();
    generation->record_success_concurrent(false);
  }

  if (_heap->cancelled_gc()) {
    // It's possible the gc cycle was cancelled after the last time
    // the collection checked for cancellation. In which case, the
    // old gc cycle is still completed, and we have to deal with this
    // cancellation. We set the degeneration point to be outside
    // the cycle because if this is an allocation failure, that is
    // what must be done (there is no degenerated old cycle). If the
    // cancellation was due to a heuristic wanting to start a young
    // cycle, then we are not actually going to a degenerated cycle,
    // so the degenerated point doesn't matter here.
    check_cancellation_or_degen(ShenandoahGC::_degenerated_outside_cycle);
    if (cause == GCCause::_shenandoah_concurrent_gc) {
      _heap->shenandoah_policy()->record_interrupted_old();
    }
    return false;
  }
  return true;
}

// Normal cycle goes via all concurrent phases. If allocation failure (af) happens during
// any of the concurrent phases, it first degrades to Degenerated GC and completes GC there.
// If second allocation failure happens during Degenerated GC cycle (for example, when GC
// tries to evac something and no memory is available), cycle degrades to Full GC.
//
// There are also a shortcut through the normal cycle: immediate garbage shortcut, when
// heuristics says there are no regions to compact, and all the collection comes from immediately
// reclaimable regions.
//
// ................................................................................................
//
//                                    (immediate garbage shortcut)                Concurrent GC
//                             /-------------------------------------------\
//                             |                                           |
//                             |                                           |
//                             |                                           |
//                             |                                           v
// [START] ----> Conc Mark ----o----> Conc Evac --o--> Conc Update-Refs ---o----> [END]
//                   |                    |                 |              ^
//                   | (af)               | (af)            | (af)         |
// ..................|....................|.................|..............|.......................
//                   |                    |                 |              |
//                   |                    |                 |              |      Degenerated GC
//                   v                    v                 v              |
//               STW Mark ----------> STW Evac ----> STW Update-Refs ----->o
//                   |                    |                 |              ^
//                   | (af)               | (af)            | (af)         |
// ..................|....................|.................|..............|.......................
//                   |                    |                 |              |
//                   |                    v                 |              |      Full GC
//                   \------------------->o<----------------/              |
//                                        |                                |
//                                        v                                |
//                                      Full GC  --------------------------/
//
void ShenandoahGenerationalControlThread::service_concurrent_cycle(ShenandoahGeneration* generation,
                                                                   GCCause::Cause cause,
                                                                   bool do_old_gc_bootstrap) {
  // At this point:
  //  if (generation == YOUNG), this is a normal young cycle or a bootstrap cycle
  //  if (generation == GLOBAL), this is a GLOBAL cycle
  // In either case, we want to age old objects if this is an aging cycle
  maybe_set_aging_cycle();

  ShenandoahGCSession session(cause, generation);
  TraceCollectorStats tcs(_heap->monitoring_support()->concurrent_collection_counters());

  assert(!generation->is_old(), "Old GC takes a different control path");

  ShenandoahConcurrentGC gc(generation, do_old_gc_bootstrap);
  if (gc.collect(cause)) {
    // Cycle is complete
    _heap->notify_gc_progress();
    generation->record_success_concurrent(gc.abbreviated());
  } else {
    assert(_heap->cancelled_gc(), "Must have been cancelled");
    check_cancellation_or_degen(gc.degen_point());
  }

  const char* msg;
  ShenandoahMmuTracker* mmu_tracker = _heap->mmu_tracker();
  if (generation->is_young()) {
    if (_heap->cancelled_gc()) {
      msg = (do_old_gc_bootstrap) ? "At end of Interrupted Concurrent Bootstrap GC" :
            "At end of Interrupted Concurrent Young GC";
    } else {
      // We only record GC results if GC was successful
      msg = (do_old_gc_bootstrap) ? "At end of Concurrent Bootstrap GC" :
            "At end of Concurrent Young GC";
      if (_heap->collection_set()->has_old_regions()) {
        mmu_tracker->record_mixed(get_gc_id());
      } else if (do_old_gc_bootstrap) {
        mmu_tracker->record_bootstrap(get_gc_id());
      } else {
        mmu_tracker->record_young(get_gc_id());
      }
    }
  } else {
    assert(generation->is_global(), "If not young, must be GLOBAL");
    assert(!do_old_gc_bootstrap, "Do not bootstrap with GLOBAL GC");
    if (_heap->cancelled_gc()) {
      msg = "At end of Interrupted Concurrent GLOBAL GC";
    } else {
      // We only record GC results if GC was successful
      msg = "At end of Concurrent Global GC";
      mmu_tracker->record_global(get_gc_id());
    }
  }
  _heap->log_heap_status(msg);
}

bool ShenandoahGenerationalControlThread::check_cancellation_or_degen(ShenandoahGC::ShenandoahDegenPoint point) {
  if (!_heap->cancelled_gc()) {
    return false;
  }

  if (_heap->cancelled_cause() == GCCause::_shenandoah_stop_vm
    || _heap->cancelled_cause() == GCCause::_shenandoah_concurrent_gc) {
    log_debug(gc, thread)("Cancellation detected, reason: %s", GCCause::to_string(_heap->cancelled_cause()));
    return true;
  }

  if (ShenandoahCollectorPolicy::is_allocation_failure(_heap->cancelled_cause())) {
    assert(_degen_point == ShenandoahGC::_degenerated_unset,
           "Should not be set yet: %s", ShenandoahGC::degen_point_to_string(_degen_point));
    _degen_point = point;
    log_debug(gc, thread)("Cancellation detected:, reason: %s, degen point: %s",
                          GCCause::to_string(_heap->cancelled_cause()),
                          ShenandoahGC::degen_point_to_string(_degen_point));
    return true;
  }

  fatal("Cancel GC either for alloc failure GC, or gracefully exiting, or to pause old generation marking");
  return false;
}

void ShenandoahGenerationalControlThread::service_stw_full_cycle(GCCause::Cause cause) {
  GCIdMark gc_id_mark;
  ShenandoahGCSession session(cause, _heap->global_generation());
  maybe_set_aging_cycle();
  ShenandoahFullGC gc;
  gc.collect(cause);
  _degen_point = ShenandoahGC::_degenerated_unset;
}

void ShenandoahGenerationalControlThread::service_stw_degenerated_cycle(const ShenandoahGCRequest& request) {
  assert(_degen_point != ShenandoahGC::_degenerated_unset, "Degenerated point should be set");

  GCIdMark gc_id_mark;
<<<<<<< HEAD
  _degen_generation->heuristics()->record_degenerated_cycle_start(ShenandoahGC::ShenandoahDegenPoint::_degenerated_outside_cycle
                                                                  == point);
  ShenandoahGCSession session(cause, _degen_generation);
=======
  ShenandoahGCSession session(request.cause, request.generation);
>>>>>>> 02a4ce23

  ShenandoahDegenGC gc(_degen_point, request.generation);
  gc.collect(request.cause);
  _degen_point = ShenandoahGC::_degenerated_unset;

  assert(_heap->young_generation()->task_queues()->is_empty(), "Unexpected young generation marking tasks");
  if (request.generation->is_global()) {
    assert(_heap->old_generation()->task_queues()->is_empty(), "Unexpected old generation marking tasks");
    assert(_heap->global_generation()->task_queues()->is_empty(), "Unexpected global generation marking tasks");
  } else {
    assert(request.generation->is_young(), "Expected degenerated young cycle, if not global.");
    ShenandoahOldGeneration* old = _heap->old_generation();
    if (old->is_bootstrapping()) {
      old->transition_to(ShenandoahOldGeneration::MARKING);
    }
  }
}

void ShenandoahGenerationalControlThread::request_gc(GCCause::Cause cause) {
  if (ShenandoahCollectorPolicy::is_allocation_failure(cause)) {
    // GC should already be cancelled. Here we are just notifying the control thread to
    // wake up and handle the cancellation request, so we don't need to set _requested_gc_cause.
    notify_cancellation(cause);
  } else if (ShenandoahCollectorPolicy::should_handle_requested_gc(cause)) {
    handle_requested_gc(cause);
  }
}

bool ShenandoahGenerationalControlThread::request_concurrent_gc(ShenandoahGeneration* generation) {
  if (_heap->cancelled_gc()) {
    // Ignore subsequent requests from the heuristics
    log_debug(gc, thread)("Reject request for concurrent gc: gc_requested: %s, gc_cancelled: %s",
                          GCCause::to_string(_requested_gc_cause),
                          BOOL_TO_STR(_heap->cancelled_gc()));
    return false;
  }

  MonitorLocker ml(&_control_lock, Mutex::_no_safepoint_check_flag);
  if (gc_mode() == servicing_old) {
    if (!preempt_old_marking(generation)) {
      log_debug(gc, thread)("Cannot start young, old collection is not preemptible");
      return false;
    }

    // Cancel the old GC and wait for the control thread to start servicing the new request.
    log_info(gc)("Preempting old generation mark to allow %s GC", generation->name());
    while (gc_mode() == servicing_old) {
      ShenandoahHeap::heap()->cancel_gc(GCCause::_shenandoah_concurrent_gc);
      notify_cancellation(ml, GCCause::_shenandoah_concurrent_gc);
      ml.wait();
    }
    return true;
  }

  if (gc_mode() == none) {
    const size_t current_gc_id = get_gc_id();
    while (gc_mode() == none && current_gc_id == get_gc_id()) {
      if (_requested_gc_cause != GCCause::_no_gc) {
        log_debug(gc, thread)("Reject request for concurrent gc because another gc is pending: %s", GCCause::to_string(_requested_gc_cause));
        return false;
      }

      notify_control_thread(ml, GCCause::_shenandoah_concurrent_gc, generation);
      ml.wait();
    }
    return true;
  }


  log_debug(gc, thread)("Reject request for concurrent gc: mode: %s, allow_old_preemption: %s",
                        gc_mode_name(gc_mode()),
                        BOOL_TO_STR(_allow_old_preemption.is_set()));
  return false;
}

void ShenandoahGenerationalControlThread::notify_control_thread(GCCause::Cause cause, ShenandoahGeneration* generation) {
  MonitorLocker ml(&_control_lock, Mutex::_no_safepoint_check_flag);
  notify_control_thread(ml, cause, generation);
}

void ShenandoahGenerationalControlThread::notify_control_thread(MonitorLocker& ml, GCCause::Cause cause, ShenandoahGeneration* generation) {
  assert(_control_lock.is_locked(), "Request lock must be held here");
  log_debug(gc, thread)("Notify control (%s): %s, %s", gc_mode_name(gc_mode()), GCCause::to_string(cause), generation->name());
  _requested_gc_cause = cause;
  _requested_generation = generation;
  ml.notify();
}

void ShenandoahGenerationalControlThread::notify_cancellation(GCCause::Cause cause) {
  MonitorLocker ml(&_control_lock, Mutex::_no_safepoint_check_flag);
  notify_cancellation(ml, cause);
}

void ShenandoahGenerationalControlThread::notify_cancellation(MonitorLocker& ml, GCCause::Cause cause) {
  assert(_heap->cancelled_gc(), "GC should already be cancelled");
  log_debug(gc,thread)("Notify control (%s): %s", gc_mode_name(gc_mode()), GCCause::to_string(cause));
  ml.notify();
}

bool ShenandoahGenerationalControlThread::preempt_old_marking(ShenandoahGeneration* generation) {
  return generation->is_young() && _allow_old_preemption.try_unset();
}

void ShenandoahGenerationalControlThread::handle_requested_gc(GCCause::Cause cause) {
  // For normal requested GCs (System.gc) we want to block the caller. However,
  // for whitebox requested GC, we want to initiate the GC and return immediately.
  // The whitebox caller thread will arrange for itself to wait until the GC notifies
  // it that has reached the requested breakpoint (phase in the GC).
  if (cause == GCCause::_wb_breakpoint) {
    notify_control_thread(cause, ShenandoahHeap::heap()->global_generation());
    return;
  }

  // Make sure we have at least one complete GC cycle before unblocking
  // from the explicit GC request.
  //
  // This is especially important for weak references cleanup and/or native
  // resources (e.g. DirectByteBuffers) machinery: when explicit GC request
  // comes very late in the already running cycle, it would miss lots of new
  // opportunities for cleanup that were made available before the caller
  // requested the GC.

  MonitorLocker ml(&_gc_waiters_lock);
  size_t current_gc_id = get_gc_id();
  const size_t required_gc_id = current_gc_id + 1;
  while (current_gc_id < required_gc_id && !should_terminate()) {
    // Make requests to run a global cycle until at least one is completed
    notify_control_thread(cause, ShenandoahHeap::heap()->global_generation());
    ml.wait();
    current_gc_id = get_gc_id();
  }
}

void ShenandoahGenerationalControlThread::notify_gc_waiters() {
  MonitorLocker ml(&_gc_waiters_lock);
  ml.notify_all();
}

const char* ShenandoahGenerationalControlThread::gc_mode_name(GCMode mode) {
  switch (mode) {
    case none:              return "idle";
    case concurrent_normal: return "normal";
    case stw_degenerated:   return "degenerated";
    case stw_full:          return "full";
    case servicing_old:     return "old";
    case bootstrapping_old: return "bootstrap";
    case stopped:           return "stopped";
    default:                return "unknown";
  }
}

void ShenandoahGenerationalControlThread::set_gc_mode(GCMode new_mode) {
  MonitorLocker ml(&_control_lock, Mutex::_no_safepoint_check_flag);
  set_gc_mode(ml, new_mode);
}

void ShenandoahGenerationalControlThread::set_gc_mode(MonitorLocker& ml, GCMode new_mode) {
  if (_gc_mode != new_mode) {
    log_debug(gc, thread)("Transition from: %s to: %s", gc_mode_name(_gc_mode), gc_mode_name(new_mode));
    EventMark event("Control thread transition from: %s, to %s", gc_mode_name(_gc_mode), gc_mode_name(new_mode));
    _gc_mode = new_mode;
    ml.notify_all();
  }
}<|MERGE_RESOLUTION|>--- conflicted
+++ resolved
@@ -633,14 +633,9 @@
   assert(_degen_point != ShenandoahGC::_degenerated_unset, "Degenerated point should be set");
 
   GCIdMark gc_id_mark;
-<<<<<<< HEAD
-  _degen_generation->heuristics()->record_degenerated_cycle_start(ShenandoahGC::ShenandoahDegenPoint::_degenerated_outside_cycle
-                                                                  == point);
-  ShenandoahGCSession session(cause, _degen_generation);
-=======
+  request.generation->heuristics()->record_degenerated_cycle_start(ShenandoahGC::ShenandoahDegenPoint::_degenerated_outside_cycle
+                                                                  == _degen_point);
   ShenandoahGCSession session(request.cause, request.generation);
->>>>>>> 02a4ce23
-
   ShenandoahDegenGC gc(_degen_point, request.generation);
   gc.collect(request.cause);
   _degen_point = ShenandoahGC::_degenerated_unset;
