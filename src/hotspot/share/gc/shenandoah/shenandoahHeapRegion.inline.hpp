/*
 * Copyright (c) 2015, 2019, Red Hat, Inc. All rights reserved.
 * Copyright Amazon.com Inc. or its affiliates. All Rights Reserved.
 * Copyright (c) 2025, Oracle and/or its affiliates. All rights reserved.
 * DO NOT ALTER OR REMOVE COPYRIGHT NOTICES OR THIS FILE HEADER.
 *
 * This code is free software; you can redistribute it and/or modify it
 * under the terms of the GNU General Public License version 2 only, as
 * published by the Free Software Foundation.
 *
 * This code is distributed in the hope that it will be useful, but WITHOUT
 * ANY WARRANTY; without even the implied warranty of MERCHANTABILITY or
 * FITNESS FOR A PARTICULAR PURPOSE.  See the GNU General Public License
 * version 2 for more details (a copy is included in the LICENSE file that
 * accompanied this code).
 *
 * You should have received a copy of the GNU General Public License version
 * 2 along with this work; if not, write to the Free Software Foundation,
 * Inc., 51 Franklin St, Fifth Floor, Boston, MA 02110-1301 USA.
 *
 * Please contact Oracle, 500 Oracle Parkway, Redwood Shores, CA 94065 USA
 * or visit www.oracle.com if you need additional information or have any
 * questions.
 *
 */

#ifndef SHARE_GC_SHENANDOAH_SHENANDOAHHEAPREGION_INLINE_HPP
#define SHARE_GC_SHENANDOAH_SHENANDOAHHEAPREGION_INLINE_HPP

#include "gc/shenandoah/shenandoahHeapRegion.hpp"

#include "gc/shenandoah/shenandoahGenerationalHeap.hpp"
#include "gc/shenandoah/shenandoahHeap.inline.hpp"
#include "gc/shenandoah/shenandoahOldGeneration.hpp"
#include "runtime/atomicAccess.hpp"

HeapWord* ShenandoahHeapRegion::allocate_aligned(size_t size, ShenandoahAllocRequest &req, size_t alignment_in_bytes) {
  shenandoah_assert_heaplocked_or_safepoint();
  assert(req.is_lab_alloc(), "allocate_aligned() only applies to LAB allocations");
  assert(is_object_aligned(size), "alloc size breaks alignment: %zu", size);
  assert(is_old(), "aligned allocations are only taken from OLD regions to support PLABs");
  assert(is_aligned(alignment_in_bytes, HeapWordSize), "Expect heap word alignment");

  HeapWord* orig_top = top();
  size_t alignment_in_words = alignment_in_bytes / HeapWordSize;

  // unalignment_words is the amount by which current top() exceeds the desired alignment point.  We subtract this amount
  // from alignment_in_words to determine padding required to next alignment point.

  HeapWord* aligned_obj = (HeapWord*) align_up(orig_top, alignment_in_bytes);
  size_t pad_words = aligned_obj - orig_top;
  if ((pad_words > 0) && (pad_words < ShenandoahHeap::min_fill_size())) {
    pad_words += alignment_in_words;
    aligned_obj += alignment_in_words;
  }

  if (pointer_delta(end(), aligned_obj) < size) {
    // Shrink size to fit within available space and align it
    size = pointer_delta(end(), aligned_obj);
    size = align_down(size, alignment_in_words);
  }

  // Both originally requested size and adjusted size must be properly aligned
  assert (is_aligned(size, alignment_in_words), "Size must be multiple of alignment constraint");
  if (size >= req.min_size()) {
    // Even if req.min_size() may not be a multiple of card size, we know that size is.
    if (pad_words > 0) {
      assert(pad_words >= ShenandoahHeap::min_fill_size(), "pad_words expanded above to meet size constraint");
      ShenandoahHeap::fill_with_object(orig_top, pad_words);
      ShenandoahGenerationalHeap::heap()->old_generation()->card_scan()->register_object(orig_top);
    }

    make_regular_allocation(req.affiliation());
    adjust_alloc_metadata(req.type(), size);

    HeapWord* new_top = aligned_obj + size;
    assert(new_top <= end(), "PLAB cannot span end of heap region");
    set_top(new_top);
    // We do not req.set_actual_size() here.  The caller sets it.
    req.set_waste(pad_words);
    assert(is_object_aligned(new_top), "new top breaks alignment: " PTR_FORMAT, p2i(new_top));
    assert(is_aligned(aligned_obj, alignment_in_bytes), "obj is not aligned: " PTR_FORMAT, p2i(aligned_obj));
    return aligned_obj;
  } else {
    // The aligned size that fits in this region is smaller than min_size, so don't align top and don't allocate.  Return failure.
    return nullptr;
  }
}

HeapWord* ShenandoahHeapRegion::allocate(size_t size, const ShenandoahAllocRequest& req) {
  shenandoah_assert_heaplocked_or_safepoint();
  assert(is_object_aligned(size), "alloc size breaks alignment: %zu", size);

  HeapWord* obj = top();
  if (pointer_delta(end(), obj) >= size) {
    make_regular_allocation(req.affiliation());
    adjust_alloc_metadata(req.type(), size);

    HeapWord* new_top = obj + size;
    set_top(new_top);

    assert(is_object_aligned(new_top), "new top breaks alignment: " PTR_FORMAT, p2i(new_top));
    assert(is_object_aligned(obj),     "obj is not aligned: "       PTR_FORMAT, p2i(obj));

    return obj;
  } else {
    return nullptr;
  }
}

inline void ShenandoahHeapRegion::adjust_alloc_metadata(ShenandoahAllocRequest::Type type, size_t size) {
  switch (type) {
    case ShenandoahAllocRequest::_alloc_shared:
    case ShenandoahAllocRequest::_alloc_shared_gc:
    case ShenandoahAllocRequest::_alloc_cds:
      // Counted implicitly by tlab/gclab allocs
      break;
    case ShenandoahAllocRequest::_alloc_tlab:
      _tlab_allocs += size;
      break;
    case ShenandoahAllocRequest::_alloc_gclab:
      _gclab_allocs += size;
      break;
    case ShenandoahAllocRequest::_alloc_plab:
      _plab_allocs += size;
      break;
    default:
      ShouldNotReachHere();
  }
}

inline void ShenandoahHeapRegion::increase_live_data_gc_words(size_t s) {
  internal_increase_live_data(s);
}

inline void ShenandoahHeapRegion::internal_increase_live_data(size_t s) {
  size_t new_live_data = AtomicAccess::add(&_live_data, s, memory_order_relaxed);
}

inline void ShenandoahHeapRegion::clear_live_data() {
  AtomicAccess::store(&_live_data, (size_t)0);
}

inline size_t ShenandoahHeapRegion::get_marked_data_bytes() const {
  return Atomic::load(&_live_data) * HeapWordSize;
}

inline size_t ShenandoahHeapRegion::get_live_data_words() const {
<<<<<<< HEAD
  ShenandoahMarkingContext *ctx = ShenandoahHeap::heap()->complete_marking_context();
  HeapWord* tams = ctx->top_at_mark_start(this);
  size_t words_above_tams = pointer_delta(top(), tams);
  return Atomic::load(&_live_data) + words_above_tams;
=======
  return AtomicAccess::load(&_live_data);
>>>>>>> b75e35cb
}

inline size_t ShenandoahHeapRegion::get_live_data_bytes() const {
  return get_live_data_words() * HeapWordSize;
}

inline bool ShenandoahHeapRegion::has_marked() const {
  return Atomic::load(&_live_data) != 0;
}

inline bool ShenandoahHeapRegion::has_live() const {
  return get_live_data_words() != 0;
}

inline size_t ShenandoahHeapRegion::garbage() const {
  assert(used() >= get_live_data_bytes(),
         "Live Data must be a subset of used() live: %zu used: %zu",
         get_live_data_bytes(), used());
  size_t result = used() - get_live_data_bytes();
  return result;
}

inline size_t ShenandoahHeapRegion::garbage_before_padded_for_promote() const {
  assert(get_top_before_promote() != nullptr, "top before promote should not equal null");
  size_t used_before_promote = byte_size(bottom(), get_top_before_promote());
  assert(used_before_promote >= get_marked_data_bytes(),
         "Live Data must be a subset of used before promotion live: %zu used: %zu",
         get_marked_data_bytes(), used_before_promote);
  ShenandoahMarkingContext *ctx = ShenandoahHeap::heap()->complete_marking_context();
  HeapWord* tams = ctx->top_at_mark_start(this);
  size_t bytes_allocated_during_mark = pointer_delta(get_top_before_promote(), tams) * HeapWordSize;
  size_t result = used_before_promote - (get_marked_data_bytes() + bytes_allocated_during_mark);
  return result;
}

inline HeapWord* ShenandoahHeapRegion::get_update_watermark() const {
  HeapWord* watermark = AtomicAccess::load_acquire(&_update_watermark);
  assert(bottom() <= watermark && watermark <= top(), "within bounds");
  return watermark;
}

inline void ShenandoahHeapRegion::set_update_watermark(HeapWord* w) {
  assert(bottom() <= w && w <= top(), "within bounds");
  AtomicAccess::release_store(&_update_watermark, w);
}

// Fast version that avoids synchronization, only to be used at safepoints.
inline void ShenandoahHeapRegion::set_update_watermark_at_safepoint(HeapWord* w) {
  assert(bottom() <= w && w <= top(), "within bounds");
  assert(SafepointSynchronize::is_at_safepoint(), "Should be at Shenandoah safepoint");
  _update_watermark = w;
}

inline ShenandoahAffiliation ShenandoahHeapRegion::affiliation() const {
  return ShenandoahHeap::heap()->region_affiliation(this);
}

inline const char* ShenandoahHeapRegion::affiliation_name() const {
  return shenandoah_affiliation_name(affiliation());
}

inline bool ShenandoahHeapRegion::is_young() const {
  return affiliation() == YOUNG_GENERATION;
}

inline bool ShenandoahHeapRegion::is_old() const {
  return affiliation() == OLD_GENERATION;
}

inline bool ShenandoahHeapRegion::is_affiliated() const {
  return affiliation() != FREE;
}

inline void ShenandoahHeapRegion::save_top_before_promote() {
  _top_before_promoted = _top;
}

inline void ShenandoahHeapRegion::restore_top_before_promote() {
  _top = _top_before_promoted;
  _top_before_promoted = nullptr;
 }


#endif // SHARE_GC_SHENANDOAH_SHENANDOAHHEAPREGION_INLINE_HPP<|MERGE_RESOLUTION|>--- conflicted
+++ resolved
@@ -146,14 +146,10 @@
 }
 
 inline size_t ShenandoahHeapRegion::get_live_data_words() const {
-<<<<<<< HEAD
   ShenandoahMarkingContext *ctx = ShenandoahHeap::heap()->complete_marking_context();
   HeapWord* tams = ctx->top_at_mark_start(this);
   size_t words_above_tams = pointer_delta(top(), tams);
-  return Atomic::load(&_live_data) + words_above_tams;
-=======
-  return AtomicAccess::load(&_live_data);
->>>>>>> b75e35cb
+  return AtomicAccess::load(&_live_data) + words_above_tams;
 }
 
 inline size_t ShenandoahHeapRegion::get_live_data_bytes() const {
