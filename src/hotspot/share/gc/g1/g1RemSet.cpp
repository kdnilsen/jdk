/*
 * Copyright (c) 2001, 2019, Oracle and/or its affiliates. All rights reserved.
 * DO NOT ALTER OR REMOVE COPYRIGHT NOTICES OR THIS FILE HEADER.
 *
 * This code is free software; you can redistribute it and/or modify it
 * under the terms of the GNU General Public License version 2 only, as
 * published by the Free Software Foundation.
 *
 * This code is distributed in the hope that it will be useful, but WITHOUT
 * ANY WARRANTY; without even the implied warranty of MERCHANTABILITY or
 * FITNESS FOR A PARTICULAR PURPOSE.  See the GNU General Public License
 * version 2 for more details (a copy is included in the LICENSE file that
 * accompanied this code).
 *
 * You should have received a copy of the GNU General Public License version
 * 2 along with this work; if not, write to the Free Software Foundation,
 * Inc., 51 Franklin St, Fifth Floor, Boston, MA 02110-1301 USA.
 *
 * Please contact Oracle, 500 Oracle Parkway, Redwood Shores, CA 94065 USA
 * or visit www.oracle.com if you need additional information or have any
 * questions.
 *
 */

#include "precompiled.hpp"
#include "gc/g1/g1BarrierSet.hpp"
#include "gc/g1/g1BlockOffsetTable.inline.hpp"
#include "gc/g1/g1CardTable.inline.hpp"
#include "gc/g1/g1CardTableEntryClosure.hpp"
#include "gc/g1/g1CollectedHeap.inline.hpp"
#include "gc/g1/g1ConcurrentRefine.hpp"
#include "gc/g1/g1DirtyCardQueue.hpp"
#include "gc/g1/g1FromCardCache.hpp"
#include "gc/g1/g1GCPhaseTimes.hpp"
#include "gc/g1/g1HotCardCache.hpp"
#include "gc/g1/g1OopClosures.inline.hpp"
#include "gc/g1/g1RootClosures.hpp"
#include "gc/g1/g1RemSet.hpp"
#include "gc/g1/g1SharedDirtyCardQueue.hpp"
#include "gc/g1/heapRegion.inline.hpp"
#include "gc/g1/heapRegionManager.inline.hpp"
#include "gc/g1/heapRegionRemSet.inline.hpp"
#include "gc/g1/sparsePRT.hpp"
#include "gc/shared/gcTraceTime.inline.hpp"
#include "gc/shared/suspendibleThreadSet.hpp"
#include "jfr/jfrEvents.hpp"
#include "memory/iterator.hpp"
#include "memory/resourceArea.hpp"
#include "oops/access.inline.hpp"
#include "oops/oop.inline.hpp"
#include "runtime/os.hpp"
#include "utilities/align.hpp"
#include "utilities/globalDefinitions.hpp"
#include "utilities/stack.inline.hpp"
#include "utilities/ticks.hpp"

// Collects information about the overall heap root scan progress during an evacuation.
//
// Scanning the remembered sets works by first merging all sources of cards to be
// scanned (log buffers, hcc, remembered sets) into a single data structure to remove
// duplicates and simplify work distribution.
//
// During the following card scanning we not only scan this combined set of cards, but
// also remember that these were completely scanned. The following evacuation passes
// do not scan these cards again, and so need to be preserved across increments.
//
// The representation for all the cards to scan is the card table: cards can have
// one of three states during GC:
// - clean: these cards will not be scanned in this pass
// - dirty: these cards will be scanned in this pass
// - scanned: these cards have already been scanned in a previous pass
//
// After all evacuation is done, we reset the card table to clean.
//
// Work distribution occurs on "chunk" basis, i.e. contiguous ranges of cards. As an
// additional optimization, during card merging we remember which regions and which
// chunks actually contain cards to be scanned. Threads iterate only across these
// regions, and only compete for chunks containing any cards.
//
// Within these chunks, a worker scans the card table on "blocks" of cards, i.e.
// contiguous ranges of dirty cards to be scanned. These blocks are converted to actual
// memory ranges and then passed on to actual scanning.
class G1RemSetScanState : public CHeapObj<mtGC> {
  class G1DirtyRegions;

  size_t _max_regions;

  // Has this region that is part of the regions in the collection set been processed yet.
  typedef bool G1RemsetIterState;

  G1RemsetIterState volatile* _collection_set_iter_state;

  // Card table iteration claim for each heap region, from 0 (completely unscanned)
  // to (>=) HeapRegion::CardsPerRegion (completely scanned).
  uint volatile* _card_table_scan_state;

  // Return "optimal" number of chunks per region we want to use for claiming areas
  // within a region to claim. Dependent on the region size as proxy for the heap
  // size, we limit the total number of chunks to limit memory usage and maintenance
  // effort of that table vs. granularity of distributing scanning work.
  // Testing showed that 8 for 1M/2M region, 16 for 4M/8M regions, 32 for 16/32M regions
  // seems to be such a good trade-off.
  static uint get_chunks_per_region(uint log_region_size) {
    // Limit the expected input values to current known possible values of the
    // (log) region size. Adjust as necessary after testing if changing the permissible
    // values for region size.
    assert(log_region_size >= 20 && log_region_size <= 25,
           "expected value in [20,25], but got %u", log_region_size);
    return 1u << (log_region_size / 2 - 7);
  }

  uint _scan_chunks_per_region;         // Number of chunks per region.
  uint8_t _log_scan_chunks_per_region;  // Log of number of chunks per region.
  bool* _region_scan_chunks;
  size_t _num_total_scan_chunks;        // Total number of elements in _region_scan_chunks.
  uint8_t _scan_chunks_shift;           // For conversion between card index and chunk index.
public:
  uint scan_chunk_size() const { return (uint)1 << _scan_chunks_shift; }

  // Returns whether the chunk corresponding to the given region/card in region contain a
  // dirty card, i.e. actually needs scanning.
  bool chunk_needs_scan(uint const region_idx, uint const card_in_region) const {
    size_t const idx = ((size_t)region_idx << _log_scan_chunks_per_region) + (card_in_region >> _scan_chunks_shift);
    assert(idx < _num_total_scan_chunks, "Index " SIZE_FORMAT " out of bounds " SIZE_FORMAT,
           idx, _num_total_scan_chunks);
    return _region_scan_chunks[idx];
  }

private:
  // The complete set of regions which card table needs to be cleared at the end of GC because
  // we scribbled all over them.
  G1DirtyRegions* _all_dirty_regions;
  // The set of regions which card table needs to be scanned for new dirty cards
  // in the current evacuation pass.
  G1DirtyRegions* _next_dirty_regions;

  // Set of (unique) regions that can be added to concurrently.
  class G1DirtyRegions : public CHeapObj<mtGC> {
    uint* _buffer;
    uint _cur_idx;
    size_t _max_regions;

    bool* _contains;

  public:
    G1DirtyRegions(size_t max_regions) :
      _buffer(NEW_C_HEAP_ARRAY(uint, max_regions, mtGC)),
      _cur_idx(0),
      _max_regions(max_regions),
      _contains(NEW_C_HEAP_ARRAY(bool, max_regions, mtGC)) {

      reset();
    }

    static size_t chunk_size() { return M; }

    ~G1DirtyRegions() {
      FREE_C_HEAP_ARRAY(uint, _buffer);
      FREE_C_HEAP_ARRAY(bool, _contains);
    }

    void reset() {
      _cur_idx = 0;
      ::memset(_contains, false, _max_regions * sizeof(bool));
    }

    uint size() const { return _cur_idx; }

    uint at(uint idx) const {
      assert(idx < _cur_idx, "Index %u beyond valid regions", idx);
      return _buffer[idx];
    }

    void add_dirty_region(uint region) {
      if (_contains[region]) {
        return;
      }

      bool marked_as_dirty = Atomic::cmpxchg(true, &_contains[region], false) == false;
      if (marked_as_dirty) {
        uint allocated = Atomic::add(1u, &_cur_idx) - 1;
        _buffer[allocated] = region;
      }
    }

    // Creates the union of this and the other G1DirtyRegions.
    void merge(const G1DirtyRegions* other) {
      for (uint i = 0; i < other->size(); i++) {
        uint region = other->at(i);
        if (!_contains[region]) {
          _buffer[_cur_idx++] = region;
          _contains[region] = true;
        }
      }
    }
  };

  // Creates a snapshot of the current _top values at the start of collection to
  // filter out card marks that we do not want to scan.
  class G1ResetScanTopClosure : public HeapRegionClosure {
    G1RemSetScanState* _scan_state;

  public:
    G1ResetScanTopClosure(G1RemSetScanState* scan_state) : _scan_state(scan_state) { }

    virtual bool do_heap_region(HeapRegion* r) {
      uint hrm_index = r->hrm_index();
      if (r->in_collection_set()) {
        // Young regions had their card table marked as young at their allocation;
        // we need to make sure that these marks are cleared at the end of GC, *but*
        // they should not be scanned for cards.
        // So directly add them to the "all_dirty_regions".
        // Same for regions in the (initial) collection set: they may contain cards from
        // the log buffers, make sure they are cleaned.
        _scan_state->add_all_dirty_region(hrm_index);
       } else if (r->is_old_or_humongous_or_archive()) {
        _scan_state->set_scan_top(hrm_index, r->top());
       }
       return false;
     }
  };
  // For each region, contains the maximum top() value to be used during this garbage
  // collection. Subsumes common checks like filtering out everything but old and
  // humongous regions outside the collection set.
  // This is valid because we are not interested in scanning stray remembered set
  // entries from free or archive regions.
  HeapWord** _scan_top;

  class G1ClearCardTableTask : public AbstractGangTask {
    G1CollectedHeap* _g1h;
    G1DirtyRegions* _regions;
    uint _chunk_length;

    uint volatile _cur_dirty_regions;

    G1RemSetScanState* _scan_state;

  public:
    G1ClearCardTableTask(G1CollectedHeap* g1h,
                         G1DirtyRegions* regions,
                         uint chunk_length,
                         G1RemSetScanState* scan_state) :
      AbstractGangTask("G1 Clear Card Table Task"),
      _g1h(g1h),
      _regions(regions),
      _chunk_length(chunk_length),
      _cur_dirty_regions(0),
      _scan_state(scan_state) {

      assert(chunk_length > 0, "must be");
    }

    static uint chunk_size() { return M; }

    void work(uint worker_id) {
      while (_cur_dirty_regions < _regions->size()) {
        uint next = Atomic::add(_chunk_length, &_cur_dirty_regions) - _chunk_length;
        uint max = MIN2(next + _chunk_length, _regions->size());

        for (uint i = next; i < max; i++) {
          HeapRegion* r = _g1h->region_at(_regions->at(i));
          if (!r->is_survivor()) {
            r->clear_cardtable();
          }
        }
      }
    }
  };

  // Clear the card table of "dirty" regions.
  void clear_card_table(WorkGang* workers) {
    uint num_regions = _all_dirty_regions->size();

    if (num_regions == 0) {
      return;
    }

    uint const num_chunks = (uint)(align_up((size_t)num_regions << HeapRegion::LogCardsPerRegion, G1ClearCardTableTask::chunk_size()) / G1ClearCardTableTask::chunk_size());
    uint const num_workers = MIN2(num_chunks, workers->active_workers());
    uint const chunk_length = G1ClearCardTableTask::chunk_size() / (uint)HeapRegion::CardsPerRegion;

    // Iterate over the dirty cards region list.
    G1ClearCardTableTask cl(G1CollectedHeap::heap(), _all_dirty_regions, chunk_length, this);

    log_debug(gc, ergo)("Running %s using %u workers for %u "
                        "units of work for %u regions.",
                        cl.name(), num_workers, num_chunks, num_regions);
    workers->run_task(&cl, num_workers);

#ifndef PRODUCT
    G1CollectedHeap::heap()->verifier()->verify_card_table_cleanup();
#endif
  }

public:
  G1RemSetScanState() :
    _max_regions(0),
    _collection_set_iter_state(NULL),
    _card_table_scan_state(NULL),
    _scan_chunks_per_region(get_chunks_per_region(HeapRegion::LogOfHRGrainBytes)),
    _log_scan_chunks_per_region(log2_uint(_scan_chunks_per_region)),
    _region_scan_chunks(NULL),
    _num_total_scan_chunks(0),
    _scan_chunks_shift(0),
    _all_dirty_regions(NULL),
    _next_dirty_regions(NULL),
    _scan_top(NULL) {
  }

  ~G1RemSetScanState() {
    FREE_C_HEAP_ARRAY(G1RemsetIterState, _collection_set_iter_state);
    FREE_C_HEAP_ARRAY(uint, _card_table_scan_state);
    FREE_C_HEAP_ARRAY(bool, _region_scan_chunks);
    FREE_C_HEAP_ARRAY(HeapWord*, _scan_top);
  }

  void initialize(size_t max_regions) {
    assert(_collection_set_iter_state == NULL, "Must not be initialized twice");
    _max_regions = max_regions;
    _collection_set_iter_state = NEW_C_HEAP_ARRAY(G1RemsetIterState, max_regions, mtGC);
    _card_table_scan_state = NEW_C_HEAP_ARRAY(uint, max_regions, mtGC);
    _num_total_scan_chunks = max_regions * _scan_chunks_per_region;
    _region_scan_chunks = NEW_C_HEAP_ARRAY(bool, _num_total_scan_chunks, mtGC);

    _scan_chunks_shift = (uint8_t)log2_intptr(HeapRegion::CardsPerRegion / _scan_chunks_per_region);
    _scan_top = NEW_C_HEAP_ARRAY(HeapWord*, max_regions, mtGC);
  }

  void prepare() {
    for (size_t i = 0; i < _max_regions; i++) {
      _collection_set_iter_state[i] = false;
      clear_scan_top((uint)i);
    }

    _all_dirty_regions = new G1DirtyRegions(_max_regions);
    _next_dirty_regions = new G1DirtyRegions(_max_regions);

    G1ResetScanTopClosure cl(this);
    G1CollectedHeap::heap()->heap_region_iterate(&cl);
  }

  void prepare_for_merge_heap_roots() {
    _all_dirty_regions->merge(_next_dirty_regions);

    _next_dirty_regions->reset();
    for (size_t i = 0; i < _max_regions; i++) {
      _card_table_scan_state[i] = 0;
    }

<<<<<<< HEAD
    ::memset(_region_scan_chunks, false, _max_regions * _scan_chunks_per_region * sizeof(*_region_scan_chunks));
=======
    ::memset(_region_scan_chunks, false, _num_total_scan_chunks * sizeof(*_region_scan_chunks));
>>>>>>> 26c0fbda
  }

  // Returns whether the given region contains cards we need to scan. The remembered
  // set and other sources may contain cards that
  // - are in uncommitted regions
  // - are located in the collection set
  // - are located in free regions
  // as we do not clean up remembered sets before merging heap roots.
  bool contains_cards_to_process(uint const region_idx) const {
    HeapRegion* hr = G1CollectedHeap::heap()->region_at_or_null(region_idx);
    return (hr != NULL && !hr->in_collection_set() && hr->is_old_or_humongous_or_archive());
  }

  size_t num_visited_cards() const {
    size_t result = 0;
<<<<<<< HEAD
    for (uint i = 0; i < _max_regions * _scan_chunks_per_region; i++) {
=======
    for (uint i = 0; i < _num_total_scan_chunks; i++) {
>>>>>>> 26c0fbda
      if (_region_scan_chunks[i]) {
        result++;
      }
    }
<<<<<<< HEAD
    return result * CardsPerChunk;
=======
    return result * (HeapRegion::CardsPerRegion / _scan_chunks_per_region);
>>>>>>> 26c0fbda
  }

  size_t num_cards_in_dirty_regions() const {
    return _next_dirty_regions->size() * HeapRegion::CardsPerRegion;
  }

  void set_chunk_region_dirty(size_t const region_card_idx) {
    size_t chunk_idx = region_card_idx >> _scan_chunks_shift;
    for (uint i = 0; i < _scan_chunks_per_region; i++) {
      _region_scan_chunks[chunk_idx++] = true;
    }
  }

  void set_chunk_dirty(size_t const card_idx) {
    assert((card_idx >> _scan_chunks_shift) < _num_total_scan_chunks,
           "Trying to access index " SIZE_FORMAT " out of bounds " SIZE_FORMAT,
           card_idx >> _scan_chunks_shift, _num_total_scan_chunks);
    size_t const chunk_idx = card_idx >> _scan_chunks_shift;
    if (!_region_scan_chunks[chunk_idx]) {
      _region_scan_chunks[chunk_idx] = true;
    }
  }

  void cleanup(WorkGang* workers) {
    _all_dirty_regions->merge(_next_dirty_regions);

    clear_card_table(workers);

    delete _all_dirty_regions;
    _all_dirty_regions = NULL;

    delete _next_dirty_regions;
    _next_dirty_regions = NULL;
  }

  void iterate_dirty_regions_from(HeapRegionClosure* cl, uint worker_id) {
    uint num_regions = _next_dirty_regions->size();

    if (num_regions == 0) {
      return;
    }

    G1CollectedHeap* g1h = G1CollectedHeap::heap();

    WorkGang* workers = g1h->workers();
    uint const max_workers = workers->active_workers();

    uint const start_pos = num_regions * worker_id / max_workers;
    uint cur = start_pos;

    do {
      bool result = cl->do_heap_region(g1h->region_at(_next_dirty_regions->at(cur)));
      guarantee(!result, "Not allowed to ask for early termination.");
      cur++;
      if (cur == _next_dirty_regions->size()) {
        cur = 0;
      }
    } while (cur != start_pos);
  }

  // Attempt to claim the given region in the collection set for iteration. Returns true
  // if this call caused the transition from Unclaimed to Claimed.
  inline bool claim_collection_set_region(uint region) {
    assert(region < _max_regions, "Tried to access invalid region %u", region);
    if (_collection_set_iter_state[region]) {
      return false;
    }
    return !Atomic::cmpxchg(true, &_collection_set_iter_state[region], false);
  }

  bool has_cards_to_scan(uint region) {
    assert(region < _max_regions, "Tried to access invalid region %u", region);
    return _card_table_scan_state[region] < HeapRegion::CardsPerRegion;
  }

  uint claim_cards_to_scan(uint region, uint increment) {
    assert(region < _max_regions, "Tried to access invalid region %u", region);
    return Atomic::add(increment, &_card_table_scan_state[region]) - increment;
  }

  void add_dirty_region(uint const region) {
#ifdef ASSERT
   HeapRegion* hr = G1CollectedHeap::heap()->region_at(region);
   assert(!hr->in_collection_set() && hr->is_old_or_humongous_or_archive(),
          "Region %u is not suitable for scanning, is %sin collection set or %s",
          hr->hrm_index(), hr->in_collection_set() ? "" : "not ", hr->get_short_type_str());
#endif
    _next_dirty_regions->add_dirty_region(region);
  }

  void add_all_dirty_region(uint region) {
#ifdef ASSERT
    HeapRegion* hr = G1CollectedHeap::heap()->region_at(region);
    assert(hr->in_collection_set(),
           "Only add young regions to all dirty regions directly but %u is %s",
           hr->hrm_index(), hr->get_short_type_str());
#endif
    _all_dirty_regions->add_dirty_region(region);
  }

  void set_scan_top(uint region_idx, HeapWord* value) {
    _scan_top[region_idx] = value;
  }

  HeapWord* scan_top(uint region_idx) const {
    return _scan_top[region_idx];
  }

  void clear_scan_top(uint region_idx) {
    set_scan_top(region_idx, NULL);
  }
};

G1RemSet::G1RemSet(G1CollectedHeap* g1h,
                   G1CardTable* ct,
                   G1HotCardCache* hot_card_cache) :
  _scan_state(new G1RemSetScanState()),
  _prev_period_summary(),
  _g1h(g1h),
  _num_conc_refined_cards(0),
  _ct(ct),
  _g1p(_g1h->policy()),
  _hot_card_cache(hot_card_cache) {
}

G1RemSet::~G1RemSet() {
  delete _scan_state;
}

uint G1RemSet::num_par_rem_sets() {
  return G1DirtyCardQueueSet::num_par_ids() + G1ConcurrentRefine::max_num_threads() + MAX2(ConcGCThreads, ParallelGCThreads);
}

void G1RemSet::initialize(size_t capacity, uint max_regions) {
  G1FromCardCache::initialize(num_par_rem_sets(), max_regions);
  _scan_state->initialize(max_regions);
}

// Helper class to scan and detect ranges of cards that need to be scanned on the
// card table.
class G1CardTableScanner : public StackObj {
public:
  typedef CardTable::CardValue CardValue;

private:
  CardValue* const _base_addr;

  CardValue* _cur_addr;
  CardValue* const _end_addr;

  static const size_t ToScanMask = G1CardTable::g1_card_already_scanned;
  static const size_t ExpandedToScanMask = G1CardTable::WordAlreadyScanned;

  bool cur_addr_aligned() const {
    return ((uintptr_t)_cur_addr) % sizeof(size_t) == 0;
  }

  bool cur_card_is_dirty() const {
    CardValue value = *_cur_addr;
    return (value & ToScanMask) == 0;
  }

  bool cur_word_of_cards_contains_any_dirty_card() const {
    assert(cur_addr_aligned(), "Current address should be aligned");
    size_t const value = *(size_t*)_cur_addr;
    return (~value & ExpandedToScanMask) != 0;
  }

  bool cur_word_of_cards_all_dirty_cards() const {
    size_t const value = *(size_t*)_cur_addr;
    return value == G1CardTable::WordAllDirty;
  }

  size_t get_and_advance_pos() {
    _cur_addr++;
    return pointer_delta(_cur_addr, _base_addr, sizeof(CardValue)) - 1;
  }

public:
  G1CardTableScanner(CardValue* start_card, size_t size) :
    _base_addr(start_card),
    _cur_addr(start_card),
    _end_addr(start_card + size) {

    assert(is_aligned(start_card, sizeof(size_t)), "Unaligned start addr " PTR_FORMAT, p2i(start_card));
    assert(is_aligned(size, sizeof(size_t)), "Unaligned size " SIZE_FORMAT, size);
  }

  size_t find_next_dirty() {
    while (!cur_addr_aligned()) {
      if (cur_card_is_dirty()) {
        return get_and_advance_pos();
      }
      _cur_addr++;
    }

    assert(cur_addr_aligned(), "Current address should be aligned now.");
    while (_cur_addr != _end_addr) {
      if (cur_word_of_cards_contains_any_dirty_card()) {
        for (size_t i = 0; i < sizeof(size_t); i++) {
          if (cur_card_is_dirty()) {
            return get_and_advance_pos();
          }
          _cur_addr++;
        }
        assert(false, "Should not reach here given we detected a dirty card in the word.");
      }
      _cur_addr += sizeof(size_t);
    }
    return get_and_advance_pos();
  }

  size_t find_next_non_dirty() {
    assert(_cur_addr <= _end_addr, "Not allowed to search for marks after area.");

    while (!cur_addr_aligned()) {
      if (!cur_card_is_dirty()) {
        return get_and_advance_pos();
      }
      _cur_addr++;
    }

    assert(cur_addr_aligned(), "Current address should be aligned now.");
    while (_cur_addr != _end_addr) {
      if (!cur_word_of_cards_all_dirty_cards()) {
        for (size_t i = 0; i < sizeof(size_t); i++) {
          if (!cur_card_is_dirty()) {
            return get_and_advance_pos();
          }
          _cur_addr++;
        }
        assert(false, "Should not reach here given we detected a non-dirty card in the word.");
      }
      _cur_addr += sizeof(size_t);
    }
    return get_and_advance_pos();
  }
};

// Helper class to claim dirty chunks within the card table.
class G1CardTableChunkClaimer {
  G1RemSetScanState* _scan_state;
  uint _region_idx;
  uint _cur_claim;

public:
  G1CardTableChunkClaimer(G1RemSetScanState* scan_state, uint region_idx) :
    _scan_state(scan_state),
    _region_idx(region_idx),
    _cur_claim(0) {
    guarantee(size() <= HeapRegion::CardsPerRegion, "Should not claim more space than possible.");
  }

  bool has_next() {
    while (true) {
      _cur_claim = _scan_state->claim_cards_to_scan(_region_idx, size());
      if (_cur_claim >= HeapRegion::CardsPerRegion) {
        return false;
      }
      if (_scan_state->chunk_needs_scan(_region_idx, _cur_claim)) {
        return true;
      }
    }
  }

  uint value() const { return _cur_claim; }
  uint size() const { return _scan_state->scan_chunk_size(); }
};

// Scans a heap region for dirty cards.
class G1ScanHRForRegionClosure : public HeapRegionClosure {
  G1CollectedHeap* _g1h;
  G1CardTable* _ct;
  G1BlockOffsetTable* _bot;

  G1ParScanThreadState* _pss;

  G1RemSetScanState* _scan_state;

  G1GCPhaseTimes::GCParPhases _phase;

  uint   _worker_id;

  size_t _cards_scanned;
  size_t _blocks_scanned;
  size_t _chunks_claimed;

  Tickspan _rem_set_root_scan_time;
  Tickspan _rem_set_trim_partially_time;

  // The address to which this thread already scanned (walked the heap) up to during
  // card scanning (exclusive).
  HeapWord* _scanned_to;

  HeapWord* scan_memregion(uint region_idx_for_card, MemRegion mr) {
    HeapRegion* const card_region = _g1h->region_at(region_idx_for_card);
    G1ScanCardClosure card_cl(_g1h, _pss);

    HeapWord* const scanned_to = card_region->oops_on_memregion_seq_iterate_careful<true>(mr, &card_cl);
    assert(scanned_to != NULL, "Should be able to scan range");
    assert(scanned_to >= mr.end(), "Scanned to " PTR_FORMAT " less than range " PTR_FORMAT, p2i(scanned_to), p2i(mr.end()));

    _pss->trim_queue_partially();
    return scanned_to;
  }

  void do_claimed_block(uint const region_idx_for_card, size_t const first_card, size_t const num_cards) {
    HeapWord* const card_start = _bot->address_for_index_raw(first_card);
#ifdef ASSERT
    HeapRegion* hr = _g1h->region_at_or_null(region_idx_for_card);
    assert(hr == NULL || hr->is_in_reserved(card_start),
             "Card start " PTR_FORMAT " to scan outside of region %u", p2i(card_start), _g1h->region_at(region_idx_for_card)->hrm_index());
#endif
    HeapWord* const top = _scan_state->scan_top(region_idx_for_card);
    if (card_start >= top) {
      return;
    }

    HeapWord* scan_end = MIN2(card_start + (num_cards << BOTConstants::LogN_words), top);
    if (_scanned_to >= scan_end) {
      return;
    }
    MemRegion mr(MAX2(card_start, _scanned_to), scan_end);
    _scanned_to = scan_memregion(region_idx_for_card, mr);

    _cards_scanned += num_cards;
  }

  ALWAYSINLINE void do_card_block(uint const region_idx, size_t const first_card, size_t const num_cards) {
    _ct->mark_as_scanned(first_card, num_cards);
    do_claimed_block(region_idx, first_card, num_cards);
    _blocks_scanned++;
  }

   void scan_heap_roots(HeapRegion* r) {
    EventGCPhaseParallel event;
    uint const region_idx = r->hrm_index();

    ResourceMark rm;

    G1CardTableChunkClaimer claim(_scan_state, region_idx);

    // Set the current scan "finger" to NULL for every heap region to scan. Since
    // the claim value is monotonically increasing, the check to not scan below this
    // will filter out objects spanning chunks within the region too then, as opposed
    // to resetting this value for every claim.
    _scanned_to = NULL;

    while (claim.has_next()) {
      size_t const region_card_base_idx = ((size_t)region_idx << HeapRegion::LogCardsPerRegion) + claim.value();
      CardTable::CardValue* const base_addr = _ct->byte_for_index(region_card_base_idx);

      G1CardTableScanner scan(base_addr, claim.size());

      size_t first_scan_idx = scan.find_next_dirty();
      while (first_scan_idx != claim.size()) {
        assert(*_ct->byte_for_index(region_card_base_idx + first_scan_idx) <= 0x1, "is %d at region %u idx " SIZE_FORMAT, *_ct->byte_for_index(region_card_base_idx + first_scan_idx), region_idx, first_scan_idx);

        size_t const last_scan_idx = scan.find_next_non_dirty();
        size_t const len = last_scan_idx - first_scan_idx;

        do_card_block(region_idx, region_card_base_idx + first_scan_idx, len);

        if (last_scan_idx == claim.size()) {
          break;
        }

        first_scan_idx = scan.find_next_dirty();
      }
      _chunks_claimed++;
    }

    event.commit(GCId::current(), _worker_id, G1GCPhaseTimes::phase_name(G1GCPhaseTimes::ScanHR));
  }

public:
  G1ScanHRForRegionClosure(G1RemSetScanState* scan_state,
                           G1ParScanThreadState* pss,
                           uint worker_id,
                           G1GCPhaseTimes::GCParPhases phase) :
    _g1h(G1CollectedHeap::heap()),
    _ct(_g1h->card_table()),
    _bot(_g1h->bot()),
    _pss(pss),
    _scan_state(scan_state),
    _phase(phase),
    _worker_id(worker_id),
    _cards_scanned(0),
    _blocks_scanned(0),
    _chunks_claimed(0),
    _rem_set_root_scan_time(),
    _rem_set_trim_partially_time(),
    _scanned_to(NULL) {
  }

  bool do_heap_region(HeapRegion* r) {
    assert(!r->in_collection_set() && r->is_old_or_humongous_or_archive(),
           "Should only be called on old gen non-collection set regions but region %u is not.",
           r->hrm_index());
    uint const region_idx = r->hrm_index();

    if (_scan_state->has_cards_to_scan(region_idx)) {
      G1EvacPhaseWithTrimTimeTracker timer(_pss, _rem_set_root_scan_time, _rem_set_trim_partially_time);
      scan_heap_roots(r);
    }
    return false;
  }

  Tickspan rem_set_root_scan_time() const { return _rem_set_root_scan_time; }
  Tickspan rem_set_trim_partially_time() const { return _rem_set_trim_partially_time; }

  size_t cards_scanned() const { return _cards_scanned; }
  size_t blocks_scanned() const { return _blocks_scanned; }
  size_t chunks_claimed() const { return _chunks_claimed; }
};

void G1RemSet::scan_heap_roots(G1ParScanThreadState* pss,
                            uint worker_id,
                            G1GCPhaseTimes::GCParPhases scan_phase,
                            G1GCPhaseTimes::GCParPhases objcopy_phase) {
  G1ScanHRForRegionClosure cl(_scan_state, pss, worker_id, scan_phase);
  _scan_state->iterate_dirty_regions_from(&cl, worker_id);

  G1GCPhaseTimes* p = _g1p->phase_times();

  p->record_or_add_time_secs(objcopy_phase, worker_id, cl.rem_set_trim_partially_time().seconds());

  p->record_or_add_time_secs(scan_phase, worker_id, cl.rem_set_root_scan_time().seconds());
  p->record_or_add_thread_work_item(scan_phase, worker_id, cl.cards_scanned(), G1GCPhaseTimes::ScanHRScannedCards);
  p->record_or_add_thread_work_item(scan_phase, worker_id, cl.blocks_scanned(), G1GCPhaseTimes::ScanHRScannedBlocks);
  p->record_or_add_thread_work_item(scan_phase, worker_id, cl.chunks_claimed(), G1GCPhaseTimes::ScanHRClaimedChunks);
}

// Heap region closure to be applied to all regions in the current collection set
// increment to fix up non-card related roots.
class G1ScanCollectionSetRegionClosure : public HeapRegionClosure {
  G1ParScanThreadState* _pss;
  G1RemSetScanState* _scan_state;

  G1GCPhaseTimes::GCParPhases _scan_phase;
  G1GCPhaseTimes::GCParPhases _code_roots_phase;

  uint _worker_id;

  size_t _opt_refs_scanned;
  size_t _opt_refs_memory_used;

  Tickspan _strong_code_root_scan_time;
  Tickspan _strong_code_trim_partially_time;

  Tickspan _rem_set_opt_root_scan_time;
  Tickspan _rem_set_opt_trim_partially_time;

  void scan_opt_rem_set_roots(HeapRegion* r) {
    EventGCPhaseParallel event;

    G1OopStarChunkedList* opt_rem_set_list = _pss->oops_into_optional_region(r);

    G1ScanCardClosure scan_cl(G1CollectedHeap::heap(), _pss);
    G1ScanRSForOptionalClosure cl(G1CollectedHeap::heap(), &scan_cl);
    _opt_refs_scanned += opt_rem_set_list->oops_do(&cl, _pss->closures()->raw_strong_oops());
    _opt_refs_memory_used += opt_rem_set_list->used_memory();

    event.commit(GCId::current(), _worker_id, G1GCPhaseTimes::phase_name(_scan_phase));
  }

public:
  G1ScanCollectionSetRegionClosure(G1RemSetScanState* scan_state,
                                   G1ParScanThreadState* pss,
                                   uint worker_i,
                                   G1GCPhaseTimes::GCParPhases scan_phase,
                                   G1GCPhaseTimes::GCParPhases code_roots_phase) :
    _pss(pss),
    _scan_state(scan_state),
    _scan_phase(scan_phase),
    _code_roots_phase(code_roots_phase),
    _worker_id(worker_i),
    _opt_refs_scanned(0),
    _opt_refs_memory_used(0),
    _strong_code_root_scan_time(),
    _strong_code_trim_partially_time(),
    _rem_set_opt_root_scan_time(),
    _rem_set_opt_trim_partially_time() { }

  bool do_heap_region(HeapRegion* r) {
    uint const region_idx = r->hrm_index();

    // The individual references for the optional remembered set are per-worker, so we
    // always need to scan them.
    if (r->has_index_in_opt_cset()) {
      G1EvacPhaseWithTrimTimeTracker timer(_pss, _rem_set_opt_root_scan_time, _rem_set_opt_trim_partially_time);
      scan_opt_rem_set_roots(r);
    }

    if (_scan_state->claim_collection_set_region(region_idx)) {
      EventGCPhaseParallel event;

      G1EvacPhaseWithTrimTimeTracker timer(_pss, _strong_code_root_scan_time, _strong_code_trim_partially_time);
      // Scan the strong code root list attached to the current region
      r->strong_code_roots_do(_pss->closures()->weak_codeblobs());

      event.commit(GCId::current(), _worker_id, G1GCPhaseTimes::phase_name(_code_roots_phase));
    }

    return false;
  }

  Tickspan strong_code_root_scan_time() const { return _strong_code_root_scan_time;  }
  Tickspan strong_code_root_trim_partially_time() const { return _strong_code_trim_partially_time; }

  Tickspan rem_set_opt_root_scan_time() const { return _rem_set_opt_root_scan_time; }
  Tickspan rem_set_opt_trim_partially_time() const { return _rem_set_opt_trim_partially_time; }

  size_t opt_refs_scanned() const { return _opt_refs_scanned; }
  size_t opt_refs_memory_used() const { return _opt_refs_memory_used; }
};

void G1RemSet::scan_collection_set_regions(G1ParScanThreadState* pss,
                                           uint worker_id,
                                           G1GCPhaseTimes::GCParPhases scan_phase,
                                           G1GCPhaseTimes::GCParPhases coderoots_phase,
                                           G1GCPhaseTimes::GCParPhases objcopy_phase) {
  G1ScanCollectionSetRegionClosure cl(_scan_state, pss, worker_id, scan_phase, coderoots_phase);
  _g1h->collection_set_iterate_increment_from(&cl, worker_id);

  G1GCPhaseTimes* p = _g1h->phase_times();

  p->record_or_add_time_secs(scan_phase, worker_id, cl.rem_set_opt_root_scan_time().seconds());
  p->record_or_add_time_secs(scan_phase, worker_id, cl.rem_set_opt_trim_partially_time().seconds());

  p->record_or_add_time_secs(coderoots_phase, worker_id, cl.strong_code_root_scan_time().seconds());
  p->add_time_secs(objcopy_phase, worker_id, cl.strong_code_root_trim_partially_time().seconds());

  // At this time we record some metrics only for the evacuations after the initial one.
  if (scan_phase == G1GCPhaseTimes::OptScanHR) {
    p->record_or_add_thread_work_item(scan_phase, worker_id, cl.opt_refs_scanned(), G1GCPhaseTimes::ScanHRScannedOptRefs);
    p->record_or_add_thread_work_item(scan_phase, worker_id, cl.opt_refs_memory_used(), G1GCPhaseTimes::ScanHRUsedMemory);
  }
}

void G1RemSet::prepare_for_scan_heap_roots() {
  G1DirtyCardQueueSet& dcqs = G1BarrierSet::dirty_card_queue_set();
  dcqs.concatenate_logs();

  _scan_state->prepare();
}

class G1MergeHeapRootsTask : public AbstractGangTask {

  // Visitor for remembered sets, dropping entries onto the card table.
  class G1MergeCardSetClosure : public HeapRegionClosure {
    G1RemSetScanState* _scan_state;
    G1CardTable* _ct;

    uint _merged_sparse;
    uint _merged_fine;
    uint _merged_coarse;

    // Returns if the region contains cards we need to scan. If so, remember that
    // region in the current set of dirty regions.
    bool remember_if_interesting(uint const region_idx) {
      if (!_scan_state->contains_cards_to_process(region_idx)) {
        return false;
      }
      _scan_state->add_dirty_region(region_idx);
      return true;
    }
  public:
    G1MergeCardSetClosure(G1RemSetScanState* scan_state) :
      _scan_state(scan_state),
      _ct(G1CollectedHeap::heap()->card_table()),
      _merged_sparse(0),
      _merged_fine(0),
      _merged_coarse(0) { }

    void next_coarse_prt(uint const region_idx) {
      if (!remember_if_interesting(region_idx)) {
        return;
      }

      _merged_coarse++;

      size_t region_base_idx = (size_t)region_idx << HeapRegion::LogCardsPerRegion;
      _ct->mark_region_dirty(region_base_idx, HeapRegion::CardsPerRegion);
      _scan_state->set_chunk_region_dirty(region_base_idx);
    }

    void next_fine_prt(uint const region_idx, BitMap* bm) {
      if (!remember_if_interesting(region_idx)) {
        return;
      }

      _merged_fine++;

      size_t const region_base_idx = (size_t)region_idx << HeapRegion::LogCardsPerRegion;
      BitMap::idx_t cur = bm->get_next_one_offset(0);
      while (cur != bm->size()) {
        _ct->mark_clean_as_dirty(region_base_idx + cur);
        _scan_state->set_chunk_dirty(region_base_idx + cur);
        cur = bm->get_next_one_offset(cur + 1);
      }
    }

    void next_sparse_prt(uint const region_idx, SparsePRTEntry::card_elem_t* cards, uint const num_cards) {
      if (!remember_if_interesting(region_idx)) {
        return;
      }

      _merged_sparse++;

      size_t const region_base_idx = (size_t)region_idx << HeapRegion::LogCardsPerRegion;
      for (uint i = 0; i < num_cards; i++) {
        size_t card_idx = region_base_idx + cards[i];
        _ct->mark_clean_as_dirty(card_idx);
        _scan_state->set_chunk_dirty(card_idx);
      }
    }

    virtual bool do_heap_region(HeapRegion* r) {
      assert(r->in_collection_set() || r->is_starts_humongous(), "must be");

      HeapRegionRemSet* rem_set = r->rem_set();
      if (!rem_set->is_empty()) {
        rem_set->iterate_prts(*this);
      }

      return false;
    }

    size_t merged_sparse() const { return _merged_sparse; }
    size_t merged_fine() const { return _merged_fine; }
    size_t merged_coarse() const { return _merged_coarse; }
  };

  // Visitor for the remembered sets of humongous candidate regions to merge their
  // remembered set into the card table.
  class G1FlushHumongousCandidateRemSets : public HeapRegionClosure {
    G1MergeCardSetClosure _cl;

  public:
    G1FlushHumongousCandidateRemSets(G1RemSetScanState* scan_state) : _cl(scan_state) { }

    virtual bool do_heap_region(HeapRegion* r) {
      G1CollectedHeap* g1h = G1CollectedHeap::heap();

      if (!r->is_starts_humongous() ||
          !g1h->region_attr(r->hrm_index()).is_humongous() ||
          r->rem_set()->is_empty()) {
        return false;
      }

      guarantee(r->rem_set()->occupancy_less_or_equal_than(G1RSetSparseRegionEntries),
                "Found a not-small remembered set here. This is inconsistent with previous assumptions.");

      _cl.do_heap_region(r);

      // We should only clear the card based remembered set here as we will not
      // implicitly rebuild anything else during eager reclaim. Note that at the moment
      // (and probably never) we do not enter this path if there are other kind of
      // remembered sets for this region.
      r->rem_set()->clear_locked(true /* only_cardset */);
      // Clear_locked() above sets the state to Empty. However we want to continue
      // collecting remembered set entries for humongous regions that were not
      // reclaimed.
      r->rem_set()->set_state_complete();
#ifdef ASSERT
      G1HeapRegionAttr region_attr = g1h->region_attr(r->hrm_index());
      assert(region_attr.needs_remset_update(), "must be");
#endif
      assert(r->rem_set()->is_empty(), "At this point any humongous candidate remembered set must be empty.");

      return false;
    }

    size_t merged_sparse() const { return _cl.merged_sparse(); }
    size_t merged_fine() const { return _cl.merged_fine(); }
    size_t merged_coarse() const { return _cl.merged_coarse(); }
  };

  // Visitor for the log buffer entries to merge them into the card table.
  class G1MergeLogBufferCardsClosure : public G1CardTableEntryClosure {
    G1RemSetScanState* _scan_state;
    G1CardTable* _ct;

    size_t _cards_dirty;
    size_t _cards_skipped;
  public:
    G1MergeLogBufferCardsClosure(G1CollectedHeap* g1h, G1RemSetScanState* scan_state) :
      _scan_state(scan_state), _ct(g1h->card_table()), _cards_dirty(0), _cards_skipped(0)
    {}

    bool do_card_ptr(CardValue* card_ptr, uint worker_i) {
      // The only time we care about recording cards that
      // contain references that point into the collection set
      // is during RSet updating within an evacuation pause.
      // In this case worker_id should be the id of a GC worker thread.
      assert(SafepointSynchronize::is_at_safepoint(), "not during an evacuation pause");

      uint const region_idx = _ct->region_idx_for(card_ptr);

      // The second clause must come after - the log buffers might contain cards to uncommited
      // regions.
      // This code may count duplicate entries in the log buffers (even if rare) multiple
      // times.
      if (_scan_state->contains_cards_to_process(region_idx) && (*card_ptr == G1CardTable::dirty_card_val())) {
        _scan_state->add_dirty_region(region_idx);
        _scan_state->set_chunk_dirty(_ct->index_for_cardvalue(card_ptr));
        _cards_dirty++;
      } else {
        // We may have had dirty cards in the (initial) collection set (or the
        // young regions which are always in the initial collection set). We do
        // not fix their cards here: we already added these regions to the set of
        // regions to clear the card table at the end during the prepare() phase.
        _cards_skipped++;
      }
      return true;
    }

    size_t cards_dirty() const { return _cards_dirty; }
    size_t cards_skipped() const { return _cards_skipped; }
  };

  HeapRegionClaimer _hr_claimer;
  G1RemSetScanState* _scan_state;
  bool _initial_evacuation;

  volatile bool _fast_reclaim_handled;

public:
  G1MergeHeapRootsTask(G1RemSetScanState* scan_state, uint num_workers, bool initial_evacuation) :
    AbstractGangTask("G1 Merge Heap Roots"),
    _hr_claimer(num_workers),
    _scan_state(scan_state),
    _initial_evacuation(initial_evacuation),
    _fast_reclaim_handled(false) { }

  virtual void work(uint worker_id) {
    G1CollectedHeap* g1h = G1CollectedHeap::heap();
    G1GCPhaseTimes* p = g1h->phase_times();

    G1GCPhaseTimes::GCParPhases merge_remset_phase = _initial_evacuation ?
                                                     G1GCPhaseTimes::MergeRS :
                                                     G1GCPhaseTimes::OptMergeRS;

    // We schedule flushing the remembered sets of humongous fast reclaim candidates
    // onto the card table first to allow the remaining parallelized tasks hide it.
    if (_initial_evacuation &&
        p->fast_reclaim_humongous_candidates() > 0 &&
        !_fast_reclaim_handled &&
        !Atomic::cmpxchg(true, &_fast_reclaim_handled, false)) {

      G1GCParPhaseTimesTracker x(p, G1GCPhaseTimes::MergeER, worker_id);

      G1FlushHumongousCandidateRemSets cl(_scan_state);
      g1h->heap_region_iterate(&cl);

      p->record_or_add_thread_work_item(merge_remset_phase, worker_id, cl.merged_sparse(), G1GCPhaseTimes::MergeRSMergedSparse);
      p->record_or_add_thread_work_item(merge_remset_phase, worker_id, cl.merged_fine(), G1GCPhaseTimes::MergeRSMergedFine);
      p->record_or_add_thread_work_item(merge_remset_phase, worker_id, cl.merged_coarse(), G1GCPhaseTimes::MergeRSMergedCoarse);
    }

    // Merge remembered sets of current candidates.
    {
      G1GCParPhaseTimesTracker x(p, merge_remset_phase, worker_id, _initial_evacuation /* must_record */);
      G1MergeCardSetClosure cl(_scan_state);
      g1h->collection_set_iterate_increment_from(&cl, &_hr_claimer, worker_id);

      p->record_or_add_thread_work_item(merge_remset_phase, worker_id, cl.merged_sparse(), G1GCPhaseTimes::MergeRSMergedSparse);
      p->record_or_add_thread_work_item(merge_remset_phase, worker_id, cl.merged_fine(), G1GCPhaseTimes::MergeRSMergedFine);
      p->record_or_add_thread_work_item(merge_remset_phase, worker_id, cl.merged_coarse(), G1GCPhaseTimes::MergeRSMergedCoarse);
    }

    // Apply closure to log entries in the HCC.
    if (_initial_evacuation && G1HotCardCache::default_use_cache()) {
      assert(merge_remset_phase == G1GCPhaseTimes::MergeRS, "Wrong merge phase");
      G1GCParPhaseTimesTracker x(p, G1GCPhaseTimes::MergeHCC, worker_id);
      G1MergeLogBufferCardsClosure cl(g1h, _scan_state);
      g1h->iterate_hcc_closure(&cl, worker_id);
<<<<<<< HEAD
=======

      p->record_thread_work_item(G1GCPhaseTimes::MergeHCC, worker_id, cl.cards_dirty(), G1GCPhaseTimes::MergeHCCDirtyCards);
      p->record_thread_work_item(G1GCPhaseTimes::MergeHCC, worker_id, cl.cards_skipped(), G1GCPhaseTimes::MergeHCCSkippedCards);
>>>>>>> 26c0fbda
    }

    // Now apply the closure to all remaining log entries.
    if (_initial_evacuation) {
      assert(merge_remset_phase == G1GCPhaseTimes::MergeRS, "Wrong merge phase");
      G1GCParPhaseTimesTracker x(p, G1GCPhaseTimes::MergeLB, worker_id);

      G1MergeLogBufferCardsClosure cl(g1h, _scan_state);
      g1h->iterate_dirty_card_closure(&cl, worker_id);

      p->record_thread_work_item(G1GCPhaseTimes::MergeLB, worker_id, cl.cards_dirty(), G1GCPhaseTimes::MergeLBDirtyCards);
      p->record_thread_work_item(G1GCPhaseTimes::MergeLB, worker_id, cl.cards_skipped(), G1GCPhaseTimes::MergeLBSkippedCards);
    }
  }
};

void G1RemSet::print_merge_heap_roots_stats() {
  size_t num_visited_cards = _scan_state->num_visited_cards();

  size_t total_dirty_region_cards = _scan_state->num_cards_in_dirty_regions();

  G1CollectedHeap* g1h = G1CollectedHeap::heap();
  size_t total_old_region_cards =
    (g1h->num_regions() - (g1h->num_free_regions() - g1h->collection_set()->cur_length())) * HeapRegion::CardsPerRegion;

  log_debug(gc,remset)("Visited cards " SIZE_FORMAT " Total dirty " SIZE_FORMAT " (%.2lf%%) Total old " SIZE_FORMAT " (%.2lf%%)",
                       num_visited_cards,
                       total_dirty_region_cards,
                       percent_of(num_visited_cards, total_dirty_region_cards),
                       total_old_region_cards,
                       percent_of(num_visited_cards, total_old_region_cards));
}

void G1RemSet::merge_heap_roots(bool initial_evacuation) {
  G1CollectedHeap* g1h = G1CollectedHeap::heap();

  {
    Ticks start = Ticks::now();

    _scan_state->prepare_for_merge_heap_roots();

    Tickspan total = Ticks::now() - start;
    if (initial_evacuation) {
      g1h->phase_times()->record_prepare_merge_heap_roots_time(total.seconds() * 1000.0);
    } else {
      g1h->phase_times()->record_or_add_optional_prepare_merge_heap_roots_time(total.seconds() * 1000.0);
    }
  }

  WorkGang* workers = g1h->workers();
  size_t const increment_length = g1h->collection_set()->increment_length();

  uint const num_workers = initial_evacuation ? workers->active_workers() :
                                                MIN2(workers->active_workers(), (uint)increment_length);

  {
    G1MergeHeapRootsTask cl(_scan_state, num_workers, initial_evacuation);
    log_debug(gc, ergo)("Running %s using %u workers for " SIZE_FORMAT " regions",
                        cl.name(), num_workers, increment_length);
    workers->run_task(&cl, num_workers);
  }

  if (log_is_enabled(Debug, gc, remset)) {
    print_merge_heap_roots_stats();
  }
}

void G1RemSet::prepare_for_scan_heap_roots(uint region_idx) {
  _scan_state->clear_scan_top(region_idx);
}

void G1RemSet::cleanup_after_scan_heap_roots() {
  G1GCPhaseTimes* phase_times = _g1h->phase_times();

  // Set all cards back to clean.
  double start = os::elapsedTime();
  _scan_state->cleanup(_g1h->workers());
  phase_times->record_clear_ct_time((os::elapsedTime() - start) * 1000.0);
}

inline void check_card_ptr(CardTable::CardValue* card_ptr, G1CardTable* ct) {
#ifdef ASSERT
  G1CollectedHeap* g1h = G1CollectedHeap::heap();
  assert(g1h->is_in_exact(ct->addr_for(card_ptr)),
         "Card at " PTR_FORMAT " index " SIZE_FORMAT " representing heap at " PTR_FORMAT " (%u) must be in committed heap",
         p2i(card_ptr),
         ct->index_for(ct->addr_for(card_ptr)),
         p2i(ct->addr_for(card_ptr)),
         g1h->addr_to_region(ct->addr_for(card_ptr)));
#endif
}

void G1RemSet::refine_card_concurrently(CardValue* card_ptr,
                                        uint worker_i) {
  assert(!_g1h->is_gc_active(), "Only call concurrently");

  // Construct the region representing the card.
  HeapWord* start = _ct->addr_for(card_ptr);
  // And find the region containing it.
  HeapRegion* r = _g1h->heap_region_containing_or_null(start);

  // If this is a (stale) card into an uncommitted region, exit.
  if (r == NULL) {
    return;
  }

  check_card_ptr(card_ptr, _ct);

  // If the card is no longer dirty, nothing to do.
  if (*card_ptr != G1CardTable::dirty_card_val()) {
    return;
  }

  // This check is needed for some uncommon cases where we should
  // ignore the card.
  //
  // The region could be young.  Cards for young regions are
  // distinctly marked (set to g1_young_gen), so the post-barrier will
  // filter them out.  However, that marking is performed
  // concurrently.  A write to a young object could occur before the
  // card has been marked young, slipping past the filter.
  //
  // The card could be stale, because the region has been freed since
  // the card was recorded. In this case the region type could be
  // anything.  If (still) free or (reallocated) young, just ignore
  // it.  If (reallocated) old or humongous, the later card trimming
  // and additional checks in iteration may detect staleness.  At
  // worst, we end up processing a stale card unnecessarily.
  //
  // In the normal (non-stale) case, the synchronization between the
  // enqueueing of the card and processing it here will have ensured
  // we see the up-to-date region type here.
  if (!r->is_old_or_humongous_or_archive()) {
    return;
  }

  // The result from the hot card cache insert call is either:
  //   * pointer to the current card
  //     (implying that the current card is not 'hot'),
  //   * null
  //     (meaning we had inserted the card ptr into the "hot" card cache,
  //     which had some headroom),
  //   * a pointer to a "hot" card that was evicted from the "hot" cache.
  //

  if (_hot_card_cache->use_cache()) {
    assert(!SafepointSynchronize::is_at_safepoint(), "sanity");

    const CardValue* orig_card_ptr = card_ptr;
    card_ptr = _hot_card_cache->insert(card_ptr);
    if (card_ptr == NULL) {
      // There was no eviction. Nothing to do.
      return;
    } else if (card_ptr != orig_card_ptr) {
      // Original card was inserted and an old card was evicted.
      start = _ct->addr_for(card_ptr);
      r = _g1h->heap_region_containing(start);

      // Check whether the region formerly in the cache should be
      // ignored, as discussed earlier for the original card.  The
      // region could have been freed while in the cache.
      if (!r->is_old_or_humongous_or_archive()) {
        return;
      }
    } // Else we still have the original card.
  }

  // Trim the region designated by the card to what's been allocated
  // in the region.  The card could be stale, or the card could cover
  // (part of) an object at the end of the allocated space and extend
  // beyond the end of allocation.

  // Non-humongous objects are only allocated in the old-gen during
  // GC, so if region is old then top is stable.  Humongous object
  // allocation sets top last; if top has not yet been set, this is
  // a stale card and we'll end up with an empty intersection.  If
  // this is not a stale card, the synchronization between the
  // enqueuing of the card and processing it here will have ensured
  // we see the up-to-date top here.
  HeapWord* scan_limit = r->top();

  if (scan_limit <= start) {
    // If the trimmed region is empty, the card must be stale.
    return;
  }

  // Okay to clean and process the card now.  There are still some
  // stale card cases that may be detected by iteration and dealt with
  // as iteration failure.
  *const_cast<volatile CardValue*>(card_ptr) = G1CardTable::clean_card_val();

  // This fence serves two purposes.  First, the card must be cleaned
  // before processing the contents.  Second, we can't proceed with
  // processing until after the read of top, for synchronization with
  // possibly concurrent humongous object allocation.  It's okay that
  // reading top and reading type were racy wrto each other.  We need
  // both set, in any order, to proceed.
  OrderAccess::fence();

  // Don't use addr_for(card_ptr + 1) which can ask for
  // a card beyond the heap.
  HeapWord* end = start + G1CardTable::card_size_in_words;
  MemRegion dirty_region(start, MIN2(scan_limit, end));
  assert(!dirty_region.is_empty(), "sanity");

  G1ConcurrentRefineOopClosure conc_refine_cl(_g1h, worker_i);
  if (r->oops_on_memregion_seq_iterate_careful<false>(dirty_region, &conc_refine_cl) != NULL) {
    _num_conc_refined_cards++; // Unsynchronized update, only used for logging.
    return;
  }

  // If unable to process the card then we encountered an unparsable
  // part of the heap (e.g. a partially allocated object, so only
  // temporarily a problem) while processing a stale card.  Despite
  // the card being stale, we can't simply ignore it, because we've
  // already marked the card cleaned, so taken responsibility for
  // ensuring the card gets scanned.
  //
  // However, the card might have gotten re-dirtied and re-enqueued
  // while we worked.  (In fact, it's pretty likely.)
  if (*card_ptr == G1CardTable::dirty_card_val()) {
    return;
  }

  // Re-dirty the card and enqueue in the *shared* queue.  Can't use
  // the thread-local queue, because that might be the queue that is
  // being processed by us; we could be a Java thread conscripted to
  // perform refinement on our queue's current buffer.
  *card_ptr = G1CardTable::dirty_card_val();
  G1BarrierSet::shared_dirty_card_queue().enqueue(card_ptr);
}

void G1RemSet::print_periodic_summary_info(const char* header, uint period_count) {
  if ((G1SummarizeRSetStatsPeriod > 0) && log_is_enabled(Trace, gc, remset) &&
      (period_count % G1SummarizeRSetStatsPeriod == 0)) {

    G1RemSetSummary current(this);
    _prev_period_summary.subtract_from(&current);

    Log(gc, remset) log;
    log.trace("%s", header);
    ResourceMark rm;
    LogStream ls(log.trace());
    _prev_period_summary.print_on(&ls);

    _prev_period_summary.set(&current);
  }
}

void G1RemSet::print_summary_info() {
  Log(gc, remset, exit) log;
  if (log.is_trace()) {
    log.trace(" Cumulative RS summary");
    G1RemSetSummary current(this);
    ResourceMark rm;
    LogStream ls(log.trace());
    current.print_on(&ls);
  }
}

class G1RebuildRemSetTask: public AbstractGangTask {
  // Aggregate the counting data that was constructed concurrently
  // with marking.
  class G1RebuildRemSetHeapRegionClosure : public HeapRegionClosure {
    G1ConcurrentMark* _cm;
    G1RebuildRemSetClosure _update_cl;

    // Applies _update_cl to the references of the given object, limiting objArrays
    // to the given MemRegion. Returns the amount of words actually scanned.
    size_t scan_for_references(oop const obj, MemRegion mr) {
      size_t const obj_size = obj->size();
      // All non-objArrays and objArrays completely within the mr
      // can be scanned without passing the mr.
      if (!obj->is_objArray() || mr.contains(MemRegion((HeapWord*)obj, obj_size))) {
        obj->oop_iterate(&_update_cl);
        return obj_size;
      }
      // This path is for objArrays crossing the given MemRegion. Only scan the
      // area within the MemRegion.
      obj->oop_iterate(&_update_cl, mr);
      return mr.intersection(MemRegion((HeapWord*)obj, obj_size)).word_size();
    }

    // A humongous object is live (with respect to the scanning) either
    // a) it is marked on the bitmap as such
    // b) its TARS is larger than TAMS, i.e. has been allocated during marking.
    bool is_humongous_live(oop const humongous_obj, const G1CMBitMap* const bitmap, HeapWord* tams, HeapWord* tars) const {
      return bitmap->is_marked(humongous_obj) || (tars > tams);
    }

    // Iterator over the live objects within the given MemRegion.
    class LiveObjIterator : public StackObj {
      const G1CMBitMap* const _bitmap;
      const HeapWord* _tams;
      const MemRegion _mr;
      HeapWord* _current;

      bool is_below_tams() const {
        return _current < _tams;
      }

      bool is_live(HeapWord* obj) const {
        return !is_below_tams() || _bitmap->is_marked(obj);
      }

      HeapWord* bitmap_limit() const {
        return MIN2(const_cast<HeapWord*>(_tams), _mr.end());
      }

      void move_if_below_tams() {
        if (is_below_tams() && has_next()) {
          _current = _bitmap->get_next_marked_addr(_current, bitmap_limit());
        }
      }
    public:
      LiveObjIterator(const G1CMBitMap* const bitmap, const HeapWord* tams, const MemRegion mr, HeapWord* first_oop_into_mr) :
          _bitmap(bitmap),
          _tams(tams),
          _mr(mr),
          _current(first_oop_into_mr) {

        assert(_current <= _mr.start(),
               "First oop " PTR_FORMAT " should extend into mr [" PTR_FORMAT ", " PTR_FORMAT ")",
               p2i(first_oop_into_mr), p2i(mr.start()), p2i(mr.end()));

        // Step to the next live object within the MemRegion if needed.
        if (is_live(_current)) {
          // Non-objArrays were scanned by the previous part of that region.
          if (_current < mr.start() && !oop(_current)->is_objArray()) {
            _current += oop(_current)->size();
            // We might have positioned _current on a non-live object. Reposition to the next
            // live one if needed.
            move_if_below_tams();
          }
        } else {
          // The object at _current can only be dead if below TAMS, so we can use the bitmap.
          // immediately.
          _current = _bitmap->get_next_marked_addr(_current, bitmap_limit());
          assert(_current == _mr.end() || is_live(_current),
                 "Current " PTR_FORMAT " should be live (%s) or beyond the end of the MemRegion (" PTR_FORMAT ")",
                 p2i(_current), BOOL_TO_STR(is_live(_current)), p2i(_mr.end()));
        }
      }

      void move_to_next() {
        _current += next()->size();
        move_if_below_tams();
      }

      oop next() const {
        oop result = oop(_current);
        assert(is_live(_current),
               "Object " PTR_FORMAT " must be live TAMS " PTR_FORMAT " below %d mr " PTR_FORMAT " " PTR_FORMAT " outside %d",
               p2i(_current), p2i(_tams), _tams > _current, p2i(_mr.start()), p2i(_mr.end()), _mr.contains(result));
        return result;
      }

      bool has_next() const {
        return _current < _mr.end();
      }
    };

    // Rebuild remembered sets in the part of the region specified by mr and hr.
    // Objects between the bottom of the region and the TAMS are checked for liveness
    // using the given bitmap. Objects between TAMS and TARS are assumed to be live.
    // Returns the number of live words between bottom and TAMS.
    size_t rebuild_rem_set_in_region(const G1CMBitMap* const bitmap,
                                     HeapWord* const top_at_mark_start,
                                     HeapWord* const top_at_rebuild_start,
                                     HeapRegion* hr,
                                     MemRegion mr) {
      size_t marked_words = 0;

      if (hr->is_humongous()) {
        oop const humongous_obj = oop(hr->humongous_start_region()->bottom());
        if (is_humongous_live(humongous_obj, bitmap, top_at_mark_start, top_at_rebuild_start)) {
          // We need to scan both [bottom, TAMS) and [TAMS, top_at_rebuild_start);
          // however in case of humongous objects it is sufficient to scan the encompassing
          // area (top_at_rebuild_start is always larger or equal to TAMS) as one of the
          // two areas will be zero sized. I.e. TAMS is either
          // the same as bottom or top(_at_rebuild_start). There is no way TAMS has a different
          // value: this would mean that TAMS points somewhere into the object.
          assert(hr->top() == top_at_mark_start || hr->top() == top_at_rebuild_start,
                 "More than one object in the humongous region?");
          humongous_obj->oop_iterate(&_update_cl, mr);
          return top_at_mark_start != hr->bottom() ? mr.intersection(MemRegion((HeapWord*)humongous_obj, humongous_obj->size())).byte_size() : 0;
        } else {
          return 0;
        }
      }

      for (LiveObjIterator it(bitmap, top_at_mark_start, mr, hr->block_start(mr.start())); it.has_next(); it.move_to_next()) {
        oop obj = it.next();
        size_t scanned_size = scan_for_references(obj, mr);
        if ((HeapWord*)obj < top_at_mark_start) {
          marked_words += scanned_size;
        }
      }

      return marked_words * HeapWordSize;
    }
public:
  G1RebuildRemSetHeapRegionClosure(G1CollectedHeap* g1h,
                                   G1ConcurrentMark* cm,
                                   uint worker_id) :
    HeapRegionClosure(),
    _cm(cm),
    _update_cl(g1h, worker_id) { }

    bool do_heap_region(HeapRegion* hr) {
      if (_cm->has_aborted()) {
        return true;
      }

      uint const region_idx = hr->hrm_index();
      DEBUG_ONLY(HeapWord* const top_at_rebuild_start_check = _cm->top_at_rebuild_start(region_idx);)
      assert(top_at_rebuild_start_check == NULL ||
             top_at_rebuild_start_check > hr->bottom(),
             "A TARS (" PTR_FORMAT ") == bottom() (" PTR_FORMAT ") indicates the old region %u is empty (%s)",
             p2i(top_at_rebuild_start_check), p2i(hr->bottom()),  region_idx, hr->get_type_str());

      size_t total_marked_bytes = 0;
      size_t const chunk_size_in_words = G1RebuildRemSetChunkSize / HeapWordSize;

      HeapWord* const top_at_mark_start = hr->prev_top_at_mark_start();

      HeapWord* cur = hr->bottom();
      while (cur < hr->end()) {
        // After every iteration (yield point) we need to check whether the region's
        // TARS changed due to e.g. eager reclaim.
        HeapWord* const top_at_rebuild_start = _cm->top_at_rebuild_start(region_idx);
        if (top_at_rebuild_start == NULL) {
          return false;
        }

        MemRegion next_chunk = MemRegion(hr->bottom(), top_at_rebuild_start).intersection(MemRegion(cur, chunk_size_in_words));
        if (next_chunk.is_empty()) {
          break;
        }

        const Ticks start = Ticks::now();
        size_t marked_bytes = rebuild_rem_set_in_region(_cm->prev_mark_bitmap(),
                                                        top_at_mark_start,
                                                        top_at_rebuild_start,
                                                        hr,
                                                        next_chunk);
        Tickspan time = Ticks::now() - start;

        log_trace(gc, remset, tracking)("Rebuilt region %u "
                                        "live " SIZE_FORMAT " "
                                        "time %.3fms "
                                        "marked bytes " SIZE_FORMAT " "
                                        "bot " PTR_FORMAT " "
                                        "TAMS " PTR_FORMAT " "
                                        "TARS " PTR_FORMAT,
                                        region_idx,
                                        _cm->liveness(region_idx) * HeapWordSize,
                                        time.seconds() * 1000.0,
                                        marked_bytes,
                                        p2i(hr->bottom()),
                                        p2i(top_at_mark_start),
                                        p2i(top_at_rebuild_start));

        if (marked_bytes > 0) {
          total_marked_bytes += marked_bytes;
        }
        cur += chunk_size_in_words;

        _cm->do_yield_check();
        if (_cm->has_aborted()) {
          return true;
        }
      }
      // In the final iteration of the loop the region might have been eagerly reclaimed.
      // Simply filter out those regions. We can not just use region type because there
      // might have already been new allocations into these regions.
      DEBUG_ONLY(HeapWord* const top_at_rebuild_start = _cm->top_at_rebuild_start(region_idx);)
      assert(top_at_rebuild_start == NULL ||
             total_marked_bytes == hr->marked_bytes(),
             "Marked bytes " SIZE_FORMAT " for region %u (%s) in [bottom, TAMS) do not match calculated marked bytes " SIZE_FORMAT " "
             "(" PTR_FORMAT " " PTR_FORMAT " " PTR_FORMAT ")",
             total_marked_bytes, hr->hrm_index(), hr->get_type_str(), hr->marked_bytes(),
             p2i(hr->bottom()), p2i(top_at_mark_start), p2i(top_at_rebuild_start));
       // Abort state may have changed after the yield check.
      return _cm->has_aborted();
    }
  };

  HeapRegionClaimer _hr_claimer;
  G1ConcurrentMark* _cm;

  uint _worker_id_offset;
public:
  G1RebuildRemSetTask(G1ConcurrentMark* cm,
                      uint n_workers,
                      uint worker_id_offset) :
      AbstractGangTask("G1 Rebuild Remembered Set"),
      _hr_claimer(n_workers),
      _cm(cm),
      _worker_id_offset(worker_id_offset) {
  }

  void work(uint worker_id) {
    SuspendibleThreadSetJoiner sts_join;

    G1CollectedHeap* g1h = G1CollectedHeap::heap();

    G1RebuildRemSetHeapRegionClosure cl(g1h, _cm, _worker_id_offset + worker_id);
    g1h->heap_region_par_iterate_from_worker_offset(&cl, &_hr_claimer, worker_id);
  }
};

void G1RemSet::rebuild_rem_set(G1ConcurrentMark* cm,
                               WorkGang* workers,
                               uint worker_id_offset) {
  uint num_workers = workers->active_workers();

  G1RebuildRemSetTask cl(cm,
                         num_workers,
                         worker_id_offset);
  workers->run_task(&cl, num_workers);
}<|MERGE_RESOLUTION|>--- conflicted
+++ resolved
@@ -347,11 +347,7 @@
       _card_table_scan_state[i] = 0;
     }
 
-<<<<<<< HEAD
-    ::memset(_region_scan_chunks, false, _max_regions * _scan_chunks_per_region * sizeof(*_region_scan_chunks));
-=======
     ::memset(_region_scan_chunks, false, _num_total_scan_chunks * sizeof(*_region_scan_chunks));
->>>>>>> 26c0fbda
   }
 
   // Returns whether the given region contains cards we need to scan. The remembered
@@ -367,20 +363,12 @@
 
   size_t num_visited_cards() const {
     size_t result = 0;
-<<<<<<< HEAD
-    for (uint i = 0; i < _max_regions * _scan_chunks_per_region; i++) {
-=======
     for (uint i = 0; i < _num_total_scan_chunks; i++) {
->>>>>>> 26c0fbda
       if (_region_scan_chunks[i]) {
         result++;
       }
     }
-<<<<<<< HEAD
-    return result * CardsPerChunk;
-=======
     return result * (HeapRegion::CardsPerRegion / _scan_chunks_per_region);
->>>>>>> 26c0fbda
   }
 
   size_t num_cards_in_dirty_regions() const {
@@ -1159,12 +1147,9 @@
       G1GCParPhaseTimesTracker x(p, G1GCPhaseTimes::MergeHCC, worker_id);
       G1MergeLogBufferCardsClosure cl(g1h, _scan_state);
       g1h->iterate_hcc_closure(&cl, worker_id);
-<<<<<<< HEAD
-=======
 
       p->record_thread_work_item(G1GCPhaseTimes::MergeHCC, worker_id, cl.cards_dirty(), G1GCPhaseTimes::MergeHCCDirtyCards);
       p->record_thread_work_item(G1GCPhaseTimes::MergeHCC, worker_id, cl.cards_skipped(), G1GCPhaseTimes::MergeHCCSkippedCards);
->>>>>>> 26c0fbda
     }
 
     // Now apply the closure to all remaining log entries.
