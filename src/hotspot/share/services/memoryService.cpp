--- conflicted
+++ resolved
@@ -183,17 +183,10 @@
                            bool recordAccumulatedGCTime,
                            bool recordGCEndTime, bool countCollection,
                            GCCause::Cause cause,
-<<<<<<< HEAD
-                           bool allMemoryPoolsAffected, const char* notificationMessage) {
-  // register the GC end statistics and memory usage
-  manager->gc_end(recordPostGCUsage, recordAccumulatedGCTime, recordGCEndTime,
-                  countCollection, cause, allMemoryPoolsAffected, notificationMessage);
-=======
                            bool allMemoryPoolsAffected, const char* message) {
   // register the GC end statistics and memory usage
   manager->gc_end(recordPostGCUsage, recordAccumulatedGCTime, recordGCEndTime,
                   countCollection, cause, allMemoryPoolsAffected, message);
->>>>>>> 6d4782bc
 }
 
 bool MemoryService::set_verbose(bool verbose) {
@@ -235,20 +228,11 @@
                                                  bool recordPostGCUsage,
                                                  bool recordAccumulatedGCTime,
                                                  bool recordGCEndTime,
-<<<<<<< HEAD
-                                                 bool countCollection,
-                                                 const char* notificationMessage) {
-  initialize(gc_memory_manager, cause, allMemoryPoolsAffected,
-             recordGCBeginTime, recordPreGCUsage, recordPeakUsage,
-             recordPostGCUsage, recordAccumulatedGCTime, recordGCEndTime,
-             countCollection, notificationMessage);
-=======
                                                  bool countCollection) {
   initialize(gc_memory_manager, cause, end_message,
              allMemoryPoolsAffected, recordGCBeginTime, recordPreGCUsage,
              recordPeakUsage, recordPostGCUsage, recordAccumulatedGCTime,
              recordGCEndTime, countCollection);
->>>>>>> 6d4782bc
 }
 
 // for a subclass to create then initialize an instance before invoking
@@ -263,8 +247,7 @@
                                          bool recordPostGCUsage,
                                          bool recordAccumulatedGCTime,
                                          bool recordGCEndTime,
-                                         bool countCollection,
-                                         const char* notificationMessage) {
+                                         bool countCollection) {
   _gc_memory_manager = gc_memory_manager;
   _cause = cause;
   _end_message = end_message;
@@ -276,11 +259,6 @@
   _recordAccumulatedGCTime = recordAccumulatedGCTime;
   _recordGCEndTime = recordGCEndTime;
   _countCollection = countCollection;
-<<<<<<< HEAD
-  _cause = cause;
-  _notificationMessage = notificationMessage;
-=======
->>>>>>> 6d4782bc
 
   MemoryService::gc_begin(_gc_memory_manager, _recordGCBeginTime, _recordAccumulatedGCTime,
                           _recordPreGCUsage, _recordPeakUsage);
@@ -289,9 +267,5 @@
 TraceMemoryManagerStats::~TraceMemoryManagerStats() {
   MemoryService::gc_end(_gc_memory_manager, _recordPostGCUsage, _recordAccumulatedGCTime,
                         _recordGCEndTime, _countCollection, _cause, _allMemoryPoolsAffected,
-<<<<<<< HEAD
-                        _notificationMessage);
-=======
                         _end_message);
->>>>>>> 6d4782bc
 }